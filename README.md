--- conflicted
+++ resolved
@@ -128,11 +128,7 @@
 
 ## Web UI
 
-<<<<<<< HEAD
-There's a dedicated Web UI for the server, which allows managing the streams, topics, partitions, browsing the messages and so on. This is an ongoing effort to build a comprehensive dashboard for administrative purposes of the Iggy server. Check the Web UI in the `/web` directory. The [docker image for Web UI](https://hub.docker.com/r/iggyrs/iggy-web-ui) is available, and can be fetched via `docker pull iggyrs/iggy-web-ui`.
-=======
 There's a dedicated Web UI for the server, which allows managing the streams, topics, partitions, browsing the messages and so on. This is an ongoing effort to build a comprehensive dashboard for administrative purposes of the Iggy server. Check the Web UI in the `/web` directory. The [docker image for Web UI](https://hub.docker.com/r/apache/iggy-web-ui) is available, and can be fetched via `docker pull apache/iggy-web-ui`.
->>>>>>> 6638d612
 
 ![Web UI](assets/web_ui.png)
 
@@ -179,13 +175,9 @@
 
 ## Docker
 
-<<<<<<< HEAD
-The official images can be found in [Docker Hub](https://hub.docker.com/r/apache/iggy), simply type `docker pull apache/iggy` to pull the image.
-=======
 The official Apache Iggy images can be found in [Docker Hub](https://hub.docker.com/r/apache/iggy), simply type `docker pull apache/iggy` to pull the image.
 
 You can also find the images for all the different tooling such as Connectors, MCP Server etc. at [Docker Hub](https://hub.docker.com/u/apache?page=1&search=iggy).
->>>>>>> 6638d612
 
 Please note that the images tagged as `latest` are based on the official, stable releases, while the `edge` ones are updated directly from latest version of the `master` branch.
 
