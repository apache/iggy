[package]
name = "tpc"
version = "0.0.1"
edition = "2021"

[dependencies]
anyhow = "1.0.70"
async-trait = "0.1.68"
bytes = "1.4.0"
chrono = "0.4.30"
clap = { version = "4.4.8", features = ["derive"] }
figlet-rs = "0.1.5"
figment = { version = "0.10.8", features = ["toml", "env"] }
flume = "0.11.0"
futures = "0.3.28"
serde = { version = "1.0.159", features = ["derive", "rc"] }
sled = "0.34.7"
thiserror = "1.0.40"
toml = "0.8.8"
tracing = { version = "0.1.37" }
<<<<<<< HEAD
tracing-subscriber = { version = "0.3.17", features = ["fmt"] }
tracing-appender = "0.2.3"
=======
tracing-subscriber = { version = "0.3.18", features = ["fmt"] }
tracing-appender = "0.2.2"
>>>>>>> 3373b9b2
monoio = { version = "0.1.10-beta.1", features = ["signal"] }

[[bin]]
name = "iggy-tpc"
path = "src/main.rs"<|MERGE_RESOLUTION|>--- conflicted
+++ resolved
@@ -18,13 +18,8 @@
 thiserror = "1.0.40"
 toml = "0.8.8"
 tracing = { version = "0.1.37" }
-<<<<<<< HEAD
-tracing-subscriber = { version = "0.3.17", features = ["fmt"] }
+tracing-subscriber = { version = "0.3.18", features = ["fmt"] }
 tracing-appender = "0.2.3"
-=======
-tracing-subscriber = { version = "0.3.18", features = ["fmt"] }
-tracing-appender = "0.2.2"
->>>>>>> 3373b9b2
 monoio = { version = "0.1.10-beta.1", features = ["signal"] }
 
 [[bin]]
