<script lang="ts">
  import Icon from '$lib/components/Icon.svelte';
  import { goto } from '$app/navigation';
  import { twMerge } from 'tailwind-merge';
  import { page } from '$app/state';
  import { openModal } from '$lib/components/Modals/AppModals.svelte';
  import Button from '$lib/components/Button.svelte';

  import { typedRoute } from '$lib/types/appRoutes';
  import { arrayMax } from '$lib/utils/arrayMax';
  import { onMount } from 'svelte';
<<<<<<< HEAD
=======
  import { resolve } from '$app/paths';
>>>>>>> 7ef307c4

  interface Props {
    data: any;
    children?: import('svelte').Snippet;
  }

  let { data, children }: Props = $props();

  let searchQuery = $state('');

  let filteredData = $derived(data.streams.filter((stream) => stream.name.includes(searchQuery)));

  onMount(() => {
    if (data.streams.length > 0 && page.url.pathname === typedRoute('/dashboard/streams')) {
      goto(resolve(typedRoute(`/dashboard/streams/${data.streams[0].id}`)));
    }
  });
</script>

<div class="flex h-full flex-row">
  <div class="w-[290px] border-r h-full bg-shade-l200 dark:bg-shade-d900 flex flex-col">
    <div class="p-7 pl-9 py-5 border-b flex gap-2 relative">
      <Icon name="search" class="absolute text-gray-400 left-3 top-1/2 -translate-y-1/2 w-[20px]" />
      <input
        bind:value={searchQuery}
        placeholder="Search streams..."
        class="outline-hidden text-sm bg-transparent w-full ml-2 dark:text-white"
      />
    </div>

    {#if filteredData.length === 0}
      <div class="p-7 py-4 flex items-center justify-center text-sm text-gray-400">
        <em>No streams found.</em>
      </div>
    {/if}

    <ul class="flex-1 overflow-auto">
      {#each filteredData as { name, id, topicsCount, messagesCount, sizeBytes } (id)}
        {@const isActive = page.params.streamId === id.toString()}
        <li class="last:mb-6">
          <a
            href={resolve(typedRoute(`/dashboard/streams/${id}`))}
            class={twMerge(
              'flex w-full flex-col border-b gap-1 px-5 py-2 transition-colors  outline-hidden dark:text-white hoverable',
              isActive && 'bg-shade-l300 dark:bg-shade-d300'
            )}
          >
            <span
              class={twMerge(
                'font-semibold text-base truncate',
                isActive ? 'text-black dark:text-white' : 'text-shade-l1000  dark:text-shade-d100 '
              )}>{name}</span
            >
            <div class="grid grid-cols-2 w-full">
              <div class="flex flex-col items-start">
                <span class="text-xs">
                  Id: {id}
                </span>
                <span class="text-xs">Size: {sizeBytes}</span>
              </div>

              <div class="flex flex-col items-start">
                <span class="text-xs">Topics: {topicsCount}</span>
                <span class="text-xs">Messages: {messagesCount}</span>
              </div>
            </div>
          </a>
        </li>
      {/each}
    </ul>

    <div class="p-5 pb-7">
      <Button
        variant="outlined"
        class="w-full"
        onclick={() =>
          openModal('AddStreamModal', {
            nextStreamId: arrayMax(data.streams.map((s) => s.id)) + 1
          })}
      >
        <Icon name="plus" class="w-[16px] h-[16px]" strokeWidth={2} />
        New stream
      </Button>
    </div>
  </div>
  <div class="w-[calc(100%-290px)] h-full overflow-hidden flex flex-col">
    {@render children?.()}
  </div>
</div><|MERGE_RESOLUTION|>--- conflicted
+++ resolved
@@ -9,10 +9,7 @@
   import { typedRoute } from '$lib/types/appRoutes';
   import { arrayMax } from '$lib/utils/arrayMax';
   import { onMount } from 'svelte';
-<<<<<<< HEAD
-=======
   import { resolve } from '$app/paths';
->>>>>>> 7ef307c4
 
   interface Props {
     data: any;
