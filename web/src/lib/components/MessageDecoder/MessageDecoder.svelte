<script lang="ts">
  import Button from '../Button.svelte';
  import Select from '../Select.svelte';
  import { decoderRegistry } from './decoders/utils/decoderRegistry';
  import { decodeBase64 } from '$lib/utils/base64Utils';

  interface Props {
    payload?: string | undefined;
    codec?: string | undefined | null;
  }

  let { payload = undefined, codec = undefined }: Props = $props();

  type ErrorState = { title: string; message: string };
  type DecodedState =
    | { status: 'idle'; forceChangeDecoder: boolean }
    | { status: 'error'; error: ErrorState }
    | { status: 'success'; content: string };

  let decodeState = $state<DecodedState>({ status: 'idle', forceChangeDecoder: false });
  let showRaw = $state(false);
  let selectedDecoder = $state(codec || 'string');

  function getError(type: 'no_payload' | 'unsupported_codec' | 'invalid_format'): ErrorState {
    switch (type) {
      case 'no_payload':
        return {
          title: 'No payload',
          message: 'This message has no payload to decode'
        };
      case 'unsupported_codec':
        return {
          title: 'Unsupported codec',
          message: `The specified codec ${codec} is not supported. Select another decoder from the dropdown below.`
        };
      case 'invalid_format':
        return {
          title: 'Invalid format',
          message: `The payload is not valid ${selectedDecoder.toUpperCase()}`
        };
    }
  }

  function decode() {
    if (!payload) {
      decodeState = { status: 'error', error: getError('no_payload') };
      return;
    }

    const decodedPayload = decodeBase64(payload);
    if (!decodedPayload) {
      decodeState = { status: 'error', error: getError('invalid_format') };
      return;
    }

    const decoder = decoderRegistry.get(selectedDecoder);
    if (!decoder) {
      decodeState = { status: 'error', error: getError('unsupported_codec') };
      return;
    }

    const content = decoder.decode(decodedPayload);
    if (!content) {
      decodeState = { status: 'error', error: getError('invalid_format') };
      return;
    }

    decodeState = { status: 'success', content };
  }
</script>

{#if decodeState.status === 'idle'}
  {#if !codec || !decoderRegistry.get(codec) || decodeState.forceChangeDecoder}
    <div class="mb-4">
      <Select
        label="Select decoder"
        name="decoder"
        options={decoderRegistry.getNames()}
        bind:value={selectedDecoder}
      />
    </div>
  {/if}
  <Button variant="contained" onclick={decode}>Decode</Button>
{:else}
  {#if decodeState.status === 'error'}
    <div class="bg-red-100 dark:bg-red-900 p-4 rounded-md w-full">
      <p class="font-bold">{decodeState.error.title}</p>
      <p>{decodeState.error.message}</p>
    </div>
  {/if}

  {#if decodeState.status === 'success'}
    <div class="flex items-center gap-3">
      <p class="font-bold">Codec: {selectedDecoder}</p>
<<<<<<< HEAD
      <Button variant="text" onclick={() => (decodeState = { status: 'idle', forceChangeDecoder: true })}>Change decoder</Button>
=======
      <Button
        variant="text"
        onclick={() => (decodeState = { status: 'idle', forceChangeDecoder: true })}
        >Change decoder</Button
      >
>>>>>>> 7ef307c4
    </div>
    <div class="w-full mt-2">
      <pre class="bg-gray-100 dark:bg-gray-800 p-1 rounded-md overflow-auto"><code
          >{decodeState.content}</code
        ></pre>
    </div>
  {/if}

  <div class="mt-4 mb-2">
    <Button variant="text" onclick={() => (showRaw = !showRaw)}>
      {showRaw ? 'Hide' : 'Show'} raw payload (base64)
    </Button>
  </div>

  {#if showRaw && payload}
    <div class="w-full">
      <pre
        class="bg-gray-100 dark:bg-gray-800 p-4 rounded-md overflow-auto whitespace-pre-wrap break-all"><code
          >{payload}</code
        ></pre>
    </div>
  {/if}
{/if}<|MERGE_RESOLUTION|>--- conflicted
+++ resolved
@@ -92,15 +92,11 @@
   {#if decodeState.status === 'success'}
     <div class="flex items-center gap-3">
       <p class="font-bold">Codec: {selectedDecoder}</p>
-<<<<<<< HEAD
-      <Button variant="text" onclick={() => (decodeState = { status: 'idle', forceChangeDecoder: true })}>Change decoder</Button>
-=======
       <Button
         variant="text"
         onclick={() => (decodeState = { status: 'idle', forceChangeDecoder: true })}
         >Change decoder</Button
       >
->>>>>>> 7ef307c4
     </div>
     <div class="w-full mt-2">
       <pre class="bg-gray-100 dark:bg-gray-800 p-1 rounded-md overflow-auto"><code
