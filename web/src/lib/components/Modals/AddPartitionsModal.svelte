<script lang="ts">
  import type { CloseModalFn } from '$lib/types/utilTypes';
  import { z } from 'zod';
  import Input from '../Input.svelte';
  import ModalBase from './ModalBase.svelte';
  import { numberSizes } from '$lib/utils/constants/numberSizes';
  import { setError, superForm, defaults } from 'sveltekit-superforms/client';
  import { zod4 } from 'sveltekit-superforms/adapters';
  import { fetchRouteApi } from '$lib/api/fetchRouteApi';
  import { page } from '$app/state';
  import { dataHas } from '$lib/utils/dataHas';
  import { showToast } from '../AppToasts.svelte';
  import Button from '../Button.svelte';
  import { customInvalidateAll } from '../PeriodicInvalidator.svelte';

  interface Props {
    closeModal: CloseModalFn;
  }

  let { closeModal }: Props = $props();

  const schema = z.object({
    partitions_count: z.number().min(1).max(numberSizes.max.u32).default(1)
  });

  const { form, errors, enhance, constraints } = superForm(defaults(zod4(schema)), {
    SPA: true,
    validators: zod4(schema),
    invalidateAll: false,
    taintedMessage: false,
    async onUpdate({ form }) {
      if (!form.valid) return;
      if (!page.params.streamId || !page.params.topicId) return;

      const { data, ok } = await fetchRouteApi({
        method: 'POST',
        path: `/streams/${+page.params.streamId}/topics/${+page.params.topicId}/partitions`,
        body: {
          partitions_count: form.data.partitions_count
        }
      });

      if (dataHas(data, 'field', 'reason')) {
        return setError(form, data.field, data.reason);
      }

      if (ok) {
        closeModal(async () => {
          await customInvalidateAll();
          showToast({
            type: 'success',
            description:
              form.data.partitions_count > 1
                ? `${form.data.partitions_count} partitions have been added.`
                : '1 partition has been added.',
            duration: 3500
          });
        });
      }
    }
  });
</script>

<ModalBase {closeModal} title="Add partitions">
  <form method="POST" class="flex flex-col gap-4 h-[300px]" use:enhance>
    <Input
      label="Partitions count"
      type="number"
      name="partitionsCount"
      bind:value={$form.partitions_count}
      {...$constraints.partitions_count}
      errorMessage={$errors.partitions_count?.join(',')}
    />

    <div class="flex justify-end gap-3 mt-auto">
<<<<<<< HEAD
      <Button variant="text" type="button" class="w-2/5" onclick={() => closeModal()}
        >Cancel</Button
=======
      <Button variant="text" type="button" class="w-2/5" onclick={() => closeModal()}>Cancel</Button
>>>>>>> 7ef307c4
      >
      <Button type="submit" variant="contained" class="w-2/5">Create</Button>
    </div>
  </form>
</ModalBase><|MERGE_RESOLUTION|>--- conflicted
+++ resolved
@@ -73,12 +73,7 @@
     />
 
     <div class="flex justify-end gap-3 mt-auto">
-<<<<<<< HEAD
-      <Button variant="text" type="button" class="w-2/5" onclick={() => closeModal()}
-        >Cancel</Button
-=======
       <Button variant="text" type="button" class="w-2/5" onclick={() => closeModal()}>Cancel</Button
->>>>>>> 7ef307c4
       >
       <Button type="submit" variant="contained" class="w-2/5">Create</Button>
     </div>
