--- conflicted
+++ resolved
@@ -27,17 +27,6 @@
       .max(255, 'Name must not exceed 255 characters')
   });
 
-<<<<<<< HEAD
-  const { form, errors, enhance, constraints, submitting } = superForm(
-    defaults(zod(schema)),
-    {
-      SPA: true,
-      validators: zod(schema),
-      invalidateAll: false,
-      taintedMessage: false,
-      async onUpdate({ form }) {
-        if (!form.valid) return;
-=======
   const { form, errors, enhance, constraints, submitting } = superForm(defaults(zod4(schema)), {
     SPA: true,
     validators: zod4(schema),
@@ -45,7 +34,6 @@
     taintedMessage: false,
     async onUpdate({ form }) {
       if (!form.valid) return;
->>>>>>> 7ef307c4
 
       const { data, ok } = await fetchRouteApi({
         method: 'POST',
@@ -92,12 +80,7 @@
     />
 
     <div class="flex justify-end gap-3 mt-auto w-full">
-<<<<<<< HEAD
-      <Button type="button" variant="text" class="w-2/5" onclick={() => closeModal()}
-        >Cancel</Button
-=======
       <Button type="button" variant="text" class="w-2/5" onclick={() => closeModal()}>Cancel</Button
->>>>>>> 7ef307c4
       >
       <Button type="submit" variant="contained" class="w-2/5" disabled={$submitting}>Create</Button>
     </div>
