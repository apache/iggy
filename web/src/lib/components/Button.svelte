--- conflicted
+++ resolved
@@ -39,26 +39,15 @@
     tooltip?: import('svelte').Snippet;
   }
 
-<<<<<<< HEAD
-  let { 
-    variant, 
-    tooltipPlacement = 'right', 
-    size = 'md', 
-=======
   let {
     variant,
     tooltipPlacement = 'right',
     size = 'md',
->>>>>>> 7ef307c4
     class: className = '',
     children,
     tooltip: tooltipSnippet,
     onclick,
-<<<<<<< HEAD
-    ...restProps 
-=======
     ...restProps
->>>>>>> 7ef307c4
   }: Props = $props();
 </script>
 
