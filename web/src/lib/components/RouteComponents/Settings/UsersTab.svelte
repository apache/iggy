--- conflicted
+++ resolved
@@ -98,11 +98,7 @@
   ]}
 >
   {#snippet header()}
-<<<<<<< HEAD
-    <div class="flex items-center justify-center" >
-=======
     <div class="flex items-center justify-center">
->>>>>>> 7ef307c4
       <Checkbox value="all" checked={allChecked} onclick={toggleAllChecked} />
     </div>
   {/snippet}
