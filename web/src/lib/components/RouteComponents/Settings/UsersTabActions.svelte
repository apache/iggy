--- conflicted
+++ resolved
@@ -30,11 +30,7 @@
           {/snippet}
         </Input>
       </div>
-<<<<<<< HEAD
-      <!-- 
-=======
       <!--
->>>>>>> 7ef307c4
       <Button variant="contained" onclick={() => openModal('AddUserModal', {streams: })}>
         <Icon name="plus" />
         Add user
