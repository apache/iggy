[package]
name = "integration"
version = "0.0.1"
edition = "2021"

[dependencies]
assert_cmd = "2.0.13"
async-trait = "0.1.77"
byte-unit = { version = "5.1.4", default-features = false, features = [
    "serde",
    "byte",
] }
bytes = "1.4.0"
derive_more = "0.99.17"
futures = "0.3.30"
humantime = "2.1.0"
iggy = { path = "../sdk", features = ["iggy-cli"] }
keyring = "2.3.2"
libc = "0.2.147"
predicates = "3.1.0"
regex = "1.10.3"
serial_test = "3.0.0"
server = { path = "../server" }
sled = "0.34.7"
tokio = { version = "1.28.2", features = ["full"] }
<<<<<<< HEAD
toml = "0.8.9"
=======
toml = "0.8.8"
tracing = "0.1"
tracing-subscriber = "0.3.18"
>>>>>>> 646203b1
uuid = { version = "1.7.0", features = ["v4", "fast-rng", "zerocopy"] }
xxhash-rust = { version = "0.8.8", features = ["xxh32"] }

# Some tests are failing in CI due to lack of IPv6 interfaces
# inside the docker containers. This is a temporary workaround (hopefully).
[features]
ci-qemu = []<|MERGE_RESOLUTION|>--- conflicted
+++ resolved
@@ -23,13 +23,9 @@
 server = { path = "../server" }
 sled = "0.34.7"
 tokio = { version = "1.28.2", features = ["full"] }
-<<<<<<< HEAD
 toml = "0.8.9"
-=======
-toml = "0.8.8"
 tracing = "0.1"
 tracing-subscriber = "0.3.18"
->>>>>>> 646203b1
 uuid = { version = "1.7.0", features = ["v4", "fast-rng", "zerocopy"] }
 xxhash-rust = { version = "0.8.8", features = ["xxh32"] }
 
