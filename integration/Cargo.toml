[package]
name = "integration"
version = "0.0.1"
edition = "2021"

[dependencies]
assert_cmd = "2.0.12"
async-trait = "0.1.77"
byte-unit = { version = "5.1.2", default-features = false, features = [
    "serde",
    "byte",
] }
bytes = "1.4.0"
derive_more = "0.99.17"
futures = "0.3.30"
humantime = "2.1.0"
iggy = { path = "../iggy", features = ["iggy-cmd"] }
keyring = "2.3.1"
libc = "0.2.147"
predicates = "3.0.3"
<<<<<<< HEAD
regex = "1.10.2"
serial_test = "2.0.0"
=======
serial_test = "3.0.0"
>>>>>>> f4ab9ab6
server = { path = "../server" }
sled = "0.34.7"
tokio = { version = "1.28.2", features = ["full"] }
toml = "0.8.8"
uuid = { version = "1.3.3", features = ["v4", "fast-rng", "zerocopy"] }<|MERGE_RESOLUTION|>--- conflicted
+++ resolved
@@ -18,12 +18,8 @@
 keyring = "2.3.1"
 libc = "0.2.147"
 predicates = "3.0.3"
-<<<<<<< HEAD
 regex = "1.10.2"
-serial_test = "2.0.0"
-=======
 serial_test = "3.0.0"
->>>>>>> f4ab9ab6
 server = { path = "../server" }
 sled = "0.34.7"
 tokio = { version = "1.28.2", features = ["full"] }
