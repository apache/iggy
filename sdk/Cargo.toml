--- conflicted
+++ resolved
@@ -1,10 +1,6 @@
 [package]
 name = "iggy"
-<<<<<<< HEAD
-version = "0.6.32"
-=======
-version = "0.6.33"
->>>>>>> 6aa4335b
+version = "0.6.34"
 description = "Iggy is the persistent message streaming platform written in Rust, supporting QUIC, TCP and HTTP transport protocols, capable of processing millions of messages per second."
 edition = "2021"
 license = "MIT"
