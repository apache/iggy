--- conflicted
+++ resolved
@@ -31,11 +31,8 @@
     "core/common",
     "core/connectors/runtime",
     "core/connectors/sdk",
-<<<<<<< HEAD
     "core/connectors/sinks/iceberg_sink",
-=======
     "core/connectors/sinks/elasticsearch_sink",
->>>>>>> 8dc210ae
     "core/connectors/sinks/postgres_sink",
     "core/connectors/sinks/quickwit_sink",
     "core/connectors/sinks/stdout_sink",
@@ -129,18 +126,12 @@
 futures-util = "0.3.31"
 human-repr = "1.1.0"
 humantime = "2.3.0"
-<<<<<<< HEAD
 iceberg = "0.6.0"
 iceberg-catalog-glue = "0.6.0"
 iceberg-catalog-rest = "0.6.0"
-iggy = { path = "core/sdk", version = "0.8.0-edge.3" }
-iggy_binary_protocol = { path = "core/binary_protocol", version = "0.8.0-edge.3" }
-iggy_common = { path = "core/common", version = "0.8.0-edge.3" }
-=======
 iggy = { path = "core/sdk", version = "0.8.0-edge.5" }
 iggy_binary_protocol = { path = "core/binary_protocol", version = "0.8.0-edge.5" }
 iggy_common = { path = "core/common", version = "0.8.0-edge.5" }
->>>>>>> 8dc210ae
 iggy_connector_sdk = { path = "core/connectors/sdk", version = "0.1.0" }
 integration = { path = "core/integration" }
 keyring = { version = "3.6.3", features = ["sync-secret-service", "vendored"] }
