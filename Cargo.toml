--- conflicted
+++ resolved
@@ -35,17 +35,9 @@
     "core/connectors/runtime",
     "core/connectors/sdk",
     "core/connectors/sinks/postgres_sink",
-<<<<<<< HEAD
-    "core/connectors/sinks/postgres_sink",
     "core/connectors/sinks/quickwit_sink",
     "core/connectors/sinks/stdout_sink",
     "core/connectors/sources/postgres_source",
-    "core/connectors/sources/postgres_source",
-=======
-    "core/connectors/sinks/quickwit_sink",
-    "core/connectors/sinks/stdout_sink",
-    "core/connectors/sources/postgres_source",
->>>>>>> 1df72545
     "core/connectors/sources/random_source",
     "core/integration",
     "core/sdk",
@@ -84,11 +76,7 @@
 bytes = "1.10.1"
 charming = "0.6.0"
 chrono = { version = "0.4.41", features = ["serde"] }
-<<<<<<< HEAD
-clap = { version = "4.5.41", features = ["derive"] }
-=======
 clap = { version = "4.5.42", features = ["derive"] }
->>>>>>> 1df72545
 config = { version = "0.15.13" }
 comfy-table = "7.1.4"
 crc32fast = "1.5.0"
@@ -114,11 +102,7 @@
 once_cell = "1.21.3"
 passterm = "=2.0.1"
 quinn = "0.11.8"
-<<<<<<< HEAD
-postcard = { version = "1.1.2", features = ["alloc"] }
-=======
 postcard = { version = "1.1.3", features = ["alloc"] }
->>>>>>> 1df72545
 rand = "0.9.2"
 reqwest = { version = "0.12.22", default-features = false, features = [
     "json",
@@ -126,15 +110,9 @@
 ] }
 reqwest-middleware = { version = "0.4.2", features = ["json"] }
 reqwest-retry = "0.7.0"
-<<<<<<< HEAD
-rustls = { version = "0.23.29", features = ["ring"] }
-serde = { version = "1.0.219", features = ["derive", "rc"] }
-serde_json = "1.0.141"
-=======
 rustls = { version = "0.23.31", features = ["ring"] }
 serde = { version = "1.0.219", features = ["derive", "rc"] }
 serde_json = "1.0.142"
->>>>>>> 1df72545
 serde_with = { version = "3.14.0", features = ["base64", "macros"] }
 serde_yml = "0.0.12"
 serial_test = "3.2.0"
@@ -142,7 +120,6 @@
 sysinfo = "0.36.1"
 tempfile = "3.20.0"
 thiserror = "2.0.12"
-<<<<<<< HEAD
 tokio = { version = "1.46.1", features = ["full"] }
 compio = { git = "https://github.com/compio-rs/compio.git", rev = "fe4243f0b6811ebc325afd081c9b087b4d9817be", features = [
     "runtime",
@@ -157,12 +134,7 @@
 cyper-axum = { git = "https://github.com/krishvishal/cyper", rev = "cd75e266df6ab0a9b9474eb7dda1735650d17db6" }
 compio-net = { git = "https://github.com/compio-rs/compio.git", rev = "fe4243f0b6811ebc325afd081c9b087b4d9817be" }
 tokio-rustls = "0.26.2"
-toml = "0.9.2"
-=======
-tokio = { version = "1.47.1", features = ["full"] }
-tokio-rustls = "0.26.2"
 toml = "0.9.4"
->>>>>>> 1df72545
 tracing = "0.1.41"
 tracing-appender = "0.2.3"
 tracing-subscriber = { version = "0.3.19", default-features = false, features = [
