--- conflicted
+++ resolved
@@ -48,10 +48,7 @@
 aes-gcm = "0.10.3"
 ahash = { version = "0.8.12", features = ["serde"] }
 anyhow = "1.0.99"
-<<<<<<< HEAD
-=======
 argon2 = "0.5.3"
->>>>>>> efa97e85
 async-broadcast = "0.7.2"
 async-dropper = { version = "0.3.1", features = ["tokio", "simple"] }
 async-trait = "0.1.89"
@@ -66,10 +63,6 @@
 axum = { version = "0.8.4", features = ["macros"] }
 axum-server = { version = "0.7.2", features = ["tls-rustls"] }
 base64 = "0.22.1"
-<<<<<<< HEAD
-bcrypt = "0.17.1"
-=======
->>>>>>> efa97e85
 bench-dashboard-frontend = { path = "core/bench/dashboard/frontend" }
 bench-dashboard-server = { path = "core/bench/dashboard/server" }
 bench-dashboard-shared = { path = "core/bench/dashboard/shared" }
@@ -77,11 +70,7 @@
 bench-runner = { path = "core/bench/runner" }
 bincode = { version = "2.0.1", features = ["serde"] }
 blake3 = "1.8.2"
-<<<<<<< HEAD
-bon = "3.7.1"
-=======
 bon = "3.7.2"
->>>>>>> efa97e85
 byte-unit = { version = "5.1.6", default-features = false, features = [
     "serde",
     "byte",
@@ -89,19 +78,11 @@
 ] }
 bytes = "1.10.1"
 charming = "0.6.0"
-<<<<<<< HEAD
-chrono = { version = "0.4.41", features = ["serde"] }
-clap = { version = "4.5.46", features = ["derive"] }
-colored = "3.0.0"
-comfy-table = "7.2.0"
-config = { version = "0.15.15" }
-=======
 chrono = { version = "0.4.42", features = ["serde"] }
 clap = { version = "4.5.47", features = ["derive", "wrap_help"] }
 colored = "3.0.0"
 comfy-table = "7.2.1"
 config = { version = "0.15.16" }
->>>>>>> efa97e85
 console-subscriber = "0.4.1"
 crc32fast = "1.5.0"
 crossbeam = "0.8.4"
@@ -120,11 +101,7 @@
 futures = "0.3.31"
 futures-util = "0.3.31"
 human-repr = "1.1.0"
-<<<<<<< HEAD
-humantime = "2.2.0"
-=======
 humantime = "2.3.0"
->>>>>>> efa97e85
 iggy = { path = "core/sdk", version = "0.7.0" }
 iggy_binary_protocol = { path = "core/binary_protocol", version = "0.7.0" }
 iggy_common = { path = "core/common", version = "0.7.0" }
@@ -132,11 +109,7 @@
 integration = { path = "core/integration" }
 keyring = { version = "3.6.3", features = ["sync-secret-service", "vendored"] }
 lazy_static = "1.5.0"
-<<<<<<< HEAD
-log = "0.4.27"
-=======
 log = "0.4.28"
->>>>>>> efa97e85
 mimalloc = "0.1"
 mockall = "0.13.1"
 nonzero_lit = "0.1.2"
@@ -153,27 +126,17 @@
 ] }
 reqwest-middleware = { version = "0.4.2", features = ["json"] }
 reqwest-retry = "0.7.0"
-<<<<<<< HEAD
-rust-s3 = { version = "0.36.0-beta.2", default-features = false, features = [
-=======
 rust-s3 = { version = "0.37.0", default-features = false, features = [
->>>>>>> efa97e85
     "tokio-rustls-tls",
     "tags",
 ] }
 rustls = { version = "0.23.31", features = ["ring"] }
-<<<<<<< HEAD
-serde = { version = "1.0.219", features = ["derive", "rc"] }
-serde_json = "1.0.143"
-=======
 serde = { version = "1.0.225", features = ["derive", "rc"] }
 serde_json = "1.0.145"
->>>>>>> efa97e85
 serde_with = { version = "3.14.0", features = ["base64", "macros"] }
 serde_yml = "0.0.12"
 serial_test = "3.2.0"
 server = { path = "core/server" }
-<<<<<<< HEAD
 simd-json = { version = "0.15.1", features = ["serde_impl"] }
 strum = { version = "0.27.2", features = ["derive"] }
 strum_macros = "0.27.2"
@@ -199,19 +162,6 @@
 tokio-rustls = "0.26.2"
 tokio-util = { version = "0.7.16", features = ["compat"] }
 toml = "0.9.5"
-=======
-simd-json = { version = "0.16.0", features = ["serde_impl"] }
-strum = { version = "0.27.2", features = ["derive"] }
-strum_macros = "0.27.2"
-sysinfo = "0.37.0"
-tempfile = "3.22.0"
-test-case = "3.3.1"
-thiserror = "2.0.16"
-tokio = { version = "1.47.1", features = ["full"] }
-tokio-rustls = "0.26.3"
-tokio-util = { version = "0.7.16", features = ["compat"] }
-toml = "0.9.6"
->>>>>>> efa97e85
 tower-http = { version = "0.6.6", features = [
     "add-extension",
     "cors",
@@ -225,13 +175,8 @@
     "ansi",
 ] }
 trait-variant = "0.1.2"
-<<<<<<< HEAD
-twox-hash = { version = "2.1.1", features = ["xxhash32"] }
-uuid = { version = "1.18.0", features = [
-=======
 twox-hash = { version = "2.1.2", features = ["xxhash32"] }
 uuid = { version = "1.18.1", features = [
->>>>>>> efa97e85
     "v4",
     "v7",
     "fast-rng",
@@ -239,11 +184,7 @@
     "zerocopy",
 ] }
 webpki-roots = "1.0.2"
-<<<<<<< HEAD
-zip = "4.6.0"
-=======
 zip = "5.1.1"
->>>>>>> efa97e85
 
 [profile.release]
 lto = true
