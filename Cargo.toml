# Licensed to the Apache Software Foundation (ASF) under one
# or more contributor license agreements.  See the NOTICE file
# distributed with this work for additional information
# regarding copyright ownership.  The ASF licenses this file
# to you under the Apache License, Version 2.0 (the
# "License"); you may not use this file except in compliance
# with the License.  You may obtain a copy of the License at
#
#   http://www.apache.org/licenses/LICENSE-2.0
#
# Unless required by applicable law or agreed to in writing,
# software distributed under the License is distributed on an
# "AS IS" BASIS, WITHOUT WARRANTIES OR CONDITIONS OF ANY
# KIND, either express or implied.  See the License for the
# specific language governing permissions and limitations
# under the License.

[workspace]
members = [
    "bdd/rust",
    "core/ai/mcp",
    "core/bench",
    "core/bench/dashboard/frontend",
    "core/bench/dashboard/server",
    "core/bench/dashboard/shared",
    "core/bench/report",
    "core/bench/runner",
    "core/binary_protocol",
    "core/cli",
    "core/common",
    "core/connectors/runtime",
    "core/connectors/sdk",
    "core/connectors/sinks/postgres_sink",
    "core/connectors/sinks/quickwit_sink",
    "core/connectors/sinks/stdout_sink",
    "core/connectors/sources/postgres_source",
    "core/connectors/sources/random_source",
    "core/integration",
    "core/sdk",
    "core/server",
    "core/tools",
    "examples/rust",
]
exclude = ["foreign/python"]
resolver = "2"

[workspace.dependencies]
aes-gcm = "0.10.3"
ahash = { version = "0.8.12", features = ["serde"] }
anyhow = "1.0.99"
async-broadcast = "0.7.2"
async-dropper = { version = "0.3.1", features = ["tokio", "simple"] }
async-trait = "0.1.89"
async_zip = { version = "0.0.18", features = [
    "tokio",
    "lzma",
    "bzip2",
    "xz",
    "deflate",
    "zstd",
] }
axum = { version = "0.8.4", features = ["macros"] }
axum-server = { version = "0.7.2", features = ["tls-rustls"] }
base64 = "0.22.1"
bcrypt = "0.17.1"
bench-dashboard-frontend = { path = "core/bench/dashboard/frontend" }
bench-dashboard-server = { path = "core/bench/dashboard/server" }
bench-dashboard-shared = { path = "core/bench/dashboard/shared" }
bench-report = { path = "core/bench/report" }
bench-runner = { path = "core/bench/runner" }
bincode = { version = "2.0.1", features = ["serde"] }
blake3 = "1.8.2"
<<<<<<< HEAD
bon = "3.6.5"
=======
bon = "3.7.1"
>>>>>>> 6638d612
byte-unit = { version = "5.1.6", default-features = false, features = [
    "serde",
    "byte",
    "std",
] }
bytes = "1.10.1"
charming = "0.6.0"
chrono = { version = "0.4.41", features = ["serde"] }
<<<<<<< HEAD
clap = { version = "4.5.42", features = ["derive"] }
config = { version = "0.15.13" }
comfy-table = "7.1.4"
crc32fast = "1.5.0"
crossbeam = "0.8.4"
dashmap = "6.1.0"
socket2 = "=0.5.10"
=======
clap = { version = "4.5.46", features = ["derive"] }
colored = "3.0.0"
comfy-table = "7.2.0"
config = { version = "0.15.15" }
console-subscriber = "0.4.1"
crc32fast = "1.5.0"
crossbeam = "0.8.4"
dashmap = "6.1.0"
derive-new = "0.7.0"
>>>>>>> 6638d612
derive_builder = "0.20.2"
derive_more = { version = "2.0.1", features = ["full"] }
dirs = "6.0.0"
dlopen2 = "0.8.0"
dotenvy = "0.15.7"
enum_dispatch = "0.3.13"
env_logger = "0.11.8"
figlet-rs = "0.1.5"
flume = "0.11.1"
async-channel = "2.3.1"
futures = "0.3.31"
futures-util = "0.3.31"
human-repr = "1.1.0"
humantime = "2.2.0"
<<<<<<< HEAD
keyring = { version = "3.6.3", features = ["sync-secret-service", "vendored"] }
nonzero_lit = "0.1.2"
once_cell = "1.21.3"
passterm = "=2.0.1"
quinn = "0.11.8"
postcard = { version = "1.1.3", features = ["alloc"] }
rand = "0.9.2"
reqwest = { version = "0.12.22", default-features = false, features = [
=======
iggy = { path = "core/sdk", version = "0.7.0" }
iggy_binary_protocol = { path = "core/binary_protocol", version = "0.7.0" }
iggy_common = { path = "core/common", version = "0.7.0" }
iggy_connector_sdk = { path = "core/connectors/sdk", version = "0.1.0" }
integration = { path = "core/integration" }
keyring = { version = "3.6.3", features = ["sync-secret-service", "vendored"] }
lazy_static = "1.5.0"
log = "0.4.27"
mimalloc = "0.1"
mockall = "0.13.1"
nonzero_lit = "0.1.2"
once_cell = "1.21.3"
passterm = "=2.0.1"
postcard = { version = "1.1.3", features = ["alloc"] }
predicates = "3.1.3"
quinn = "0.11.9"
rand = "0.9.2"
regex = "1.11.2"
reqwest = { version = "0.12.23", default-features = false, features = [
>>>>>>> 6638d612
    "json",
    "rustls-tls",
] }
reqwest-middleware = { version = "0.4.2", features = ["json"] }
reqwest-retry = "0.7.0"
<<<<<<< HEAD
rustls = { version = "0.23.31", features = ["ring"] }
serde = { version = "1.0.219", features = ["derive", "rc"] }
serde_json = "1.0.142"
=======
rust-s3 = { version = "0.36.0-beta.2", default-features = false, features = [
    "tokio-rustls-tls",
    "tags",
] }
rustls = { version = "0.23.31", features = ["ring"] }
serde = { version = "1.0.219", features = ["derive", "rc"] }
serde_json = "1.0.143"
>>>>>>> 6638d612
serde_with = { version = "3.14.0", features = ["base64", "macros"] }
serde_yml = "0.0.12"
serial_test = "3.2.0"
server = { path = "core/server" }
simd-json = { version = "0.15.1", features = ["serde_impl"] }
<<<<<<< HEAD
sysinfo = "0.36.1"
tempfile = "3.20.0"
thiserror = "2.0.12"
tokio = { version = "1.46.1", features = ["full"] }
compio = { git = "https://github.com/compio-rs/compio.git", rev = "fe4243f0b6811ebc325afd081c9b087b4d9817be", features = [
    "runtime",
    "macros",
    "io-uring",
    "time",
    "rustls",
] }
cyper = { git = "https://github.com/krishvishal/cyper.git", rev = "cd75e266df6ab0a9b9474eb7dda1735650d17db6", features = [
    "rustls",
], default-features = false }
cyper-axum = { git = "https://github.com/krishvishal/cyper", rev = "cd75e266df6ab0a9b9474eb7dda1735650d17db6" }
compio-net = { git = "https://github.com/compio-rs/compio.git", rev = "fe4243f0b6811ebc325afd081c9b087b4d9817be" }
compio-quic = { git = "https://github.com/compio-rs/compio.git", rev = "fe4243f0b6811ebc325afd081c9b087b4d9817be" }
compio-tls = { git = "https://github.com/compio-rs/compio.git", rev = "fe4243f0b6811ebc325afd081c9b087b4d9817be", features = ["rustls"] }
tokio-rustls = "0.26.2"
toml = "0.9.4"
=======
strum = { version = "0.27.2", features = ["derive"] }
strum_macros = "0.27.2"
sysinfo = "0.37.0"
tempfile = "3.21.0"
test-case = "3.3.1"
thiserror = "2.0.16"
tokio = { version = "1.47.1", features = ["full"] }
tokio-rustls = "0.26.2"
tokio-util = { version = "0.7.16", features = ["compat"] }
toml = "0.9.5"
tower-http = { version = "0.6.6", features = [
    "add-extension",
    "cors",
    "trace",
] }
>>>>>>> 6638d612
tracing = "0.1.41"
tracing-appender = "0.2.3"
tracing-subscriber = { version = "0.3.20", default-features = false, features = [
    "fmt",
    "env-filter",
    "ansi",
] }
trait-variant = "0.1.2"
twox-hash = { version = "2.1.1", features = ["xxhash32"] }
uuid = { version = "1.18.0", features = [
    "v4",
    "v7",
    "fast-rng",
    "serde",
    "zerocopy",
] }
<<<<<<< HEAD
rust-s3 = { version = "0.36.0-beta.2", default-features = false, features = [
    "tokio-rustls-tls",
    "tags",
] }
strum = { version = "0.27.2", features = ["derive"] }
strum_macros = "0.27.2"
aes-gcm = "0.10.3"
base64 = "0.22.1"
twox-hash = { version = "2.1.1", features = ["xxhash32"] }

# Common dependencies across multiple packages
colored = "3.0.0"
env_logger = "0.11.8"
lazy_static = "1.5.0"
log = "0.4.27"
mockall = "0.13.1"
predicates = "3.1.3"
regex = "1.11.1"
test-case = "3.3.1"
tokio-util = { version = "0.7.16", features = ["compat"] }
tower-http = { version = "0.6.6", features = [
    "add-extension",
    "cors",
    "trace",
] }
trait-variant = "0.1.2"
webpki-roots = "1.0.2"
zip = "4.3.0"
=======
webpki-roots = "1.0.2"
zip = "4.6.0"
>>>>>>> 6638d612

[profile.release]
lto = true
codegen-units = 1<|MERGE_RESOLUTION|>--- conflicted
+++ resolved
@@ -70,11 +70,7 @@
 bench-runner = { path = "core/bench/runner" }
 bincode = { version = "2.0.1", features = ["serde"] }
 blake3 = "1.8.2"
-<<<<<<< HEAD
-bon = "3.6.5"
-=======
 bon = "3.7.1"
->>>>>>> 6638d612
 byte-unit = { version = "5.1.6", default-features = false, features = [
     "serde",
     "byte",
@@ -83,15 +79,6 @@
 bytes = "1.10.1"
 charming = "0.6.0"
 chrono = { version = "0.4.41", features = ["serde"] }
-<<<<<<< HEAD
-clap = { version = "4.5.42", features = ["derive"] }
-config = { version = "0.15.13" }
-comfy-table = "7.1.4"
-crc32fast = "1.5.0"
-crossbeam = "0.8.4"
-dashmap = "6.1.0"
-socket2 = "=0.5.10"
-=======
 clap = { version = "4.5.46", features = ["derive"] }
 colored = "3.0.0"
 comfy-table = "7.2.0"
@@ -101,7 +88,6 @@
 crossbeam = "0.8.4"
 dashmap = "6.1.0"
 derive-new = "0.7.0"
->>>>>>> 6638d612
 derive_builder = "0.20.2"
 derive_more = { version = "2.0.1", features = ["full"] }
 dirs = "6.0.0"
@@ -116,16 +102,6 @@
 futures-util = "0.3.31"
 human-repr = "1.1.0"
 humantime = "2.2.0"
-<<<<<<< HEAD
-keyring = { version = "3.6.3", features = ["sync-secret-service", "vendored"] }
-nonzero_lit = "0.1.2"
-once_cell = "1.21.3"
-passterm = "=2.0.1"
-quinn = "0.11.8"
-postcard = { version = "1.1.3", features = ["alloc"] }
-rand = "0.9.2"
-reqwest = { version = "0.12.22", default-features = false, features = [
-=======
 iggy = { path = "core/sdk", version = "0.7.0" }
 iggy_binary_protocol = { path = "core/binary_protocol", version = "0.7.0" }
 iggy_common = { path = "core/common", version = "0.7.0" }
@@ -145,17 +121,11 @@
 rand = "0.9.2"
 regex = "1.11.2"
 reqwest = { version = "0.12.23", default-features = false, features = [
->>>>>>> 6638d612
     "json",
     "rustls-tls",
 ] }
 reqwest-middleware = { version = "0.4.2", features = ["json"] }
 reqwest-retry = "0.7.0"
-<<<<<<< HEAD
-rustls = { version = "0.23.31", features = ["ring"] }
-serde = { version = "1.0.219", features = ["derive", "rc"] }
-serde_json = "1.0.142"
-=======
 rust-s3 = { version = "0.36.0-beta.2", default-features = false, features = [
     "tokio-rustls-tls",
     "tags",
@@ -163,34 +133,11 @@
 rustls = { version = "0.23.31", features = ["ring"] }
 serde = { version = "1.0.219", features = ["derive", "rc"] }
 serde_json = "1.0.143"
->>>>>>> 6638d612
 serde_with = { version = "3.14.0", features = ["base64", "macros"] }
 serde_yml = "0.0.12"
 serial_test = "3.2.0"
 server = { path = "core/server" }
 simd-json = { version = "0.15.1", features = ["serde_impl"] }
-<<<<<<< HEAD
-sysinfo = "0.36.1"
-tempfile = "3.20.0"
-thiserror = "2.0.12"
-tokio = { version = "1.46.1", features = ["full"] }
-compio = { git = "https://github.com/compio-rs/compio.git", rev = "fe4243f0b6811ebc325afd081c9b087b4d9817be", features = [
-    "runtime",
-    "macros",
-    "io-uring",
-    "time",
-    "rustls",
-] }
-cyper = { git = "https://github.com/krishvishal/cyper.git", rev = "cd75e266df6ab0a9b9474eb7dda1735650d17db6", features = [
-    "rustls",
-], default-features = false }
-cyper-axum = { git = "https://github.com/krishvishal/cyper", rev = "cd75e266df6ab0a9b9474eb7dda1735650d17db6" }
-compio-net = { git = "https://github.com/compio-rs/compio.git", rev = "fe4243f0b6811ebc325afd081c9b087b4d9817be" }
-compio-quic = { git = "https://github.com/compio-rs/compio.git", rev = "fe4243f0b6811ebc325afd081c9b087b4d9817be" }
-compio-tls = { git = "https://github.com/compio-rs/compio.git", rev = "fe4243f0b6811ebc325afd081c9b087b4d9817be", features = ["rustls"] }
-tokio-rustls = "0.26.2"
-toml = "0.9.4"
-=======
 strum = { version = "0.27.2", features = ["derive"] }
 strum_macros = "0.27.2"
 sysinfo = "0.37.0"
@@ -206,7 +153,6 @@
     "cors",
     "trace",
 ] }
->>>>>>> 6638d612
 tracing = "0.1.41"
 tracing-appender = "0.2.3"
 tracing-subscriber = { version = "0.3.20", default-features = false, features = [
@@ -223,39 +169,8 @@
     "serde",
     "zerocopy",
 ] }
-<<<<<<< HEAD
-rust-s3 = { version = "0.36.0-beta.2", default-features = false, features = [
-    "tokio-rustls-tls",
-    "tags",
-] }
-strum = { version = "0.27.2", features = ["derive"] }
-strum_macros = "0.27.2"
-aes-gcm = "0.10.3"
-base64 = "0.22.1"
-twox-hash = { version = "2.1.1", features = ["xxhash32"] }
-
-# Common dependencies across multiple packages
-colored = "3.0.0"
-env_logger = "0.11.8"
-lazy_static = "1.5.0"
-log = "0.4.27"
-mockall = "0.13.1"
-predicates = "3.1.3"
-regex = "1.11.1"
-test-case = "3.3.1"
-tokio-util = { version = "0.7.16", features = ["compat"] }
-tower-http = { version = "0.6.6", features = [
-    "add-extension",
-    "cors",
-    "trace",
-] }
-trait-variant = "0.1.2"
-webpki-roots = "1.0.2"
-zip = "4.3.0"
-=======
 webpki-roots = "1.0.2"
 zip = "4.6.0"
->>>>>>> 6638d612
 
 [profile.release]
 lto = true
