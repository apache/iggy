--- conflicted
+++ resolved
@@ -130,11 +130,7 @@
     "tags",
 ] }
 rustls = { version = "0.23.31", features = ["ring"] }
-<<<<<<< HEAD
-serde = { version = "1.0.224", features = ["derive", "rc"] }
-=======
 serde = { version = "1.0.225", features = ["derive", "rc"] }
->>>>>>> 4323c4f4
 serde_json = "1.0.145"
 serde_with = { version = "3.14.0", features = ["base64", "macros"] }
 serde_yml = "0.0.12"
