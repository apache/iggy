target*
.idea/
.vscode/
.DS_Store
.gradle
local_data*
bench_*
/sdk/errors_table/
/rust-clippy-results.sarif
/performance_results*
.env
/iggy_release
/iggy_release_tmp
/**/obj
/**/bin
<<<<<<< HEAD
# Go build artifacts, workspaces and module files
*.exe
*.exe~
*.dll
*.so
*.dylib
*.test
*.out
go.work
=======
*.iml
foreign/java/**/build
foreign/java/**/out
>>>>>>> c1a41aad
<|MERGE_RESOLUTION|>--- conflicted
+++ resolved
@@ -13,7 +13,9 @@
 /iggy_release_tmp
 /**/obj
 /**/bin
-<<<<<<< HEAD
+*.iml
+foreign/java/**/build
+foreign/java/**/out
 # Go build artifacts, workspaces and module files
 *.exe
 *.exe~
@@ -22,9 +24,4 @@
 *.dylib
 *.test
 *.out
-go.work
-=======
-*.iml
-foreign/java/**/build
-foreign/java/**/out
->>>>>>> c1a41aad
+go.work