--- conflicted
+++ resolved
@@ -15,14 +15,10 @@
 # specific language governing permissions and limitations
 # under the License.
 
-<<<<<<< HEAD
-FROM rust:1.89.0-alpine3.22 AS builder
-=======
 ARG RUST_VERSION=1.90
 ARG ALPINE_VERSION=3.22
 
 FROM rust:${RUST_VERSION}.0-alpine${ALPINE_VERSION} AS builder
->>>>>>> efa97e85
 RUN apk add musl-dev
 WORKDIR /build
 COPY . /build
