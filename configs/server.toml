[data_maintenance.archiver]
# Enables or disables the archiver process.
enabled = false

# Kind of archiver to use. Available options: "disk".
kind = "disk"

[data_maintenance.archiver.disk]
# Path for storing the archived data on disk.
path = "local_data/archive"

[data_maintenance.archiver.s3]
# Access key ID for the S3 bucket.
key_id = "123"

# Secret access key for the S3 bucket
key_secret = "secret"

# Name of the S3 bucket.
bucket = "iggy"

# Endpoint of the S3 region.
endpoint = "http://localhost:9000"

# Region of the S3 bucket.
region = "eu-west-1"

# Temporary directory for storing the data before uploading to S3.
tmp_upload_dir = "local_data/s3_tmp"

[data_maintenance.messages]
# Enables or disables the archiver process for closed segments containing messages.
archiver_enabled = false

# Enables or disables the expired message cleaner process.
cleaner_enabled = false

# Interval for running the message archiver and cleaner.
interval = "1 m"

[data_maintenance.state]
# Enables or disables the archiver process for state log.
archiver_enabled = false

# Sets whether the state archiver should overwrite existing log archive or always create a new one.
overwrite = true

# Interval for running the state archiver
interval = "1 m"

# HTTP server configuration
[http]
# Determines if the HTTP server is active.
# `true` enables the server, allowing it to handle HTTP requests.
# `false` disables the server, preventing it from handling HTTP requests.
enabled = true

# Specifies the network address and port for the HTTP server.
# The format is "HOST:PORT". For example, "0.0.0.0:3000" listens on all network interfaces on port 3000.
address = "0.0.0.0:3000"

# Maximum size of the request body in bytes. For security reasons, the default limit is 2 MB.
max_request_size = "2 MB"

# Configuration for Cross-Origin Resource Sharing (CORS).
[http.cors]
# Controls whether CORS is enabled for the HTTP server.
# `true` allows handling cross-origin requests with specified rules.
# `false` blocks cross-origin requests, enhancing security.
enabled = true

# Specifies which HTTP methods are allowed when CORS is enabled.
# For example, ["GET", "POST"] would allow only GET and POST requests.
allowed_methods = ["GET", "POST", "PUT", "DELETE"]

# Defines which origins are permitted to make cross-origin requests.
# An asterisk "*" allows all origins. Specific domains can be listed to restrict access.
allowed_origins = ["*"]

# Lists allowed headers that can be used in CORS requests.
# For example, ["content-type"] permits only the content-type header.
allowed_headers = ["content-type"]

# Headers that browsers are allowed to access in CORS responses.
# An empty array means no additional headers are exposed to browsers.
exposed_headers = [""]

# Determines if credentials like cookies or HTTP auth can be included in CORS requests.
# `true` allows credentials to be included, useful for authenticated sessions.
# `false` prevents credentials, enhancing privacy and security.
allow_credentials = false

# Allows or blocks requests from private networks in CORS.
# `true` permits requests from private networks.
# `false` disallows such requests, providing additional security.
allow_private_network = false

# JWT (JSON Web Token) configuration for HTTP.
[http.jwt]
# Specifies the algorithm used for signing JWTs.
# For example, "HS256" indicates HMAC with SHA-256.
algorithm = "HS256"

# The issuer of the JWT, typically a URL or an identifier of the issuing entity.
issuer = "iggy.rs"

# Intended audience for the JWT, usually the recipient or system intended to process the token.
audience = "iggy.rs"

# Lists valid issuers for JWT validation to ensure tokens are from trusted sources.
valid_issuers = ["iggy.rs"]

# Lists valid audiences for JWT validation to confirm tokens are for the intended recipient.
valid_audiences = ["iggy.rs"]

# Expiry time for access tokens.
access_token_expiry = "1 h"

# Tolerance for timing discrepancies during token validation.
clock_skew = "5 s"

# Time before which the token should not be considered valid.
not_before = "0 s"

# Secret key for encoding JWTs.
encoding_secret = "top_secret$iggy.rs$_jwt_HS256_key#!"

# Secret key for decoding JWTs.
decoding_secret = "top_secret$iggy.rs$_jwt_HS256_key#!"

# Indicates if the secret key is base64 encoded.
# `true` means the secret is base64 encoded.
# `false` means the secret is in plain text.
use_base64_secret = false

# Metrics configuration for HTTP.
[http.metrics]
# Enable or disable the metrics endpoint.
# `true` makes metrics available at the specified endpoint.
# `false` disables metrics collection.
enabled = true

# Specifies the endpoint for accessing metrics, e.g., "/metrics".
endpoint = "/metrics"

# TLS (Transport Layer Security) configuration for HTTP.
[http.tls]
# Controls the use of TLS for encrypted HTTP connections.
# `true` enables TLS, enhancing security.
# `false` disables TLS, which may be appropriate in secure internal networks.
enabled = false

# Path to the TLS certificate file.
cert_file = "certs/iggy_cert.pem"

# Path to the TLS key file.
key_file = "certs/iggy_key.pem"

# TCP server configuration.
[tcp]
# Determines if the TCP server is active.
# `true` enables the TCP server for handling TCP connections.
# `false` disables it, preventing any TCP communication.
enabled = true

# Defines the network address and port for the TCP server.
# For example, "0.0.0.0:8090" listens on all network interfaces on port 8090.
address = "0.0.0.0:8090"

# Whether to use ipv4 or ipv6
ipv6 = false

# TLS configuration for the TCP server.
[tcp.tls]
# Enables or disables TLS for TCP connections.
# `true` secures TCP connections with TLS.
# `false` leaves TCP connections unencrypted.
enabled = false

# Path to the TLS certificate for TCP.
certificate = "certs/iggy.pfx"

# Password for the TLS certificate, required for accessing the private key.
password = "iggy123"

# Configuration for the TCP socket
[tcp.socket]
# Whether to overwrite the OS-default socket parameters
override_defaults = false

# SO_RCVBUF: maximum size of the receive buffer, can be clamped by the OS
recv_buffer_size = "100 KB"

# SO_SNDBUF: maximum size of the send buffer, can be clamped by the OS
send_buffer_size = "100 KB"

# SO_KEEPALIVE: whether to regularly send a keepalive packet maintaining the connection
keepalive = false

# TCP_NODELAY: enable/disable the Nagle algorithm which buffers data before sending segments
nodelay = false

# SO_LINGER: delay to wait for while data is being transmitted before closing the socket after a
# close or shutdown call has been received
linger = "0 s"

# QUIC protocol configuration.
[quic]
# Controls whether the QUIC server is enabled.
# `true` enables QUIC for fast, secure connections.
# `false` disables QUIC, possibly for compatibility or simplicity.
enabled = true

# Network address and port for the QUIC server.
# For example, "0.0.0.0:8080" binds to all interfaces on port 8080.
address = "0.0.0.0:8080"

# Maximum number of simultaneous bidirectional streams in QUIC.
max_concurrent_bidi_streams = 10_000

# Size of the buffer for sending datagrams in QUIC.
datagram_send_buffer_size = "100 KB"

# Initial Maximum Transmission Unit (MTU) for QUIC connections.
initial_mtu = "8 KB"

# Size of the sending window in QUIC, controlling data flow.
send_window = "100 KB"

# Size of the receiving window in QUIC, controlling data flow.
receive_window = "100 KB"

# Interval for sending keep-alive messages in QUIC.
keep_alive_interval = "5 s"

# Maximum idle time before a QUIC connection is closed.
max_idle_timeout = "10 s"

# QUIC certificate configuration.
[quic.certificate]
# Indicates whether the QUIC certificate is self-signed.
# `true` for self-signed certificates, often used in internal or testing environments.
# `false` for certificates issued by a certificate authority, common in production.
self_signed = true

# Path to the QUIC TLS certificate file.
cert_file = "certs/iggy_cert.pem"

# Path to the QUIC TLS key file.
key_file = "certs/iggy_key.pem"

# Message cleaner configuration.
[message_cleaner]
# Enables or disables the background process for deleting expired messages.
# `true` activates the message cleaner.
# `false` turns it off, messages will not be auto-deleted based on expiry.
enabled = true

# Interval for running the message cleaner.
interval = "1 m"

# Message saver configuration.
[message_saver]
# Enables or disables the background process for saving buffered data to disk.
# `true` ensures data is periodically written to disk.
# `false` turns off automatic saving, relying on other triggers for data persistence.
enabled = true

# Controls whether data saving is synchronous (enforce fsync) or asynchronous.
# `true` for synchronous saving, ensuring data integrity at the cost of performance.
# `false` for asynchronous saving, improving performance but with delayed data writing.
enforce_fsync = true

# Interval for running the message saver.
interval = "1min"

# Personal access token configuration.
[personal_access_token]
# Sets the maximum number of active tokens allowed per user.
max_tokens_per_user = 100

# Personal access token cleaner configuration.
[personal_access_token.cleaner]
# Enables or disables the token cleaner process.
# `true` activates periodic token cleaning.
# `false` disables it, tokens remain active until manually revoked or expired.
enabled = true

# Interval for running the token cleaner.
interval = "1 m"

# Heartbeat configuration
[heartbeat]
# Enables or disables the client heartbeat verification process.
enabled = false
# Interval for expected client heartbeats
interval = "5 s"

# OpenTelemetry configuration
[telemetry]
# Enables or disables telemetry.
enabled = false
# Service name for telemetry.
service_name = "iggy"

# OpenTelemetry logs configuration
[telemetry.logs]
# Transport for sending logs. Options: "grpc", "http".
transport = "grpc"
# Endpoint for sending logs.
endpoint = "http://localhost:7281/v1/logs"

# OpenTelemetry traces configuration
[telemetry.traces]
# Transport for sending traces. Options: "grpc", "http".
transport = "grpc"
# Endpoint for sending traces.
endpoint = "http://localhost:7281/v1/traces"

# System configuration.
[system]
# Base path for system data storage.
path = "local_data"

# Backup configuration
[system.backup]
# Path for storing backup.
path = "backup"

# Compatibility conversion configuration
[system.backup.compatibility]
# Subpath of the backup directory where converted segment data is stored after compatibility conversion.
path = "compatibility"

# Legacy database configuration - used only for the migration purposes.
#[system.database]
## Path for storing database files.
## Specifies the directory where database files are stored, relative to `system.path`.
#path = "database"

[system.state]
# Determines whether to enforce file synchronization on state updates (boolean).
# `true` ensures immediate writing of data to disk for durability.
# `false` allows the OS to manage write operations, which can improve performance.
enforce_fsync = true

# Runtime configuration.
[system.runtime]
# Path for storing runtime data.
# Specifies the directory where any runtime data is stored, relative to `system.path`.
path = "runtime"

# Logging configuration.
[system.logging]
# Path for storing log files.
path = "logs"

# Level of logging detail. Options: "debug", "info", "warn", "error".
level = "info"

# Maximum size of the log files before rotation.
max_size = "512 MB"

# Time to retain log files before deletion.
retention = "7 days"

# Interval for printing system information to the log.
sysinfo_print_interval = "10 s"

# Cache configuration.
[system.cache]
# Enables or disables the system cache.
# `true` activates caching for frequently accessed data.
# `false` disables caching, data is always read from the source.
enabled = false

# Maximum size of the cache, e.g. "4GB".
size = "4 GB"

# Encryption configuration
[system.encryption]
# Determines whether server-side data encryption for the messages payloads and state commands is enabled (boolean).
# `true` enables encryption for stored data using AES-256-GCM.
# `false` means data is stored without encryption.
enabled = false

# The encryption key used when encryption is enabled (string).
# Should be a 32 bytes length key, provided as a base64 encoded string.
# This key is required and used only if encryption is enabled.
key = ""

# Compression configuration
[system.compression]
# Allows overriding the default compression algorithm per data segment (boolean).
# `true` permits different compression algorithms for individual segments.
# `false` means all data segments use the default compression algorithm.
allow_override = false

# The default compression algorithm used for data storage (string).
# "none" indicates no compression, other values can specify different algorithms.
default_algorithm = "none"

# Stream configuration
[system.stream]
# Path for storing stream-related data (string).
# Specifies the directory where stream data is stored, relative to `system.path`.
path = "streams"

# Topic configuration
[system.topic]
# Path for storing topic-related data (string).
# Specifies the directory where topic data is stored, relative to `stream.path`.
path = "topics"

# Configures the topic size-based expiry setting.
# "unlimited" or "0" means topics are kept indefinitely.
# A size value in human-readable format determines the maximum size of a topic.
# When a topic reaches this size, the oldest messages are deleted to make room for new ones.
# Messages are removed in full segments, so if segment size is 1 GB and the topic size is 10 GB,
# the oldest segment will be deleted upon reaching 10 GB.
# Example: `max_topic_size = "10 GB"` means oldest messages in topics will be deleted when they reach 10 GB.
# Note: this setting can be overwritten with CreateTopic and UpdateTopic requests.
max_size = "10 GB"

# Configures whether the oldest segments are deleted when a topic reaches its maximum size (boolean).
delete_oldest_segments = false

# Partition configuration
[system.partition]
# Path for storing partition-related data (string).
# Specifies the directory where partition data is stored, relative to `topic.path`.
path = "partitions"

# Determines whether to enforce file synchronization on partition updates (boolean).
# `true` ensures immediate writing of data to disk for durability.
# `false` allows the OS to manage write operations, which can improve performance.
enforce_fsync = false

# Enables checksum validation for data integrity (boolean).
# `true` activates CRC checks when loading data, guarding against corruption.
# `false` skips these checks for faster loading at the risk of undetected corruption.
validate_checksum = false

# The threshold of buffered messages before triggering a save to disk (integer).
# Specifies how many messages accumulate before persisting to storage.
# Adjusting this can balance between write performance and data durability.
<<<<<<< HEAD
messages_required_to_save = 2000
=======
messages_required_to_save = 1000
>>>>>>> 689b047c

# Segment configuration
[system.segment]
# Defines the soft limit for the size of a storage segment.
# When a segment reaches this size (maximum 4 GB), a new segment is created for subsequent data.
# Example: if `size` is set "1GB", the actual segment size may be 1GB + the size of remaining messages in received batch.
size = "1 GB"
# Configures the message time-based expiry setting.
# "none" means messages are kept indefinitely.
# A time value in human-readable format determines the lifespan of messages.
# Example: `message_expiry = "2 days 4 hours 15 minutes"` means messages will expire after that duration.
message_expiry = "none"

# Configures whether expired segments are archived (boolean) or just deleted without archiving.
archive_expired = false

# Controls whether to cache indexes (time and positional) for segment access (boolean).
# `true` keeps indexes in memory, speeding up data retrieval.
# `false` reads indexes from disk, which can conserve memory at the cost of access speed.
cache_indexes = true

# Message deduplication configuration
[system.message_deduplication]
# Controls whether message deduplication is enabled (boolean).
# `true` activates deduplication, ignoring messages with duplicate IDs.
# `false` treats each message as unique, even if IDs are duplicated.
enabled = false
# Maximum number of ID entries in the deduplication cache (u64).
max_entries = 1000
# Maximum age of ID entries in the deduplication cache in human-readable format.
expiry = "1 m"


# Recovery configuration in case of lost data
[system.recovery]
# Controls whether streams/topics/partitions should be recreated if the expected data for existing state is missing (boolean).
recreate_missing_state = true<|MERGE_RESOLUTION|>--- conflicted
+++ resolved
@@ -272,7 +272,7 @@
 enforce_fsync = true
 
 # Interval for running the message saver.
-interval = "1min"
+interval = "30 s"
 
 # Personal access token configuration.
 [personal_access_token]
@@ -444,11 +444,7 @@
 # The threshold of buffered messages before triggering a save to disk (integer).
 # Specifies how many messages accumulate before persisting to storage.
 # Adjusting this can balance between write performance and data durability.
-<<<<<<< HEAD
 messages_required_to_save = 2000
-=======
-messages_required_to_save = 1000
->>>>>>> 689b047c
 
 # Segment configuration
 [system.segment]
