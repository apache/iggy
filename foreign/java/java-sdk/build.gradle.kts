/*
 * Licensed to the Apache Software Foundation (ASF) under one
 * or more contributor license agreements.  See the NOTICE file
 * distributed with this work for additional information
 * regarding copyright ownership.  The ASF licenses this file
 * to you under the Apache License, Version 2.0 (the
 * "License"); you may not use this file except in compliance
 * with the License.  You may obtain a copy of the License at
 *
 *   http://www.apache.org/licenses/LICENSE-2.0
 *
 * Unless required by applicable law or agreed to in writing,
 * software distributed under the License is distributed on an
 * "AS IS" BASIS, WITHOUT WARRANTIES OR CONDITIONS OF ANY
 * KIND, either express or implied.  See the License for the
 * specific language governing permissions and limitations
 * under the License.
 */

plugins {
    id("java-library")
    id("maven-publish")
    id("signing")
    id("org.jreleaser") version ("1.14.0")
    id("checkstyle")
}

group = "org.apache.iggy"
<<<<<<< HEAD
version = "0.5.0"
=======
version = "0.5.0-SNAPSHOT"
>>>>>>> 6638d612

repositories {
    mavenCentral()
}

java {
    withJavadocJar()
    withSourcesJar()
}

signing {
    useGpgCmd()
    sign(publishing.publications)
}

checkstyle {
    toolVersion = "10.23.1"
    configFile = file("../dev-support/checkstyle/checkstyle.xml")
}

dependencies {
    implementation("org.apache.httpcomponents.client5:httpclient5:5.4")
    implementation("com.fasterxml.jackson.core:jackson-databind:2.18.0")
    implementation("com.fasterxml.jackson.datatype:jackson-datatype-jdk8:2.18.0")
    implementation("org.apache.commons:commons-lang3:3.17.0")
    implementation("org.slf4j:slf4j-api:2.0.16")
    implementation("com.google.code.findbugs:jsr305:3.0.2")
    implementation("io.projectreactor:reactor-core:3.6.11")
    implementation("io.projectreactor.netty:reactor-netty-core:1.1.23")
    testImplementation("org.testcontainers:testcontainers:1.20.3")
    testImplementation("org.testcontainers:junit-jupiter:1.20.3")
    testImplementation(platform("org.junit:junit-bom:5.11.3"))
    testImplementation("org.junit.jupiter:junit-jupiter")
    testImplementation("org.assertj:assertj-core:3.26.3")
    testRuntimeOnly("ch.qos.logback:logback-classic:1.5.11")
    testRuntimeOnly("io.netty:netty-resolver-dns-native-macos:4.2.1.Final:osx-aarch_64")
}

tasks.withType<Test> {
    useJUnitPlatform()
}

publishing {
    publications {
        create<MavenPublication>("maven") {
            groupId = "org.apache.iggy"
<<<<<<< HEAD
            artifactId = "iggy-java-sdk"
            version = "0.5.0"
=======
            artifactId = "iggy"
            version = "0.5.0-SNAPSHOT"
>>>>>>> 6638d612

            from(components["java"])

            pom {
                name = "Apache Iggy Java Client SDK"
                description = "Official Java client SDK for Apache Iggy.\n" +
                        "Apache Iggy (Incubating) is an effort undergoing incubation at the Apache Software Foundation (ASF), " +
                        "sponsored by the Apache Incubator PMC."
                url = "https://github.com/apache/iggy"
                packaging = "jar"
                licenses {
                    license {
                        name = "Apache License, Version 2.0"
                        url = "https://www.apache.org/licenses/LICENSE-2.0.txt"
                    }
                }
                developers {
                    developer {
                        name = "Apache Iggy"
                        email = "dev@iggy.apache.org"
                    }
                    scm {
                        url = "https://github.com/apache/iggy"
                        connection = "scm:git:git://github.com/apache/iggy.git"
                        developerConnection = "scm:git:git://github.com/apache/iggy.git"
                    }
                }
            }
        }
    }

    repositories {
        maven {
            val releasesRepoUrl = "https://repository.apache.org/service/local/staging/deploy/maven2"
            val snapshotsRepoUrl = "https://repository.apache.org/content/repositories/snapshots/"

            url = uri(if ((version as String).endsWith("SNAPSHOT")) snapshotsRepoUrl else releasesRepoUrl)

            credentials {
                username = System.getenv("NEXUS_USER")
                password = System.getenv("NEXUS_PASSWORD")
            }
        }
    }
}<|MERGE_RESOLUTION|>--- conflicted
+++ resolved
@@ -26,11 +26,7 @@
 }
 
 group = "org.apache.iggy"
-<<<<<<< HEAD
-version = "0.5.0"
-=======
 version = "0.5.0-SNAPSHOT"
->>>>>>> 6638d612
 
 repositories {
     mavenCentral()
@@ -77,13 +73,8 @@
     publications {
         create<MavenPublication>("maven") {
             groupId = "org.apache.iggy"
-<<<<<<< HEAD
-            artifactId = "iggy-java-sdk"
-            version = "0.5.0"
-=======
             artifactId = "iggy"
             version = "0.5.0-SNAPSHOT"
->>>>>>> 6638d612
 
             from(components["java"])
 
