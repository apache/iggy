/**
 * Licensed to the Apache Software Foundation (ASF) under one
 * or more contributor license agreements.  See the NOTICE file
 * distributed with this work for additional information
 * regarding copyright ownership.  The ASF licenses this file
 * to you under the Apache License, Version 2.0 (the
 * "License"); you may not use this file except in compliance
 * with the License.  You may obtain a copy of the License at
 *
 *   http://www.apache.org/licenses/LICENSE-2.0
 *
 * Unless required by applicable law or agreed to in writing,
 * software distributed under the License is distributed on an
 * "AS IS" BASIS, WITHOUT WARRANTIES OR CONDITIONS OF ANY
 * KIND, either express or implied.  See the License for the
 * specific language governing permissions and limitations
 * under the License.
 */


import type { CommandResponse } from '../../client/client.type.js';
import { type Id } from '../identifier.utils.js';
import { wrapCommand } from '../command.utils.js';
import { COMMAND_CODE } from '../command.code.js';
import {
  serializeTargetGroup, deserializeConsumerGroup,
  type ConsumerGroup
} from './group.utils.js';

export type GetGroup = {
  streamId: Id,
  topicId: Id,
  groupId: Id
};

export const GET_GROUP = {
  code: COMMAND_CODE.GetGroup,

  serialize: ({streamId, topicId, groupId}: GetGroup) => {
    return serializeTargetGroup(streamId, topicId, groupId);
  },

  deserialize: (r: CommandResponse) => {
    if(r.status === 0 && r.length === 0)
      return null;
    return deserializeConsumerGroup(r.data).data;
  }
};


<<<<<<< HEAD
export const getGroup = wrapCommand<GetGroup, ConsumerGroup>(GET_GROUP);
=======
export const getGroup = wrapCommand<GetGroup, ConsumerGroup | null>(GET_GROUP);
>>>>>>> 1df72545
<|MERGE_RESOLUTION|>--- conflicted
+++ resolved
@@ -48,8 +48,4 @@
 };
 
 
-<<<<<<< HEAD
-export const getGroup = wrapCommand<GetGroup, ConsumerGroup>(GET_GROUP);
-=======
-export const getGroup = wrapCommand<GetGroup, ConsumerGroup | null>(GET_GROUP);
->>>>>>> 1df72545
+export const getGroup = wrapCommand<GetGroup, ConsumerGroup | null>(GET_GROUP);