/**
 * Licensed to the Apache Software Foundation (ASF) under one
 * or more contributor license agreements.  See the NOTICE file
 * distributed with this work for additional information
 * regarding copyright ownership.  The ASF licenses this file
 * to you under the Apache License, Version 2.0 (the
 * "License"); you may not use this file except in compliance
 * with the License.  You may obtain a copy of the License at
 *
 *   http://www.apache.org/licenses/LICENSE-2.0
 *
 * Unless required by applicable law or agreed to in writing,
 * software distributed under the License is distributed on an
 * "AS IS" BASIS, WITHOUT WARRANTIES OR CONDITIONS OF ANY
 * KIND, either express or implied.  See the License for the
 * specific language governing permissions and limitations
 * under the License.
 */


import type { CommandResponse } from '../../client/client.type.js';
import type { Id } from '../identifier.utils.js';
import { wrapCommand } from '../command.utils.js';
import { COMMAND_CODE } from '../command.code.js';
import { serializeGetOffset, type Consumer, type OffsetResponse } from './offset.utils.js';

export type GetOffset = {
  streamId: Id,
  topicId: Id,
  consumer: Consumer,
  partitionId?: number
};


export const GET_OFFSET = {
  code: COMMAND_CODE.GetOffset,

  serialize: ({streamId, topicId, consumer, partitionId = 1}: GetOffset) => {
    return serializeGetOffset(streamId, topicId, consumer, partitionId);
  },

<<<<<<< HEAD
  deserialize: (r: CommandResponse): OffsetResponse => {
    if(r.data.length < 20)
      throw new Error('Offset not found');
=======
  deserialize: (r: CommandResponse) => {
    if(r.status === 0 && r.length === 0)
      return null;
>>>>>>> 1df72545
    
    const partitionId = r.data.readUInt32LE(0);
    const currentOffset = r.data.readBigUInt64LE(4);
    const storedOffset = r.data.readBigUInt64LE(12);

    return {
      partitionId,
      currentOffset,
      storedOffset
    }
  }
};


<<<<<<< HEAD
export const getOffset = wrapCommand<GetOffset, OffsetResponse>(GET_OFFSET);
=======
export const getOffset = wrapCommand<GetOffset, OffsetResponse | null>(GET_OFFSET);
>>>>>>> 1df72545
<|MERGE_RESOLUTION|>--- conflicted
+++ resolved
@@ -39,15 +39,9 @@
     return serializeGetOffset(streamId, topicId, consumer, partitionId);
   },
 
-<<<<<<< HEAD
-  deserialize: (r: CommandResponse): OffsetResponse => {
-    if(r.data.length < 20)
-      throw new Error('Offset not found');
-=======
   deserialize: (r: CommandResponse) => {
     if(r.status === 0 && r.length === 0)
       return null;
->>>>>>> 1df72545
     
     const partitionId = r.data.readUInt32LE(0);
     const currentOffset = r.data.readBigUInt64LE(4);
@@ -62,8 +56,4 @@
 };
 
 
-<<<<<<< HEAD
-export const getOffset = wrapCommand<GetOffset, OffsetResponse>(GET_OFFSET);
-=======
-export const getOffset = wrapCommand<GetOffset, OffsetResponse | null>(GET_OFFSET);
->>>>>>> 1df72545
+export const getOffset = wrapCommand<GetOffset, OffsetResponse | null>(GET_OFFSET);