/**
 * Licensed to the Apache Software Foundation (ASF) under one
 * or more contributor license agreements.  See the NOTICE file
 * distributed with this work for additional information
 * regarding copyright ownership.  The ASF licenses this file
 * to you under the Apache License, Version 2.0 (the
 * "License"); you may not use this file except in compliance
 * with the License.  You may obtain a copy of the License at
 *
 *   http://www.apache.org/licenses/LICENSE-2.0
 *
 * Unless required by applicable law or agreed to in writing,
 * software distributed under the License is distributed on an
 * "AS IS" BASIS, WITHOUT WARRANTIES OR CONDITIONS OF ANY
 * KIND, either express or implied.  See the License for the
 * specific language governing permissions and limitations
 * under the License.
 */


import { after, describe, it } from 'node:test';
import assert from 'node:assert/strict';
<<<<<<< HEAD
import { ConsumerKind, PollingStrategy, Partitioning } from '../wire/index.js';
=======
import { Consumer, PollingStrategy, Partitioning } from '../wire/index.js';
>>>>>>> 3c30a3f3
import { generateMessages } from '../tcp.sm.utils.js';
import { getTestClient } from './test-client.utils.js';


describe('e2e -> message', async () => {

  const c = getTestClient();
  
  const streamId = 934;
  const topicId = 832;
  const partitionId = 1;

  const stream = {
    streamId,
    name: 'e2e-send-message-stream'
  };

  const topic = {
    streamId,
    topicId,
    name: 'e2e-send-message-topic',
    partitionCount: 1,
    compressionAlgorithm: 1
  };

  const msg = {
    streamId,
    topicId,
    messages: generateMessages(6),
    partition: Partitioning.PartitionId(partitionId)
  };

  await c.stream.create(stream);
  await c.topic.create(topic);

  it('e2e -> message::send', async () => {
    assert.ok(await c.message.send(msg));
  });

  it('e2e -> message::poll/last', async () => {
    const pollReq = {
      streamId,
      topicId,
      consumer: Consumer.Single,
      partitionId,
      pollingStrategy: PollingStrategy.Last,
      count: 10,
      autocommit: false
    };
    const { messages, ...resp } = await c.message.poll(pollReq);
    assert.equal(messages.length, resp.count);
    assert.equal(messages.length, msg.messages.length)
  });

  it('e2e -> message::poll/first', async () => {
    const pollReq = {
      streamId,
      topicId,
      consumer: Consumer.Single,
      partitionId,
      pollingStrategy: PollingStrategy.First,
      count: 10,
      autocommit: false
    };
    const { messages, ...resp } = await c.message.poll(pollReq);
    assert.equal(messages.length, resp.count);
    assert.equal(messages.length, msg.messages.length)
  });

  it('e2e -> message::poll/next', async () => {
    const pollReq = {
      streamId,
      topicId,
      consumer: Consumer.Single,
      partitionId,
      pollingStrategy: PollingStrategy.Next,
      count: 10,
      autocommit: false
    };
    const { messages, ...resp } = await c.message.poll(pollReq);
    assert.equal(messages.length, resp.count);
    assert.equal(messages.length, msg.messages.length)
  });

  it('e2e -> message::poll/next+commit', async () => {
    const pollReq = {
      streamId,
      topicId,
      consumer: Consumer.Single,
      partitionId,
      pollingStrategy: PollingStrategy.Next,
      count: 10,
      autocommit: true
    };
    const { messages, ...resp } = await c.message.poll(pollReq);
    assert.equal(messages.length, resp.count);
    assert.equal(messages.length, msg.messages.length)

    const r2 = await c.message.poll(pollReq);
    assert.equal(r2.count, 0);
    assert.equal(r2.messages.length, 0)
  });

  it('e2e -> message::cleanup', async () => {
    assert.ok(await c.stream.delete(stream));
    assert.ok(await c.session.logout());
  });

  after(() => {
    c.destroy();
  });
});<|MERGE_RESOLUTION|>--- conflicted
+++ resolved
@@ -20,11 +20,7 @@
 
 import { after, describe, it } from 'node:test';
 import assert from 'node:assert/strict';
-<<<<<<< HEAD
-import { ConsumerKind, PollingStrategy, Partitioning } from '../wire/index.js';
-=======
 import { Consumer, PollingStrategy, Partitioning } from '../wire/index.js';
->>>>>>> 3c30a3f3
 import { generateMessages } from '../tcp.sm.utils.js';
 import { getTestClient } from './test-client.utils.js';
 
