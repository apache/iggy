--- conflicted
+++ resolved
@@ -11,11 +11,7 @@
 ## install
 
 ```bash
-<<<<<<< HEAD
-npm i --save @apache-iggy/node-sdk
-=======
 npm i --save apache-iggy
->>>>>>> 3c30a3f3
 ```
 
 ## basic usage
