# Licensed to the Apache Software Foundation (ASF) under one
# or more contributor license agreements.  See the NOTICE file
# distributed with this work for additional information
# regarding copyright ownership.  The ASF licenses this file
# to you under the Apache License, Version 2.0 (the
# "License"); you may not use this file except in compliance
# with the License.  You may obtain a copy of the License at
#
#   http://www.apache.org/licenses/LICENSE-2.0
#
# Unless required by applicable law or agreed to in writing,
# software distributed under the License is distributed on an
# "AS IS" BASIS, WITHOUT WARRANTIES OR CONDITIONS OF ANY
# KIND, either express or implied.  See the License for the
# specific language governing permissions and limitations
# under the License.

[package]
name = "apache-iggy"
version = "0.5.0"
edition = "2021"
authors = ["Dario Lencina Talarico <darioalessandrolencina@gmail.com>", "Albin Skott <albin@mattsson.io>"]
license = "Apache-2.0"
description = "Apache Iggy is the persistent message streaming platform written in Rust, supporting QUIC, TCP and HTTP transport protocols, capable of processing millions of messages per second."
documentation = "https://iggy.apache.org/docs/"
repository = "https://github.com/apache/iggy"

[dependencies]
bytes = "1.10.1"
iggy = { path = "../../core/sdk", version = "0.7.0" }
pyo3 = "0.26.0"
pyo3-async-runtimes = { version = "0.26.0", features = [
    "attributes",
    "tokio-runtime",
] }
<<<<<<< HEAD
pyo3-stub-gen = "0.12.0"
tokio = "1.40.0"

[patch.crates-io]
pyo3-stub-gen = { git = "https://github.com/Jij-Inc/pyo3-stub-gen.git", rev = "1870f637f700605395a666e3bdc0276aece73b5f" }
=======
pyo3-stub-gen = { git = "https://github.com/Jij-Inc/pyo3-stub-gen.git", rev = "63e77533b55782799df28ea4b4676c42d203779e" }
tokio = "1.47.1"
>>>>>>> 7ef307c4

[lib]
name = "apache_iggy"
crate-type = ["cdylib", "rlib"]

[[bin]]
name = "stub_gen"
path = "src/bin/stub_gen.rs"
doc = false<|MERGE_RESOLUTION|>--- conflicted
+++ resolved
@@ -33,16 +33,8 @@
     "attributes",
     "tokio-runtime",
 ] }
-<<<<<<< HEAD
-pyo3-stub-gen = "0.12.0"
-tokio = "1.40.0"
-
-[patch.crates-io]
-pyo3-stub-gen = { git = "https://github.com/Jij-Inc/pyo3-stub-gen.git", rev = "1870f637f700605395a666e3bdc0276aece73b5f" }
-=======
 pyo3-stub-gen = { git = "https://github.com/Jij-Inc/pyo3-stub-gen.git", rev = "63e77533b55782799df28ea4b4676c42d203779e" }
 tokio = "1.47.1"
->>>>>>> 7ef307c4
 
 [lib]
 name = "apache_iggy"
