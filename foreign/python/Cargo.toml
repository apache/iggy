--- conflicted
+++ resolved
@@ -16,11 +16,7 @@
 # under the License.
 
 [package]
-<<<<<<< HEAD
-name = "iggy-py"
-=======
 name = "apache-iggy"
->>>>>>> 1df72545
 version = "0.5.0"
 edition = "2021"
 authors = ["Dario Lencina Talarico <darioalessandrolencina@gmail.com>", "Albin Skott <albin@mattsson.io>"]
@@ -36,16 +32,11 @@
     "attributes",
     "tokio-runtime",
 ] }
-<<<<<<< HEAD
-pyo3-stub-gen = "0.11.1"
-tokio = "1.40.0"
-=======
 pyo3-stub-gen = "0.12.0"
 tokio = "1.40.0"
 
 [patch.crates-io]
 pyo3-stub-gen = { git = "https://github.com/Jij-Inc/pyo3-stub-gen.git", rev = "1870f637f700605395a666e3bdc0276aece73b5f" }
->>>>>>> 1df72545
 
 [lib]
 name = "apache_iggy"
