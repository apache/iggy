# Licensed to the Apache Software Foundation (ASF) under one
# or more contributor license agreements.  See the NOTICE file
# distributed with this work for additional information
# regarding copyright ownership.  The ASF licenses this file
# to you under the Apache License, Version 2.0 (the
# "License"); you may not use this file except in compliance
# with the License.  You may obtain a copy of the License at
#
#   http://www.apache.org/licenses/LICENSE-2.0
#
# Unless required by applicable law or agreed to in writing,
# software distributed under the License is distributed on an
# "AS IS" BASIS, WITHOUT WARRANTIES OR CONDITIONS OF ANY
# KIND, either express or implied.  See the License for the
# specific language governing permissions and limitations
# under the License.

import asyncio

# Assuming there's a Python module for iggy with similar functionalities.
<<<<<<< HEAD
from apache_iggy import IggyClient, ReceiveMessage, PollingStrategy
=======
from apache_iggy import IggyClient, PollingStrategy, ReceiveMessage
from loguru import logger
>>>>>>> 6638d612

STREAM_NAME = "sample-stream"
TOPIC_NAME = "sample-topic"
PARTITION_ID = 1


async def main():
    client = IggyClient()  # Assuming default constructor has similar functionality.
    try:
        logger.info("Connecting to IggyClient...")
        await client.connect()
        logger.info("Connected. Logging in user...")
        await client.login_user("iggy", "iggy")
        logger.info("Logged in.")
        await consume_messages(client)
    except Exception as error:
        logger.exception("Exception occurred in main function: {}", error)


async def consume_messages(client: IggyClient):
    interval = 0.5  # 500 milliseconds in seconds for asyncio.sleep
    logger.info(
        f"Messages will be consumed from stream: {STREAM_NAME}, topic: {TOPIC_NAME}, partition: {PARTITION_ID} with "
        f"interval {interval * 1000} ms."
    )
    offset = 0
    messages_per_batch = 10
    while True:
        try:
            logger.debug("Polling for messages...")
            polled_messages = await client.poll_messages(
                stream=STREAM_NAME,
                topic=TOPIC_NAME,
                partition_id=PARTITION_ID,
                polling_strategy=PollingStrategy.Next(),
                count=messages_per_batch,
                auto_commit=True,
            )
            if not polled_messages:
                logger.warning("No messages found in current poll")
                await asyncio.sleep(interval)
                continue

            offset += len(polled_messages)
            for message in polled_messages:
                handle_message(message)
            await asyncio.sleep(interval)
        except Exception as error:
            logger.exception("Exception occurred while consuming messages: {}", error)
            break


def handle_message(message: ReceiveMessage):
    payload = message.payload().decode("utf-8")
    logger.info(
        f"Handling message at offset: {message.offset()} with payload: {payload}..."
    )


if __name__ == "__main__":
    asyncio.run(main())<|MERGE_RESOLUTION|>--- conflicted
+++ resolved
@@ -18,12 +18,8 @@
 import asyncio
 
 # Assuming there's a Python module for iggy with similar functionalities.
-<<<<<<< HEAD
-from apache_iggy import IggyClient, ReceiveMessage, PollingStrategy
-=======
 from apache_iggy import IggyClient, PollingStrategy, ReceiveMessage
 from loguru import logger
->>>>>>> 6638d612
 
 STREAM_NAME = "sample-stream"
 TOPIC_NAME = "sample-topic"
