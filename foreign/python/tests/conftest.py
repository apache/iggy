--- conflicted
+++ resolved
@@ -24,100 +24,11 @@
 
 import asyncio
 import os
-<<<<<<< HEAD
-import socket
-import time
-=======
->>>>>>> 6638d612
 
 import pytest
 from apache_iggy import IggyClient
 
-<<<<<<< HEAD
-from apache_iggy import IggyClient
-
-
-def get_server_config() -> tuple[str, int]:
-    """
-    Get server configuration from environment variables or defaults.
-
-    Returns:
-        tuple: (host, port) for the Iggy server
-    """
-    host = os.environ.get("IGGY_SERVER_HOST", "127.0.0.1")
-    port = int(os.environ.get("IGGY_SERVER_TCP_PORT", "8090"))
-
-    # Convert hostname to IP address for the Rust client
-    if host not in ("127.0.0.1", "localhost"):
-        try:
-            # Resolve hostname to IP address
-            host_ip = socket.gethostbyname(host)
-            host = host_ip
-        except socket.gaierror:
-            # If resolution fails, keep the original host
-            pass
-    elif host == "localhost":
-        host = "127.0.0.1"
-
-    return host, port
-
-
-def wait_for_server(host: str, port: int, timeout: int = 60, interval: int = 2) -> None:
-    """
-    Wait for the server to become available.
-
-    Args:
-        host: Server hostname or IP
-        port: Server port
-        timeout: Maximum time to wait in seconds
-        interval: Time between connection attempts in seconds
-
-    Raises:
-        TimeoutError: If server doesn't become available within timeout
-    """
-    start_time = time.time()
-
-    while True:
-        try:
-            with socket.create_connection((host, port), timeout=interval):
-                return
-        except (socket.timeout, ConnectionRefusedError, OSError):
-            elapsed_time = time.time() - start_time
-            if elapsed_time >= timeout:
-                raise TimeoutError(
-                    f"Server not available at {host}:{port} after {timeout}s"
-                )
-            time.sleep(interval)
-
-
-async def wait_for_ping(client: IggyClient, timeout: int = 30, interval: int = 2) -> None:
-    """
-    Wait for the server to respond to ping requests.
-
-    Args:
-        client: Iggy client instance
-        timeout: Maximum time to wait in seconds
-        interval: Time between ping attempts in seconds
-
-    Raises:
-        TimeoutError: If server doesn't respond to ping within timeout
-    """
-    start_time = time.time()
-
-    while True:
-        try:
-            await client.ping()
-            return
-        except Exception:
-            elapsed_time = time.time() - start_time
-            if elapsed_time >= timeout:
-                raise TimeoutError(
-                    f"Server not responding to ping after {timeout}s"
-                )
-            await asyncio.sleep(interval)
-=======
 from .utils import get_server_config, wait_for_ping, wait_for_server
->>>>>>> 6638d612
 
 
 @pytest.fixture(scope="session")
@@ -165,16 +76,7 @@
 def pytest_configure(config):
     """Configure pytest with custom markers."""
     config.addinivalue_line(
-<<<<<<< HEAD
-        "markers",
-        "integration: marks tests as integration tests (may be slow)"
-    )
-    config.addinivalue_line(
-        "markers",
-        "unit: marks tests as unit tests (fast)"
-=======
         "markers", "integration: marks tests as integration tests (may be slow)"
->>>>>>> 6638d612
     )
     config.addinivalue_line("markers", "unit: marks tests as unit tests (fast)")
 
