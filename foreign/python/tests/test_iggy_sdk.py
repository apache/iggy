# Licensed to the Apache Software Foundation (ASF) under one
# or more contributor license agreements.  See the NOTICE file
# distributed with this work for additional information
# regarding copyright ownership.  The ASF licenses this file
# to you under the Apache License, Version 2.0 (the
# "License"); you may not use this file except in compliance
# with the License.  You may obtain a copy of the License at
#
#   http://www.apache.org/licenses/LICENSE-2.0
#
# Unless required by applicable law or agreed to in writing,
# software distributed under the License is distributed on an
# "AS IS" BASIS, WITHOUT WARRANTIES OR CONDITIONS OF ANY
# KIND, either express or implied.  See the License for the
# specific language governing permissions and limitations
# under the License.

"""
Comprehensive test suite for the Python SDK.

This module contains all the tests for the Iggy Python SDK, organized by functionality.
Tests are marked as either 'unit' or 'integration' based on their requirements.
"""

import asyncio
<<<<<<< HEAD
from datetime import timedelta
import uuid
=======
import uuid
from datetime import timedelta
>>>>>>> 6638d612

import pytest
from apache_iggy import AutoCommit, IggyClient, PollingStrategy, ReceiveMessage
from apache_iggy import SendMessage as Message

<<<<<<< HEAD
from apache_iggy import IggyClient, PollingStrategy, AutoCommit
from apache_iggy import SendMessage as Message
=======
from .utils import get_server_config, wait_for_ping, wait_for_server
>>>>>>> 6638d612


class TestConnectivity:
    """Test basic connectivity and authentication."""

    @pytest.mark.asyncio
    async def test_ping(self, iggy_client: IggyClient):
        """Test server ping functionality."""
        await iggy_client.ping()

    @pytest.mark.asyncio
    async def test_client_not_none(self, iggy_client: IggyClient):
        """Test that client fixture is properly initialized."""
        assert iggy_client is not None

    @pytest.mark.asyncio
    async def test_client_from_connection_string(self):
        """Test that client can be created and set up with a connection string."""
        host, port = get_server_config()
        wait_for_server(host, port)

        client = IggyClient.from_connection_string(
            f"iggy+tcp://iggy:iggy@{host}:{port}"
        )
        await client.connect()
        await wait_for_ping(client)


class TestStreamOperations:
    """Test stream creation, retrieval, and management."""

    @pytest.fixture
    def unique_stream_name(self):
        """Generate unique stream name for each test."""
        return f"test-stream-{uuid.uuid4().hex[:8]}"

    @pytest.mark.asyncio
    async def test_create_and_get_stream(
        self, iggy_client: IggyClient, unique_stream_name
    ):
        """Test stream creation and retrieval."""
        # Create stream
        await iggy_client.create_stream(unique_stream_name)

        # Get stream by name
        stream = await iggy_client.get_stream(unique_stream_name)
        assert stream is not None
        assert stream.name == unique_stream_name
        assert stream.id > 0

    @pytest.mark.asyncio
    async def test_list_streams(self, iggy_client: IggyClient, unique_stream_name):
        """Test listing streams."""
        # Create a stream first
        await iggy_client.create_stream(unique_stream_name)

        # Get the stream we just created
        stream = await iggy_client.get_stream(unique_stream_name)
        assert stream is not None
        assert stream.name == unique_stream_name
        assert stream.id > 0
        assert stream.topics_count == 0  # New stream has no topics


class TestTopicOperations:
    """Test topic creation, retrieval, and management."""

    @pytest.fixture
    def unique_names(self):
        """Generate unique stream and topic names."""
        unique_id = uuid.uuid4().hex[:8]
        return {
            "stream": f"test-stream-{unique_id}",
            "topic": f"test-topic-{unique_id}",
        }

    @pytest.mark.asyncio
    async def test_create_and_get_topic(self, iggy_client: IggyClient, unique_names):
        """Test topic creation and retrieval."""
<<<<<<< HEAD
        stream_name = unique_names['stream']
        topic_name = unique_names['topic']
=======
        stream_name = unique_names["stream"]
        topic_name = unique_names["topic"]
>>>>>>> 6638d612

        # Create stream first
        await iggy_client.create_stream(stream_name)

        # Create topic
        await iggy_client.create_topic(
            stream=stream_name, name=topic_name, partitions_count=2
        )

        # Get topic by name
        topic = await iggy_client.get_topic(stream_name, topic_name)
        assert topic is not None
        assert topic.name == topic_name
        assert topic.id > 0
        assert topic.partitions_count == 2

    @pytest.mark.asyncio
    async def test_list_topics(self, iggy_client: IggyClient, unique_names):
        """Test listing topics in a stream."""
<<<<<<< HEAD
        stream_name = unique_names['stream']
        topic_name = unique_names['topic']
=======
        stream_name = unique_names["stream"]
        topic_name = unique_names["topic"]
>>>>>>> 6638d612

        # Create stream and topic
        await iggy_client.create_stream(stream_name)
        await iggy_client.create_topic(
            stream=stream_name, name=topic_name, partitions_count=1
        )

        # Get the topic we just created
        topic = await iggy_client.get_topic(stream_name, topic_name)
        assert topic is not None
        assert topic.name == topic_name
        assert topic.id > 0
        assert topic.partitions_count == 1


class TestMessageOperations:
    """Test message sending, polling, and processing."""

    @pytest.fixture
    def message_setup(self):
        """Setup unique names and test data for messaging tests."""
        unique_id = uuid.uuid4().hex[:8]
        return {
            "stream": f"msg-stream-{unique_id}",
            "topic": f"msg-topic-{unique_id}",
            "partition_id": 1,
            "messages": [f"Test message {i} - {unique_id}" for i in range(1, 4)],
        }

    @pytest.mark.asyncio
    async def test_send_and_poll_messages(self, iggy_client: IggyClient, message_setup):
        """Test basic message sending and polling."""
<<<<<<< HEAD
        stream_name = message_setup['stream']
        topic_name = message_setup['topic']
        partition_id = message_setup['partition_id']
        test_messages = message_setup['messages']
=======
        stream_name = message_setup["stream"]
        topic_name = message_setup["topic"]
        partition_id = message_setup["partition_id"]
        test_messages = message_setup["messages"]
>>>>>>> 6638d612

        # Setup stream and topic
        await iggy_client.create_stream(stream_name)
        await iggy_client.create_topic(
            stream=stream_name, name=topic_name, partitions_count=1
        )

        # Send messages
        messages = [Message(msg) for msg in test_messages]
        await iggy_client.send_messages(
            stream=stream_name,
            topic=topic_name,
            partitioning=partition_id,
            messages=messages,
        )

        # Poll messages
        polled_messages = await iggy_client.poll_messages(
            stream=stream_name,
            topic=topic_name,
            partition_id=partition_id,
            polling_strategy=PollingStrategy.First(),
            count=10,
            auto_commit=True,
        )

        # Verify we got our messages
        assert len(polled_messages) >= len(test_messages)

        # Check the first few messages match what we sent
        for i, expected_msg in enumerate(test_messages):
            if i < len(polled_messages):
                actual_payload = polled_messages[i].payload().decode("utf-8")
                assert actual_payload == expected_msg

<<<<<<< HEAD
    @pytest.mark.asyncio
    async def test_message_properties(self, iggy_client: IggyClient, message_setup):
        """Test access to message properties."""
        stream_name = message_setup['stream']
        topic_name = message_setup['topic']
        partition_id = message_setup['partition_id']
=======
    @pytest.mark.asyncio
    async def test_send_and_poll_messages_as_bytes(
        self, iggy_client: IggyClient, message_setup
    ):
        """Test basic message sending and polling with message payload as bytes."""
        stream_name = message_setup["stream"]
        topic_name = message_setup["topic"]
        partition_id = message_setup["partition_id"]
        test_messages = message_setup["messages"]

        # Setup stream and topic
        await iggy_client.create_stream(stream_name)
        await iggy_client.create_topic(
            stream=stream_name, name=topic_name, partitions_count=1
        )

        # Send messages
        messages = [Message(msg.encode()) for msg in test_messages]
        await iggy_client.send_messages(
            stream=stream_name,
            topic=topic_name,
            partitioning=partition_id,
            messages=messages,
        )

        # Poll messages
        polled_messages = await iggy_client.poll_messages(
            stream=stream_name,
            topic=topic_name,
            partition_id=partition_id,
            polling_strategy=PollingStrategy.First(),
            count=10,
            auto_commit=True,
        )

        # Verify we got our messages
        assert len(polled_messages) >= len(test_messages)

        # Check the first few messages match what we sent
        for i, expected_msg in enumerate(test_messages):
            if i < len(polled_messages):
                actual_payload = polled_messages[i].payload().decode("utf-8")
                assert actual_payload == expected_msg

    @pytest.mark.asyncio
    async def test_message_properties(self, iggy_client: IggyClient, message_setup):
        """Test access to message properties."""
        stream_name = message_setup["stream"]
        topic_name = message_setup["topic"]
        partition_id = message_setup["partition_id"]
>>>>>>> 6638d612

        # Setup
        await iggy_client.create_stream(stream_name)
        await iggy_client.create_topic(
            stream=stream_name, name=topic_name, partitions_count=1
        )

        # Send a test message
        test_payload = f"Property test - {uuid.uuid4().hex[:8]}"
        message = Message(test_payload)
        await iggy_client.send_messages(
            stream=stream_name,
            topic=topic_name,
            partitioning=partition_id,
            messages=[message],
        )

        # Poll and verify properties
        polled_messages = await iggy_client.poll_messages(
            stream=stream_name,
            topic=topic_name,
            partition_id=partition_id,
            polling_strategy=PollingStrategy.Last(),
            count=1,
            auto_commit=True,
        )

        assert len(polled_messages) >= 1
        msg = polled_messages[0]

        # Test all message properties are accessible and have reasonable values
        assert msg.payload().decode("utf-8") == test_payload
        assert isinstance(msg.offset(), int) and msg.offset() >= 0
        assert isinstance(msg.id(), int) and msg.id() > 0
        assert isinstance(msg.timestamp(), int) and msg.timestamp() > 0
        assert isinstance(msg.checksum(), int)
        assert isinstance(msg.length(), int) and msg.length() > 0


class TestPollingStrategies:
    """Test different polling strategies."""

    @pytest.fixture
    def polling_setup(self):
        """Setup for polling strategy tests."""
        unique_id = uuid.uuid4().hex[:8]
        return {
            "stream": f"poll-stream-{unique_id}",
            "topic": f"poll-topic-{unique_id}",
            "partition_id": 1,
            "messages": [f"Polling test {i} - {unique_id}" for i in range(5)],
        }

    @pytest.mark.asyncio
    async def test_polling_strategies(self, iggy_client: IggyClient, polling_setup):
        """Test different polling strategies work correctly."""
<<<<<<< HEAD
        stream_name = polling_setup['stream']
        topic_name = polling_setup['topic']
        partition_id = polling_setup['partition_id']
        test_messages = polling_setup['messages']
=======
        stream_name = polling_setup["stream"]
        topic_name = polling_setup["topic"]
        partition_id = polling_setup["partition_id"]
        test_messages = polling_setup["messages"]
>>>>>>> 6638d612

        # Setup
        await iggy_client.create_stream(stream_name)
        await iggy_client.create_topic(
            stream=stream_name, name=topic_name, partitions_count=1
        )

        # Send test messages
        messages = [Message(msg) for msg in test_messages]
        await iggy_client.send_messages(
            stream=stream_name,
            topic=topic_name,
            partitioning=partition_id,
            messages=messages,
        )

        # Test First strategy
        first_messages = await iggy_client.poll_messages(
            stream=stream_name,
            topic=topic_name,
            partition_id=partition_id,
            polling_strategy=PollingStrategy.First(),
            count=1,
            auto_commit=False,
        )
        assert len(first_messages) >= 1

        # Test Last strategy
        last_messages = await iggy_client.poll_messages(
            stream=stream_name,
            topic=topic_name,
            partition_id=partition_id,
            polling_strategy=PollingStrategy.Last(),
            count=1,
            auto_commit=False,
        )
        assert len(last_messages) >= 1

        # Test Next strategy
        next_messages = await iggy_client.poll_messages(
            stream=stream_name,
            topic=topic_name,
            partition_id=partition_id,
            polling_strategy=PollingStrategy.Next(),
            count=2,
            auto_commit=False,
        )
        assert len(next_messages) >= 1

        # Test Offset strategy (if we have messages)
        if first_messages:
            offset_messages = await iggy_client.poll_messages(
                stream=stream_name,
                topic=topic_name,
                partition_id=partition_id,
                polling_strategy=PollingStrategy.Offset(
                    value=first_messages[0].offset()
                ),
                count=1,
                auto_commit=False,
            )
            assert len(offset_messages) >= 1


class TestErrorHandling:
    """Test error handling and edge cases."""

    @pytest.mark.asyncio
    async def test_duplicate_stream_creation(self, iggy_client: IggyClient):
        """Test that creating duplicate streams raises appropriate errors."""
        stream_name = f"duplicate-test-{uuid.uuid4().hex[:8]}"

        # Create stream first time - should succeed
        await iggy_client.create_stream(stream_name)

        # Create same stream again - should fail
        with pytest.raises(RuntimeError) as exc_info:
            await iggy_client.create_stream(stream_name)

        assert "StreamNameAlreadyExists" in str(exc_info.value)

    @pytest.mark.asyncio
    async def test_get_nonexistent_stream(self, iggy_client: IggyClient):
        """Test getting a non-existent stream."""
        nonexistent_name = f"nonexistent-{uuid.uuid4().hex}"

        # get_stream returns None for non-existent streams
        stream = await iggy_client.get_stream(nonexistent_name)
        assert stream is None

    @pytest.mark.asyncio
    async def test_create_topic_in_nonexistent_stream(self, iggy_client: IggyClient):
        """Test creating a topic in a non-existent stream."""
        nonexistent_stream = f"nonexistent-{uuid.uuid4().hex}"
        topic_name = "test-topic"

        with pytest.raises(RuntimeError):
            await iggy_client.create_topic(
<<<<<<< HEAD
                stream=nonexistent_stream,
                name=topic_name,
                partitions_count=1
            )

=======
                stream=nonexistent_stream, name=topic_name, partitions_count=1
            )


>>>>>>> 6638d612
class TestConsumerGroup:
    """Test consumer groups."""

    @pytest.fixture(scope="function")
    def consumer_group_setup(self):
        """Setup for polling strategy tests."""
        unique_id = uuid.uuid4().hex[:8]
        return {
<<<<<<< HEAD
            'consumer': f"consumer-group-consumer-{unique_id}",
            'stream': f"consumer-group-stream-{unique_id}",
            'topic': f"consumer-group-topic-{unique_id}",
            'partition_id': 1,
            'messages': [f"Consumer group test {i} - {unique_id}" for i in range(5)]
=======
            "consumer": f"consumer-group-consumer-{unique_id}",
            "stream": f"consumer-group-stream-{unique_id}",
            "topic": f"consumer-group-topic-{unique_id}",
            "partition_id": 1,
            "messages": [f"Consumer group test {i} - {unique_id}" for i in range(5)],
>>>>>>> 6638d612
        }

    @pytest.mark.asyncio
    async def test_meta(self, iggy_client: IggyClient, consumer_group_setup):
        """Test that meta information can be read about the consumer group."""
<<<<<<< HEAD
        consumer_name = consumer_group_setup['consumer']
        stream_name = consumer_group_setup['stream']
        topic_name = consumer_group_setup['topic']
        partition_id = consumer_group_setup['partition_id']
=======
        consumer_name = consumer_group_setup["consumer"]
        stream_name = consumer_group_setup["stream"]
        topic_name = consumer_group_setup["topic"]
        partition_id = consumer_group_setup["partition_id"]
>>>>>>> 6638d612

        # Setup
        await iggy_client.create_stream(stream_name)
        await iggy_client.create_topic(
<<<<<<< HEAD
            stream=stream_name,
            name=topic_name,
            partitions_count=1
=======
            stream=stream_name, name=topic_name, partitions_count=1
>>>>>>> 6638d612
        )
        consumer = iggy_client.consumer_group(
            consumer_name,
            stream_name,
            topic_name,
            partition_id,
            PollingStrategy.Next(),
            10,
            auto_commit=AutoCommit.Interval(timedelta(seconds=5)),
            poll_interval=timedelta(seconds=1),
        )

        assert consumer.stream() == stream_name
        assert consumer.topic() == topic_name
        # This internally loads `current_partition_id` which is set to 0 until you start consuming
        assert consumer.partition_id() == 0
        assert consumer.get_last_consumed_offset(partition_id) is None
        assert consumer.get_last_stored_offset(partition_id) is None

    @pytest.mark.asyncio
<<<<<<< HEAD
    async def test_consume_messages(self, iggy_client: IggyClient, consumer_group_setup):
        """Test that the consumer group can consume messages."""
        consumer_name = consumer_group_setup['consumer']
        stream_name = consumer_group_setup['stream']
        topic_name = consumer_group_setup['topic']
        partition_id = consumer_group_setup['partition_id']
        test_messages = consumer_group_setup['messages']
=======
    async def test_consume_messages(
        self, iggy_client: IggyClient, consumer_group_setup
    ):
        """Test that the consumer group can consume messages."""
        consumer_name = consumer_group_setup["consumer"]
        stream_name = consumer_group_setup["stream"]
        topic_name = consumer_group_setup["topic"]
        partition_id = consumer_group_setup["partition_id"]
        test_messages = consumer_group_setup["messages"]
>>>>>>> 6638d612

        # Setup
        received_messages = []
        shutdown_event = asyncio.Event()
        await iggy_client.create_stream(stream_name)
        await iggy_client.create_topic(
<<<<<<< HEAD
            stream=stream_name,
            name=topic_name,
            partitions_count=1
=======
            stream=stream_name, name=topic_name, partitions_count=1
>>>>>>> 6638d612
        )

        consumer = iggy_client.consumer_group(
            consumer_name,
            stream_name,
            topic_name,
            partition_id,
            PollingStrategy.Next(),
            10,
            auto_commit=AutoCommit.Interval(timedelta(seconds=5)),
            poll_interval=timedelta(seconds=1),
        )

<<<<<<< HEAD
        async def take(message) -> None:
=======
        async def take(message: ReceiveMessage) -> None:
>>>>>>> 6638d612
            received_messages.append(message.payload().decode())
            if len(received_messages) == 5:
                shutdown_event.set()

<<<<<<< HEAD

        async def send() -> None:
            await iggy_client.send_messages(stream_name, topic_name, partition_id, [Message(m) for m in test_messages])
=======
        async def send() -> None:
            await iggy_client.send_messages(
                stream_name,
                topic_name,
                partition_id,
                [Message(m) for m in test_messages],
            )
>>>>>>> 6638d612

        await asyncio.gather(consumer.consume_messages(take, shutdown_event), send())

        assert received_messages == test_messages

    @pytest.mark.asyncio
    async def test_shutdown(self, iggy_client: IggyClient, consumer_group_setup):
        """Test that the consumer group can be signaled to shutdown."""
<<<<<<< HEAD
        consumer_name = consumer_group_setup['consumer']
        stream_name = consumer_group_setup['stream']
        topic_name = consumer_group_setup['topic']
        partition_id = consumer_group_setup['partition_id']
=======
        consumer_name = consumer_group_setup["consumer"]
        stream_name = consumer_group_setup["stream"]
        topic_name = consumer_group_setup["topic"]
        partition_id = consumer_group_setup["partition_id"]
>>>>>>> 6638d612

        # Setup
        shutdown_event = asyncio.Event()
        await iggy_client.create_stream(stream_name)
        await iggy_client.create_topic(
<<<<<<< HEAD
            stream=stream_name,
            name=topic_name,
            partitions_count=1
=======
            stream=stream_name, name=topic_name, partitions_count=1
>>>>>>> 6638d612
        )

        consumer = iggy_client.consumer_group(
            consumer_name,
            stream_name,
            topic_name,
            partition_id,
            PollingStrategy.Next(),
            10,
            auto_commit=AutoCommit.Interval(timedelta(seconds=5)),
            poll_interval=timedelta(seconds=1),
        )

        async def take(_) -> None:
            pass

        shutdown_event.set()

        await consumer.consume_messages(take, shutdown_event)<|MERGE_RESOLUTION|>--- conflicted
+++ resolved
@@ -23,24 +23,14 @@
 """
 
 import asyncio
-<<<<<<< HEAD
-from datetime import timedelta
-import uuid
-=======
 import uuid
 from datetime import timedelta
->>>>>>> 6638d612
 
 import pytest
 from apache_iggy import AutoCommit, IggyClient, PollingStrategy, ReceiveMessage
 from apache_iggy import SendMessage as Message
 
-<<<<<<< HEAD
-from apache_iggy import IggyClient, PollingStrategy, AutoCommit
-from apache_iggy import SendMessage as Message
-=======
 from .utils import get_server_config, wait_for_ping, wait_for_server
->>>>>>> 6638d612
 
 
 class TestConnectivity:
@@ -120,13 +110,8 @@
     @pytest.mark.asyncio
     async def test_create_and_get_topic(self, iggy_client: IggyClient, unique_names):
         """Test topic creation and retrieval."""
-<<<<<<< HEAD
-        stream_name = unique_names['stream']
-        topic_name = unique_names['topic']
-=======
         stream_name = unique_names["stream"]
         topic_name = unique_names["topic"]
->>>>>>> 6638d612
 
         # Create stream first
         await iggy_client.create_stream(stream_name)
@@ -146,13 +131,8 @@
     @pytest.mark.asyncio
     async def test_list_topics(self, iggy_client: IggyClient, unique_names):
         """Test listing topics in a stream."""
-<<<<<<< HEAD
-        stream_name = unique_names['stream']
-        topic_name = unique_names['topic']
-=======
         stream_name = unique_names["stream"]
         topic_name = unique_names["topic"]
->>>>>>> 6638d612
 
         # Create stream and topic
         await iggy_client.create_stream(stream_name)
@@ -185,17 +165,10 @@
     @pytest.mark.asyncio
     async def test_send_and_poll_messages(self, iggy_client: IggyClient, message_setup):
         """Test basic message sending and polling."""
-<<<<<<< HEAD
-        stream_name = message_setup['stream']
-        topic_name = message_setup['topic']
-        partition_id = message_setup['partition_id']
-        test_messages = message_setup['messages']
-=======
         stream_name = message_setup["stream"]
         topic_name = message_setup["topic"]
         partition_id = message_setup["partition_id"]
         test_messages = message_setup["messages"]
->>>>>>> 6638d612
 
         # Setup stream and topic
         await iggy_client.create_stream(stream_name)
@@ -231,14 +204,6 @@
                 actual_payload = polled_messages[i].payload().decode("utf-8")
                 assert actual_payload == expected_msg
 
-<<<<<<< HEAD
-    @pytest.mark.asyncio
-    async def test_message_properties(self, iggy_client: IggyClient, message_setup):
-        """Test access to message properties."""
-        stream_name = message_setup['stream']
-        topic_name = message_setup['topic']
-        partition_id = message_setup['partition_id']
-=======
     @pytest.mark.asyncio
     async def test_send_and_poll_messages_as_bytes(
         self, iggy_client: IggyClient, message_setup
@@ -289,7 +254,6 @@
         stream_name = message_setup["stream"]
         topic_name = message_setup["topic"]
         partition_id = message_setup["partition_id"]
->>>>>>> 6638d612
 
         # Setup
         await iggy_client.create_stream(stream_name)
@@ -346,17 +310,10 @@
     @pytest.mark.asyncio
     async def test_polling_strategies(self, iggy_client: IggyClient, polling_setup):
         """Test different polling strategies work correctly."""
-<<<<<<< HEAD
-        stream_name = polling_setup['stream']
-        topic_name = polling_setup['topic']
-        partition_id = polling_setup['partition_id']
-        test_messages = polling_setup['messages']
-=======
         stream_name = polling_setup["stream"]
         topic_name = polling_setup["topic"]
         partition_id = polling_setup["partition_id"]
         test_messages = polling_setup["messages"]
->>>>>>> 6638d612
 
         # Setup
         await iggy_client.create_stream(stream_name)
@@ -455,18 +412,10 @@
 
         with pytest.raises(RuntimeError):
             await iggy_client.create_topic(
-<<<<<<< HEAD
-                stream=nonexistent_stream,
-                name=topic_name,
-                partitions_count=1
-            )
-
-=======
                 stream=nonexistent_stream, name=topic_name, partitions_count=1
             )
 
 
->>>>>>> 6638d612
 class TestConsumerGroup:
     """Test consumer groups."""
 
@@ -475,46 +424,25 @@
         """Setup for polling strategy tests."""
         unique_id = uuid.uuid4().hex[:8]
         return {
-<<<<<<< HEAD
-            'consumer': f"consumer-group-consumer-{unique_id}",
-            'stream': f"consumer-group-stream-{unique_id}",
-            'topic': f"consumer-group-topic-{unique_id}",
-            'partition_id': 1,
-            'messages': [f"Consumer group test {i} - {unique_id}" for i in range(5)]
-=======
             "consumer": f"consumer-group-consumer-{unique_id}",
             "stream": f"consumer-group-stream-{unique_id}",
             "topic": f"consumer-group-topic-{unique_id}",
             "partition_id": 1,
             "messages": [f"Consumer group test {i} - {unique_id}" for i in range(5)],
->>>>>>> 6638d612
         }
 
     @pytest.mark.asyncio
     async def test_meta(self, iggy_client: IggyClient, consumer_group_setup):
         """Test that meta information can be read about the consumer group."""
-<<<<<<< HEAD
-        consumer_name = consumer_group_setup['consumer']
-        stream_name = consumer_group_setup['stream']
-        topic_name = consumer_group_setup['topic']
-        partition_id = consumer_group_setup['partition_id']
-=======
         consumer_name = consumer_group_setup["consumer"]
         stream_name = consumer_group_setup["stream"]
         topic_name = consumer_group_setup["topic"]
         partition_id = consumer_group_setup["partition_id"]
->>>>>>> 6638d612
 
         # Setup
         await iggy_client.create_stream(stream_name)
         await iggy_client.create_topic(
-<<<<<<< HEAD
-            stream=stream_name,
-            name=topic_name,
-            partitions_count=1
-=======
-            stream=stream_name, name=topic_name, partitions_count=1
->>>>>>> 6638d612
+            stream=stream_name, name=topic_name, partitions_count=1
         )
         consumer = iggy_client.consumer_group(
             consumer_name,
@@ -535,15 +463,6 @@
         assert consumer.get_last_stored_offset(partition_id) is None
 
     @pytest.mark.asyncio
-<<<<<<< HEAD
-    async def test_consume_messages(self, iggy_client: IggyClient, consumer_group_setup):
-        """Test that the consumer group can consume messages."""
-        consumer_name = consumer_group_setup['consumer']
-        stream_name = consumer_group_setup['stream']
-        topic_name = consumer_group_setup['topic']
-        partition_id = consumer_group_setup['partition_id']
-        test_messages = consumer_group_setup['messages']
-=======
     async def test_consume_messages(
         self, iggy_client: IggyClient, consumer_group_setup
     ):
@@ -553,20 +472,13 @@
         topic_name = consumer_group_setup["topic"]
         partition_id = consumer_group_setup["partition_id"]
         test_messages = consumer_group_setup["messages"]
->>>>>>> 6638d612
 
         # Setup
         received_messages = []
         shutdown_event = asyncio.Event()
         await iggy_client.create_stream(stream_name)
         await iggy_client.create_topic(
-<<<<<<< HEAD
-            stream=stream_name,
-            name=topic_name,
-            partitions_count=1
-=======
-            stream=stream_name, name=topic_name, partitions_count=1
->>>>>>> 6638d612
+            stream=stream_name, name=topic_name, partitions_count=1
         )
 
         consumer = iggy_client.consumer_group(
@@ -580,20 +492,11 @@
             poll_interval=timedelta(seconds=1),
         )
 
-<<<<<<< HEAD
-        async def take(message) -> None:
-=======
         async def take(message: ReceiveMessage) -> None:
->>>>>>> 6638d612
             received_messages.append(message.payload().decode())
             if len(received_messages) == 5:
                 shutdown_event.set()
 
-<<<<<<< HEAD
-
-        async def send() -> None:
-            await iggy_client.send_messages(stream_name, topic_name, partition_id, [Message(m) for m in test_messages])
-=======
         async def send() -> None:
             await iggy_client.send_messages(
                 stream_name,
@@ -601,7 +504,6 @@
                 partition_id,
                 [Message(m) for m in test_messages],
             )
->>>>>>> 6638d612
 
         await asyncio.gather(consumer.consume_messages(take, shutdown_event), send())
 
@@ -610,29 +512,16 @@
     @pytest.mark.asyncio
     async def test_shutdown(self, iggy_client: IggyClient, consumer_group_setup):
         """Test that the consumer group can be signaled to shutdown."""
-<<<<<<< HEAD
-        consumer_name = consumer_group_setup['consumer']
-        stream_name = consumer_group_setup['stream']
-        topic_name = consumer_group_setup['topic']
-        partition_id = consumer_group_setup['partition_id']
-=======
         consumer_name = consumer_group_setup["consumer"]
         stream_name = consumer_group_setup["stream"]
         topic_name = consumer_group_setup["topic"]
         partition_id = consumer_group_setup["partition_id"]
->>>>>>> 6638d612
 
         # Setup
         shutdown_event = asyncio.Event()
         await iggy_client.create_stream(stream_name)
         await iggy_client.create_topic(
-<<<<<<< HEAD
-            stream=stream_name,
-            name=topic_name,
-            partitions_count=1
-=======
-            stream=stream_name, name=topic_name, partitions_count=1
->>>>>>> 6638d612
+            stream=stream_name, name=topic_name, partitions_count=1
         )
 
         consumer = iggy_client.consumer_group(
