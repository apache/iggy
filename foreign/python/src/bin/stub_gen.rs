--- conflicted
+++ resolved
@@ -54,11 +54,7 @@
         .unwrap()
         .parent()
         .unwrap()
-<<<<<<< HEAD
-        .join("iggy_py.pyi");
-=======
         .join("apache_iggy.pyi");
->>>>>>> 1df72545
     let mut f = File::open(&path)?;
     let mut content = LICENSE.as_bytes().to_owned();
     f.read_to_end(&mut content)?;
