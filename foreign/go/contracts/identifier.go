--- conflicted
+++ resolved
@@ -19,10 +19,7 @@
 
 import (
 	"encoding/binary"
-<<<<<<< HEAD
-=======
 
->>>>>>> 7ef307c4
 	ierror "github.com/apache/iggy/foreign/go/errors"
 )
 
@@ -47,44 +44,6 @@
 	case string:
 		return newStringIdentifier(v)
 	}
-<<<<<<< HEAD
-	return Identifier{}, ierror.InvalidIdentifier
-}
-
-// newNumericIdentifier creates a new identifier from the given numeric value.
-func newNumericIdentifier(value uint32) (Identifier, error) {
-	if value == 0 {
-		return Identifier{}, ierror.InvalidIdentifier
-	}
-
-	val := make([]byte, 4)
-	binary.LittleEndian.PutUint32(val, value)
-	return Identifier{
-		Kind:   NumericId,
-		Length: 4,
-		Value:  val,
-	}, nil
-}
-
-// NewStringIdentifier creates a new identifier from the given string value.
-func newStringIdentifier(value string) (Identifier, error) {
-	length := len(value)
-	if length == 0 || length > 255 {
-		return Identifier{}, ierror.InvalidIdentifier
-	}
-	return Identifier{
-		Kind:   StringId,
-		Length: len(value),
-		Value:  []byte(value),
-	}, nil
-}
-
-// Uint32 returns the numeric value of the identifier.
-func (id Identifier) Uint32() (uint32, error) {
-	if id.Kind != NumericId || id.Length != 4 {
-		return 0, ierror.ResourceNotFound
-	}
-=======
 	return Identifier{}, ierror.ErrInvalidIdentifier
 }
 
@@ -121,7 +80,6 @@
 	if id.Kind != NumericId || id.Length != 4 {
 		return 0, ierror.ErrResourceNotFound
 	}
->>>>>>> 7ef307c4
 
 	return binary.LittleEndian.Uint32(id.Value), nil
 }
@@ -129,11 +87,7 @@
 // String returns the string value of the identifier.
 func (id Identifier) String() (string, error) {
 	if id.Kind != StringId {
-<<<<<<< HEAD
-		return "", ierror.InvalidIdentifier
-=======
 		return "", ierror.ErrInvalidIdentifier
->>>>>>> 7ef307c4
 	}
 
 	return string(id.Value), nil
