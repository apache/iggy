// Licensed to the Apache Software Foundation (ASF) under one
// or more contributor license agreements.  See the NOTICE file
// distributed with this work for additional information
// regarding copyright ownership.  The ASF licenses this file
// to you under the Apache License, Version 2.0 (the
// "License"); you may not use this file except in compliance
// with the License.  You may obtain a copy of the License at
//
//   http://www.apache.org/licenses/LICENSE-2.0
//
// Unless required by applicable law or agreed to in writing,
// software distributed under the License is distributed on an
// "AS IS" BASIS, WITHOUT WARRANTIES OR CONDITIONS OF ANY
// KIND, either express or implied.  See the License for the
// specific language governing permissions and limitations
// under the License.

package binaryserialization

import (
	"encoding/binary"

	iggcon "github.com/apache/iggy/foreign/go/contracts"
)

func CreateGroup(request iggcon.CreateConsumerGroupRequest) []byte {
	if request.ConsumerGroupId == nil {
		request.ConsumerGroupId = new(uint32)
	}
	customIdOffset := 4 + request.StreamId.Length + request.TopicId.Length
	bytes := make([]byte, 4+request.StreamId.Length+request.TopicId.Length+1+4+len(request.Name))
	copy(bytes[0:customIdOffset], SerializeIdentifiers(request.StreamId, request.TopicId))
	binary.LittleEndian.PutUint32(bytes[customIdOffset:customIdOffset+4], *request.ConsumerGroupId)
	bytes[customIdOffset+4] = byte(len(request.Name))
	copy(bytes[customIdOffset+5:], request.Name)
	return bytes
}

func UpdateOffset(request iggcon.StoreConsumerOffsetRequest) []byte {
	if request.PartitionId == nil {
		request.PartitionId = new(uint32)
	}
	bytes := make([]byte, 6+request.StreamId.Length+request.TopicId.Length+request.Consumer.Id.Length+13)
	bytes[0] = byte(request.Consumer.Kind)
	position := 7 + request.StreamId.Length + request.TopicId.Length + request.Consumer.Id.Length
	copy(bytes[1:position], SerializeIdentifiers(request.Consumer.Id, request.StreamId, request.TopicId))

	binary.LittleEndian.PutUint32(bytes[position:position+4], *request.PartitionId)
	binary.LittleEndian.PutUint64(bytes[position+4:position+12], uint64(request.Offset))
	return bytes
}

func GetOffset(request iggcon.GetConsumerOffsetRequest) []byte {
	if request.PartitionId == nil {
		request.PartitionId = new(uint32)
	}
	bytes := make([]byte, 6+request.StreamId.Length+request.TopicId.Length+request.Consumer.Id.Length+5)
	bytes[0] = byte(request.Consumer.Kind)
	position := 7 + request.StreamId.Length + request.TopicId.Length + request.Consumer.Id.Length
	copy(bytes[1:position], SerializeIdentifiers(request.Consumer.Id, request.StreamId, request.TopicId))
	binary.LittleEndian.PutUint32(bytes[position:position+4], *request.PartitionId)
<<<<<<< HEAD
=======
	return bytes
}

func DeleteOffset(request iggcon.DeleteConsumerOffsetRequest) []byte {
	consumerBytes := SerializeConsumer(request.Consumer)
	streamIdBytes := SerializeIdentifier(request.StreamId)
	topicIdBytes := SerializeIdentifier(request.TopicId)
	bytes := make([]byte, 0, 12+len(consumerBytes)+len(streamIdBytes)+len(topicIdBytes))
	bytes = append(bytes, consumerBytes...)
	bytes = append(bytes, streamIdBytes...)
	bytes = append(bytes, topicIdBytes...)
	if request.PartitionId != nil {
		bytes = binary.LittleEndian.AppendUint32(bytes, *request.PartitionId)
	} else {
		bytes = binary.LittleEndian.AppendUint32(bytes, 0)
	}

>>>>>>> 6638d612
	return bytes
}

func CreatePartitions(request iggcon.CreatePartitionsRequest) []byte {
	bytes := make([]byte, 8+request.StreamId.Length+request.TopicId.Length)
	position := 4 + request.StreamId.Length + request.TopicId.Length
	copy(bytes[0:position], SerializeIdentifiers(request.StreamId, request.TopicId))
	binary.LittleEndian.PutUint32(bytes[position:position+4], uint32(request.PartitionsCount))

	return bytes
}

func DeletePartitions(request iggcon.DeletePartitionsRequest) []byte {
	bytes := make([]byte, 8+request.StreamId.Length+request.TopicId.Length)
	position := 4 + request.StreamId.Length + request.TopicId.Length
	copy(bytes[0:position], SerializeIdentifiers(request.StreamId, request.TopicId))
	binary.LittleEndian.PutUint32(bytes[position:position+4], uint32(request.PartitionsCount))

	return bytes
}

//USERS

func SerializeCreateUserRequest(request iggcon.CreateUserRequest) []byte {
	capacity := 4 + len(request.Username) + len(request.Password)
	if request.Permissions != nil {
		capacity += 1 + 4 + CalculatePermissionsSize(request.Permissions)
	}

	bytes := make([]byte, capacity)
	position := 0

	bytes[position] = byte(len(request.Username))
	position += 1
	copy(bytes[position:position+len(request.Username)], []byte(request.Username))
	position += len(request.Username)

	bytes[position] = byte(len(request.Password))
	position += 1
	copy(bytes[position:position+len(request.Password)], []byte(request.Password))
	position += len(request.Password)

	statusByte := byte(0)
	switch request.Status {
	case iggcon.Active:
		statusByte = byte(1)
	case iggcon.Inactive:
		statusByte = byte(2)
	}
	bytes[position] = statusByte
	position += 1

	if request.Permissions != nil {
		bytes[position] = byte(1)
		position += 1
		permissionsBytes := GetBytesFromPermissions(request.Permissions)
		binary.LittleEndian.PutUint32(bytes[position:position+4], uint32(len(permissionsBytes)))
		position += 4
		copy(bytes[position:position+len(permissionsBytes)], permissionsBytes)
	} else {
		bytes[position] = byte(0)
	}

	return bytes
}

func GetBytesFromPermissions(data *iggcon.Permissions) []byte {
	size := CalculatePermissionsSize(data)
	bytes := make([]byte, size)

	bytes[0] = boolToByte(data.Global.ManageServers)
	bytes[1] = boolToByte(data.Global.ReadServers)
	bytes[2] = boolToByte(data.Global.ManageUsers)
	bytes[3] = boolToByte(data.Global.ReadUsers)
	bytes[4] = boolToByte(data.Global.ManageStreams)
	bytes[5] = boolToByte(data.Global.ReadStreams)
	bytes[6] = boolToByte(data.Global.ManageTopics)
	bytes[7] = boolToByte(data.Global.ReadTopics)
	bytes[8] = boolToByte(data.Global.PollMessages)
	bytes[9] = boolToByte(data.Global.SendMessages)

	position := 10

	if data.Streams != nil {
		bytes[position] = byte(1)
		position += 1

		for streamID, stream := range data.Streams {
			binary.LittleEndian.PutUint32(bytes[position:position+4], uint32(streamID))
			position += 4

			bytes[position] = boolToByte(stream.ManageStream)
			bytes[position+1] = boolToByte(stream.ReadStream)
			bytes[position+2] = boolToByte(stream.ManageTopics)
			bytes[position+3] = boolToByte(stream.ReadTopics)
			bytes[position+4] = boolToByte(stream.PollMessages)
			bytes[position+5] = boolToByte(stream.SendMessages)
			position += 6

			if stream.Topics != nil {
				bytes[position] = byte(1)
				position += 1

				for topicID, topic := range stream.Topics {
					binary.LittleEndian.PutUint32(bytes[position:position+4], uint32(topicID))
					position += 4

					bytes[position] = boolToByte(topic.ManageTopic)
					bytes[position+1] = boolToByte(topic.ReadTopic)
					bytes[position+2] = boolToByte(topic.PollMessages)
					bytes[position+3] = boolToByte(topic.SendMessages)
					position += 4

					bytes[position] = byte(0)
					position += 1
				}
			} else {
				bytes[position] = byte(0)
				position += 1
			}
		}
	} else {
		bytes[0] = byte(0)
	}

	return bytes
}

func CalculatePermissionsSize(data *iggcon.Permissions) int {
	size := 10

	if data.Streams != nil {
		size += 1

		for _, stream := range data.Streams {
			size += 4
			size += 6
			size += 1

			if stream.Topics != nil {
				size += 1
				size += len(stream.Topics) * 9
			} else {
				size += 1
			}
		}
	} else {
		size += 1
	}

	return size
}

func boolToByte(b bool) byte {
	if b {
		return 1
	}
	return 0
}

func SerializeUpdateUser(request iggcon.UpdateUserRequest) []byte {
	length := request.UserID.Length + 2

	if request.Username == nil {
		request.Username = new(string)
	}

	username := *request.Username

	if len(username) != 0 {
		length += 2 + len(username)
	}

	if request.Status != nil {
		length += 2
	}

	bytes := make([]byte, length+1)
	position := 0

	copy(bytes[position:position+request.UserID.Length+2], SerializeIdentifier(request.UserID))
	position += position + request.UserID.Length + 2

	if len(username) != 0 {
		bytes[position] = 1
		position++
		bytes[position] = byte(len(username))
		position++
		copy(bytes[position:position+len(username)], username)
		position += len(username)
	} else {
		bytes[position] = 0
		position++
	}

	if request.Status != nil {
		bytes[position] = 1
		position++
		statusByte := byte(0)
		switch *request.Status {
		case iggcon.Active:
			statusByte = 1
		case iggcon.Inactive:
			statusByte = 2
		}
		bytes[position] = statusByte
	} else {
		bytes[position] = 0
	}

	return bytes
}

func SerializeChangePasswordRequest(request iggcon.ChangePasswordRequest) []byte {
	length := request.UserID.Length + 2 + len(request.CurrentPassword) + len(request.NewPassword) + 2
	bytes := make([]byte, length)
	position := 0

	copy(bytes[position:position+request.UserID.Length+2], SerializeIdentifier(request.UserID))
	position += request.UserID.Length + 2

	bytes[position] = byte(len(request.CurrentPassword))
	position++
	copy(bytes[position:position+len(request.CurrentPassword)], []byte(request.CurrentPassword))
	position += len(request.CurrentPassword)

	bytes[position] = byte(len(request.NewPassword))
	position++
	copy(bytes[position:position+len(request.NewPassword)], []byte(request.NewPassword))

	return bytes
}

func SerializeUpdateUserPermissionsRequest(request iggcon.UpdatePermissionsRequest) []byte {
	length := request.UserID.Length + 2

	if request.Permissions != nil {
		length += 1 + 4 + CalculatePermissionsSize(request.Permissions)
	}

	bytes := make([]byte, length)
	position := 0

	copy(bytes[position:position+request.UserID.Length+2], SerializeIdentifier(request.UserID))
	position += request.UserID.Length + 2

	if request.Permissions != nil {
		bytes[position] = 1
		position++
		permissionsBytes := GetBytesFromPermissions(request.Permissions)
		binary.LittleEndian.PutUint32(bytes[position:position+4], uint32(len(permissionsBytes)))
		position += 4
		copy(bytes[position:position+len(permissionsBytes)], permissionsBytes)
	} else {
		bytes[position] = 0
	}

	return bytes
}

func SerializeUint32(value uint32) []byte {
	bytes := make([]byte, 4)
	binary.LittleEndian.PutUint32(bytes, value)
	return bytes
}

func SerializeLoginWithPersonalAccessToken(request iggcon.LoginWithPersonalAccessTokenRequest) []byte {
	length := 1 + len(request.Token)
	bytes := make([]byte, length)
	bytes[0] = byte(len(request.Token))
	copy(bytes[1:], []byte(request.Token))
	return bytes
}

func SerializeDeletePersonalAccessToken(request iggcon.DeletePersonalAccessTokenRequest) []byte {
	length := 1 + len(request.Name)
	bytes := make([]byte, length)
	bytes[0] = byte(len(request.Name))
	copy(bytes[1:], []byte(request.Name))
	return bytes
}

func SerializeCreatePersonalAccessToken(request iggcon.CreatePersonalAccessTokenRequest) []byte {
	length := 1 + len(request.Name) + 8
	bytes := make([]byte, length)
	bytes[0] = byte(len(request.Name))
	copy(bytes[1:], []byte(request.Name))
	binary.LittleEndian.PutUint32(bytes[len(bytes)-4:], request.Expiry)
	return bytes
}<|MERGE_RESOLUTION|>--- conflicted
+++ resolved
@@ -59,8 +59,6 @@
 	position := 7 + request.StreamId.Length + request.TopicId.Length + request.Consumer.Id.Length
 	copy(bytes[1:position], SerializeIdentifiers(request.Consumer.Id, request.StreamId, request.TopicId))
 	binary.LittleEndian.PutUint32(bytes[position:position+4], *request.PartitionId)
-<<<<<<< HEAD
-=======
 	return bytes
 }
 
@@ -78,7 +76,6 @@
 		bytes = binary.LittleEndian.AppendUint32(bytes, 0)
 	}
 
->>>>>>> 6638d612
 	return bytes
 }
 
