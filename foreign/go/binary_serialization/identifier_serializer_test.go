--- conflicted
+++ resolved
@@ -19,10 +19,6 @@
 
 import (
 	"errors"
-<<<<<<< HEAD
-	ierror "github.com/apache/iggy/foreign/go/errors"
-=======
->>>>>>> 7ef307c4
 	"testing"
 
 	ierror "github.com/apache/iggy/foreign/go/errors"
@@ -75,12 +71,7 @@
 	_, err := iggcon.NewIdentifier("")
 
 	// Check if the serialized bytes match the expected bytes
-<<<<<<< HEAD
-	if !errors.Is(err, ierror.InvalidIdentifier) {
-		t.Errorf("Expected error: %v, got: %v", ierror.InvalidIdentifier, err)
-=======
 	if !errors.Is(err, ierror.ErrInvalidIdentifier) {
 		t.Errorf("Expected error: %v, got: %v", ierror.ErrInvalidIdentifier, err)
->>>>>>> 7ef307c4
 	}
 }