// Licensed to the Apache Software Foundation (ASF) under one
// or more contributor license agreements.  See the NOTICE file
// distributed with this work for additional information
// regarding copyright ownership.  The ASF licenses this file
// to you under the Apache License, Version 2.0 (the
// "License"); you may not use this file except in compliance
// with the License.  You may obtain a copy of the License at
//
//   http://www.apache.org/licenses/LICENSE-2.0
//
// Unless required by applicable law or agreed to in writing,
// software distributed under the License is distributed on an
// "AS IS" BASIS, WITHOUT WARRANTIES OR CONDITIONS OF ANY
// KIND, either express or implied.  See the License for the
// specific language governing permissions and limitations
// under the License.

package tcp

import (
	binaryserialization "github.com/apache/iggy/foreign/go/binary_serialization"
	iggcon "github.com/apache/iggy/foreign/go/contracts"
	ierror "github.com/apache/iggy/foreign/go/errors"
)

func (tms *IggyTcpClient) GetStreams() ([]iggcon.Stream, error) {
	buffer, err := tms.sendAndFetchResponse([]byte{}, iggcon.GetStreamsCode)
	if err != nil {
		return nil, err
	}

	return binaryserialization.DeserializeStreams(buffer), nil
}

func (tms *IggyTcpClient) GetStream(streamId iggcon.Identifier) (*iggcon.StreamDetails, error) {
	message := binaryserialization.SerializeIdentifier(streamId)
	buffer, err := tms.sendAndFetchResponse(message, iggcon.GetStreamCode)
	if err != nil {
		return nil, err
	}
	if len(buffer) == 0 {
		return nil, ierror.StreamIdNotFound
	}

<<<<<<< HEAD
	stream := binaryserialization.DeserializeStream(buffer)
=======
	stream, err := binaryserialization.DeserializeStream(buffer)
	if err != nil {
		return nil, err
	}

>>>>>>> 6638d612
	return stream, nil
}

func (tms *IggyTcpClient) CreateStream(name string, streamId *uint32) (*iggcon.StreamDetails, error) {
	if MaxStringLength < len(name) {
		return nil, ierror.TextTooLong("stream_name")
	}
	serializedRequest := binaryserialization.TcpCreateStreamRequest{Name: name, StreamId: streamId}
	buffer, err := tms.sendAndFetchResponse(serializedRequest.Serialize(), iggcon.CreateStreamCode)
	if err != nil {
		return nil, err
	}
<<<<<<< HEAD
	stream := binaryserialization.DeserializeStream(buffer)
=======
	stream, err := binaryserialization.DeserializeStream(buffer)
	if err != nil {
		return nil, err
	}
>>>>>>> 6638d612

	return stream, err
}

func (tms *IggyTcpClient) UpdateStream(streamId iggcon.Identifier, name string) error {
	if MaxStringLength <= len(name) {
		return ierror.TextTooLong("stream_name")
	}
	serializedRequest := binaryserialization.TcpUpdateStreamRequest{StreamId: streamId, Name: name}
	_, err := tms.sendAndFetchResponse(serializedRequest.Serialize(), iggcon.UpdateStreamCode)
	return err
}

func (tms *IggyTcpClient) DeleteStream(id iggcon.Identifier) error {
	message := binaryserialization.SerializeIdentifier(id)
	_, err := tms.sendAndFetchResponse(message, iggcon.DeleteStreamCode)
	return err
}<|MERGE_RESOLUTION|>--- conflicted
+++ resolved
@@ -42,15 +42,11 @@
 		return nil, ierror.StreamIdNotFound
 	}
 
-<<<<<<< HEAD
-	stream := binaryserialization.DeserializeStream(buffer)
-=======
 	stream, err := binaryserialization.DeserializeStream(buffer)
 	if err != nil {
 		return nil, err
 	}
 
->>>>>>> 6638d612
 	return stream, nil
 }
 
@@ -63,14 +59,10 @@
 	if err != nil {
 		return nil, err
 	}
-<<<<<<< HEAD
-	stream := binaryserialization.DeserializeStream(buffer)
-=======
 	stream, err := binaryserialization.DeserializeStream(buffer)
 	if err != nil {
 		return nil, err
 	}
->>>>>>> 6638d612
 
 	return stream, err
 }
