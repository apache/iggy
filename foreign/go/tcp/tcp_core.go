--- conflicted
+++ resolved
@@ -20,10 +20,7 @@
 import (
 	"context"
 	"encoding/binary"
-<<<<<<< HEAD
-=======
 	"fmt"
->>>>>>> 7ef307c4
 	"log"
 	"net"
 	"sync"
@@ -115,16 +112,10 @@
 }
 
 const (
-<<<<<<< HEAD
-	InitialBytesLength   = 4
-	ExpectedResponseSize = 8
-	MaxStringLength      = 255
-=======
 	RequestInitialBytesLength  = 4
 	ResponseInitialBytesLength = 8
 	MaxStringLength            = 255
 	MaxPartitionCount          = 1000
->>>>>>> 7ef307c4
 )
 
 func (tms *IggyTcpClient) read(expectedSize int) (int, []byte, error) {
@@ -198,11 +189,4 @@
 	binary.LittleEndian.PutUint32(messageBytes[4:8], uint32(command))
 	copy(messageBytes[8:], message)
 	return messageBytes
-<<<<<<< HEAD
-}
-
-func getResponseCode(buffer []byte) int {
-	return int(binary.LittleEndian.Uint32(buffer[:4]))
-=======
->>>>>>> 7ef307c4
 }