// Licensed to the Apache Software Foundation (ASF) under one
// or more contributor license agreements.  See the NOTICE file
// distributed with this work for additional information
// regarding copyright ownership.  The ASF licenses this file
// to you under the Apache License, Version 2.0 (the
// "License"); you may not use this file except in compliance
// with the License.  You may obtain a copy of the License at
//
//   http://www.apache.org/licenses/LICENSE-2.0
//
// Unless required by applicable law or agreed to in writing,
// software distributed under the License is distributed on an
// "AS IS" BASIS, WITHOUT WARRANTIES OR CONDITIONS OF ANY
// KIND, either express or implied.  See the License for the
// specific language governing permissions and limitations
// under the License.

using System.Buffers;
using System.Text;
using Apache.Iggy.ConnectionStream;
using Apache.Iggy.Contracts;
using Apache.Iggy.Contracts.Tcp;
using Apache.Iggy.Exceptions;
using Apache.Iggy.Messages;
using Apache.Iggy.Utils;

namespace Apache.Iggy.MessagesDispatcher;

internal class TcpMessageInvoker : IMessageInvoker
{
    private readonly IConnectionStream _stream;

    public TcpMessageInvoker(IConnectionStream stream)
    {
        _stream = stream;
    }

    public async Task SendMessagesAsync(MessageSendRequest request,
        CancellationToken token = default)
    {
        IList<Message> messages = request.Messages;
        // StreamId, TopicId, Partitioning, message count, metadata field
        var metadataLength = 2 + request.StreamId.Length + 2 + request.TopicId.Length
                             + 2 + request.Partitioning.Length + 4 + 4;
        var messageBufferSize = TcpMessageStreamHelpers.CalculateMessageBytesCount(messages)
                                + metadataLength;
<<<<<<< HEAD
        var payloadBufferSize = messageBufferSize + 4 + BufferSizes.InitialBytesLength;

        IMemoryOwner<byte> messageBuffer = MemoryPool<byte>.Shared.Rent(messageBufferSize);
        IMemoryOwner<byte> payloadBuffer = MemoryPool<byte>.Shared.Rent(payloadBufferSize);
        IMemoryOwner<byte> responseBuffer = MemoryPool<byte>.Shared.Rent(BufferSizes.ExpectedResponseSize);
=======
        var payloadBufferSize = messageBufferSize + 4 + BufferSizes.INITIAL_BYTES_LENGTH;

        IMemoryOwner<byte> messageBuffer = MemoryPool<byte>.Shared.Rent(messageBufferSize);
        IMemoryOwner<byte> payloadBuffer = MemoryPool<byte>.Shared.Rent(payloadBufferSize);
        IMemoryOwner<byte> responseBuffer = MemoryPool<byte>.Shared.Rent(BufferSizes.EXPECTED_RESPONSE_SIZE);
>>>>>>> efa97e85
        try
        {
            TcpContracts.CreateMessage(messageBuffer.Memory.Span[..messageBufferSize], request.StreamId,
                request.TopicId, request.Partitioning, messages);

            TcpMessageStreamHelpers.CreatePayload(payloadBuffer.Memory.Span[..payloadBufferSize],
                messageBuffer.Memory.Span[..messageBufferSize], CommandCodes.SEND_MESSAGES_CODE);

            await _stream.SendAsync(payloadBuffer.Memory[..payloadBufferSize], token);
            await _stream.FlushAsync(token);
            var readed = await _stream.ReadAsync(responseBuffer.Memory, token);

            if (readed == 0)
            {
                throw new InvalidResponseException("No response received from the server.");
            }

            var response = TcpMessageStreamHelpers.GetResponseLengthAndStatus(responseBuffer.Memory.Span);
            if (response.Status != 0)
            {
                if (response.Length == 0)
                {
                    throw new InvalidResponseException($"Invalid response status code: {response.Status}");
                }

                var errorBuffer = new byte[response.Length];
                await _stream.ReadAsync(errorBuffer, token);
                throw new InvalidResponseException(Encoding.UTF8.GetString(errorBuffer));
            }
        }
        finally
        {
            messageBuffer.Dispose();
            payloadBuffer.Dispose();
        }
    }
}<|MERGE_RESOLUTION|>--- conflicted
+++ resolved
@@ -44,19 +44,11 @@
                              + 2 + request.Partitioning.Length + 4 + 4;
         var messageBufferSize = TcpMessageStreamHelpers.CalculateMessageBytesCount(messages)
                                 + metadataLength;
-<<<<<<< HEAD
-        var payloadBufferSize = messageBufferSize + 4 + BufferSizes.InitialBytesLength;
-
-        IMemoryOwner<byte> messageBuffer = MemoryPool<byte>.Shared.Rent(messageBufferSize);
-        IMemoryOwner<byte> payloadBuffer = MemoryPool<byte>.Shared.Rent(payloadBufferSize);
-        IMemoryOwner<byte> responseBuffer = MemoryPool<byte>.Shared.Rent(BufferSizes.ExpectedResponseSize);
-=======
         var payloadBufferSize = messageBufferSize + 4 + BufferSizes.INITIAL_BYTES_LENGTH;
 
         IMemoryOwner<byte> messageBuffer = MemoryPool<byte>.Shared.Rent(messageBufferSize);
         IMemoryOwner<byte> payloadBuffer = MemoryPool<byte>.Shared.Rent(payloadBufferSize);
         IMemoryOwner<byte> responseBuffer = MemoryPool<byte>.Shared.Rent(BufferSizes.EXPECTED_RESPONSE_SIZE);
->>>>>>> efa97e85
         try
         {
             TcpContracts.CreateMessage(messageBuffer.Memory.Span[..messageBufferSize], request.StreamId,
