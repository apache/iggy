--- conflicted
+++ resolved
@@ -66,11 +66,7 @@
     public async Task<StreamResponse?> CreateStreamAsync(string name, uint? streamId, CancellationToken token = default)
     {
         var message = TcpContracts.CreateStream(name, streamId);
-<<<<<<< HEAD
-        var payload = new byte[4 + BufferSizes.InitialBytesLength + message.Length];
-=======
-        var payload = new byte[4 + BufferSizes.INITIAL_BYTES_LENGTH + message.Length];
->>>>>>> efa97e85
+        var payload = new byte[4 + BufferSizes.INITIAL_BYTES_LENGTH + message.Length];
         TcpMessageStreamHelpers.CreatePayload(payload, message, CommandCodes.CREATE_STREAM_CODE);
 
         await _stream.SendAsync(payload, token);
@@ -127,11 +123,7 @@
     public async Task UpdateStreamAsync(Identifier streamId, string name, CancellationToken token = default)
     {
         var message = TcpContracts.UpdateStream(streamId, name);
-<<<<<<< HEAD
-        var payload = new byte[4 + BufferSizes.InitialBytesLength + message.Length];
-=======
-        var payload = new byte[4 + BufferSizes.INITIAL_BYTES_LENGTH + message.Length];
->>>>>>> efa97e85
+        var payload = new byte[4 + BufferSizes.INITIAL_BYTES_LENGTH + message.Length];
         TcpMessageStreamHelpers.CreatePayload(payload, message, CommandCodes.UPDATE_STREAM_CODE);
 
         await _stream.SendAsync(payload, token);
@@ -212,11 +204,7 @@
     {
         var message = TcpContracts.CreateTopic(streamId, name, partitionsCount, compressionAlgorithm, topicId,
             replicationFactor, messageExpiry, maxTopicSize);
-<<<<<<< HEAD
-        var payload = new byte[4 + BufferSizes.InitialBytesLength + message.Length];
-=======
-        var payload = new byte[4 + BufferSizes.INITIAL_BYTES_LENGTH + message.Length];
->>>>>>> efa97e85
+        var payload = new byte[4 + BufferSizes.INITIAL_BYTES_LENGTH + message.Length];
         TcpMessageStreamHelpers.CreatePayload(payload, message, CommandCodes.CREATE_TOPIC_CODE);
 
         await _stream.SendAsync(payload, token);
@@ -239,11 +227,7 @@
     {
         var message = TcpContracts.UpdateTopic(streamId, topicId, name, compressionAlgorithm, maxTopicSize,
             messageExpiry, replicationFactor);
-<<<<<<< HEAD
-        var payload = new byte[4 + BufferSizes.InitialBytesLength + message.Length];
-=======
-        var payload = new byte[4 + BufferSizes.INITIAL_BYTES_LENGTH + message.Length];
->>>>>>> efa97e85
+        var payload = new byte[4 + BufferSizes.INITIAL_BYTES_LENGTH + message.Length];
         TcpMessageStreamHelpers.CreatePayload(payload, message, CommandCodes.UPDATE_TOPIC_CODE);
 
         await _stream.SendAsync(payload, token);
@@ -362,11 +346,7 @@
     {
         var message = TcpContracts.FlushUnsavedBuffer(streamId, topicId, partitionId, fsync);
         ;
-<<<<<<< HEAD
-        var payload = new byte[4 + BufferSizes.InitialBytesLength + message.Length];
-=======
-        var payload = new byte[4 + BufferSizes.INITIAL_BYTES_LENGTH + message.Length];
->>>>>>> efa97e85
+        var payload = new byte[4 + BufferSizes.INITIAL_BYTES_LENGTH + message.Length];
         TcpMessageStreamHelpers.CreatePayload(payload, message, CommandCodes.FLUSH_UNSAVED_BUFFER_CODE);
 
         await _stream.SendAsync(payload, token);
@@ -381,11 +361,7 @@
         await SendFetchMessagesRequestPayload(request.Consumer, request.StreamId, request.TopicId,
             request.PollingStrategy,
             request.Count, request.AutoCommit, request.PartitionId, token);
-<<<<<<< HEAD
-        IMemoryOwner<byte> buffer = MemoryPool<byte>.Shared.Rent(BufferSizes.ExpectedResponseSize);
-=======
         IMemoryOwner<byte> buffer = MemoryPool<byte>.Shared.Rent(BufferSizes.EXPECTED_RESPONSE_SIZE);
->>>>>>> efa97e85
         try
         {
             await _stream.ReadAsync(buffer.Memory[..BufferSizes.EXPECTED_RESPONSE_SIZE], token);
@@ -489,11 +465,7 @@
             request.PollingStrategy,
             request.Count, request.AutoCommit, request.PartitionId, token);
 
-<<<<<<< HEAD
-        var buffer = ArrayPool<byte>.Shared.Rent(BufferSizes.ExpectedResponseSize);
-=======
         var buffer = ArrayPool<byte>.Shared.Rent(BufferSizes.EXPECTED_RESPONSE_SIZE);
->>>>>>> efa97e85
         try
         {
             await _stream.ReadAsync(buffer.AsMemory()[..BufferSizes.EXPECTED_RESPONSE_SIZE], token);
@@ -539,11 +511,7 @@
         uint? partitionId, CancellationToken token = default)
     {
         var message = TcpContracts.UpdateOffset(streamId, topicId, consumer, offset, partitionId);
-<<<<<<< HEAD
-        var payload = new byte[4 + BufferSizes.InitialBytesLength + message.Length];
-=======
-        var payload = new byte[4 + BufferSizes.INITIAL_BYTES_LENGTH + message.Length];
->>>>>>> efa97e85
+        var payload = new byte[4 + BufferSizes.INITIAL_BYTES_LENGTH + message.Length];
         TcpMessageStreamHelpers.CreatePayload(payload, message, CommandCodes.STORE_CONSUMER_OFFSET_CODE);
 
         await _stream.SendAsync(payload, token);
@@ -556,11 +524,7 @@
         uint? partitionId, CancellationToken token = default)
     {
         var message = TcpContracts.GetOffset(streamId, topicId, consumer, partitionId);
-<<<<<<< HEAD
-        var payload = new byte[4 + BufferSizes.InitialBytesLength + message.Length];
-=======
-        var payload = new byte[4 + BufferSizes.INITIAL_BYTES_LENGTH + message.Length];
->>>>>>> efa97e85
+        var payload = new byte[4 + BufferSizes.INITIAL_BYTES_LENGTH + message.Length];
         TcpMessageStreamHelpers.CreatePayload(payload, message, CommandCodes.GET_CONSUMER_OFFSET_CODE);
 
         await _stream.SendAsync(payload, token);
@@ -580,11 +544,7 @@
         CancellationToken token = default)
     {
         var message = TcpContracts.DeleteOffset(streamId, topicId, consumer, partitionId);
-<<<<<<< HEAD
-        var payload = new byte[4 + BufferSizes.InitialBytesLength + message.Length];
-=======
-        var payload = new byte[4 + BufferSizes.INITIAL_BYTES_LENGTH + message.Length];
->>>>>>> efa97e85
+        var payload = new byte[4 + BufferSizes.INITIAL_BYTES_LENGTH + message.Length];
         TcpMessageStreamHelpers.CreatePayload(payload, message, CommandCodes.DELETE_CONSUMER_OFFSET_CODE);
 
         await _stream.SendAsync(payload, token);
@@ -638,11 +598,7 @@
         string name, uint? groupId, CancellationToken token = default)
     {
         var message = TcpContracts.CreateGroup(streamId, topicId, name, groupId);
-<<<<<<< HEAD
-        var payload = new byte[4 + BufferSizes.InitialBytesLength + message.Length];
-=======
-        var payload = new byte[4 + BufferSizes.INITIAL_BYTES_LENGTH + message.Length];
->>>>>>> efa97e85
+        var payload = new byte[4 + BufferSizes.INITIAL_BYTES_LENGTH + message.Length];
         TcpMessageStreamHelpers.CreatePayload(payload, message, CommandCodes.CREATE_CONSUMER_GROUP_CODE);
 
         await _stream.SendAsync(payload, token);
@@ -662,11 +618,7 @@
         CancellationToken token = default)
     {
         var message = TcpContracts.DeleteGroup(streamId, topicId, groupId);
-<<<<<<< HEAD
-        var payload = new byte[4 + BufferSizes.InitialBytesLength + message.Length];
-=======
-        var payload = new byte[4 + BufferSizes.INITIAL_BYTES_LENGTH + message.Length];
->>>>>>> efa97e85
+        var payload = new byte[4 + BufferSizes.INITIAL_BYTES_LENGTH + message.Length];
         TcpMessageStreamHelpers.CreatePayload(payload, message, CommandCodes.DELETE_CONSUMER_GROUP_CODE);
 
         await _stream.SendAsync(payload, token);
@@ -679,11 +631,7 @@
         CancellationToken token = default)
     {
         var message = TcpContracts.JoinGroup(streamId, topicId, groupId);
-<<<<<<< HEAD
-        var payload = new byte[4 + BufferSizes.InitialBytesLength + message.Length];
-=======
-        var payload = new byte[4 + BufferSizes.INITIAL_BYTES_LENGTH + message.Length];
->>>>>>> efa97e85
+        var payload = new byte[4 + BufferSizes.INITIAL_BYTES_LENGTH + message.Length];
         TcpMessageStreamHelpers.CreatePayload(payload, message, CommandCodes.JOIN_CONSUMER_GROUP_CODE);
 
         await _stream.SendAsync(payload, token);
@@ -696,11 +644,7 @@
         CancellationToken token = default)
     {
         var message = TcpContracts.LeaveGroup(streamId, topicId, groupId);
-<<<<<<< HEAD
-        var payload = new byte[4 + BufferSizes.InitialBytesLength + message.Length];
-=======
-        var payload = new byte[4 + BufferSizes.INITIAL_BYTES_LENGTH + message.Length];
->>>>>>> efa97e85
+        var payload = new byte[4 + BufferSizes.INITIAL_BYTES_LENGTH + message.Length];
         TcpMessageStreamHelpers.CreatePayload(payload, message, CommandCodes.LEAVE_CONSUMER_GROUP_CODE);
 
         await _stream.SendAsync(payload, token);
@@ -713,11 +657,7 @@
         CancellationToken token = default)
     {
         var message = TcpContracts.DeletePartitions(streamId, topicId, partitionsCount);
-<<<<<<< HEAD
-        var payload = new byte[4 + BufferSizes.InitialBytesLength + message.Length];
-=======
-        var payload = new byte[4 + BufferSizes.INITIAL_BYTES_LENGTH + message.Length];
->>>>>>> efa97e85
+        var payload = new byte[4 + BufferSizes.INITIAL_BYTES_LENGTH + message.Length];
         TcpMessageStreamHelpers.CreatePayload(payload, message, CommandCodes.DELETE_PARTITIONS_CODE);
 
         await _stream.SendAsync(payload, token);
@@ -730,11 +670,7 @@
         CancellationToken token = default)
     {
         var message = TcpContracts.CreatePartitions(streamId, topicId, partitionsCount);
-<<<<<<< HEAD
-        var payload = new byte[4 + BufferSizes.InitialBytesLength + message.Length];
-=======
-        var payload = new byte[4 + BufferSizes.INITIAL_BYTES_LENGTH + message.Length];
->>>>>>> efa97e85
+        var payload = new byte[4 + BufferSizes.INITIAL_BYTES_LENGTH + message.Length];
         TcpMessageStreamHelpers.CreatePayload(payload, message, CommandCodes.CREATE_PARTITIONS_CODE);
 
         await _stream.SendAsync(payload, token);
@@ -873,11 +809,7 @@
         Permissions? permissions = null, CancellationToken token = default)
     {
         var message = TcpContracts.CreateUser(userName, password, status, permissions);
-<<<<<<< HEAD
-        var payload = new byte[4 + BufferSizes.InitialBytesLength + message.Length];
-=======
-        var payload = new byte[4 + BufferSizes.INITIAL_BYTES_LENGTH + message.Length];
->>>>>>> efa97e85
+        var payload = new byte[4 + BufferSizes.INITIAL_BYTES_LENGTH + message.Length];
         TcpMessageStreamHelpers.CreatePayload(payload, message, CommandCodes.CREATE_USER_CODE);
 
         await _stream.SendAsync(payload, token);
@@ -909,11 +841,7 @@
         CancellationToken token = default)
     {
         var message = TcpContracts.UpdateUser(userId, userName, status);
-<<<<<<< HEAD
-        var payload = new byte[4 + BufferSizes.InitialBytesLength + message.Length];
-=======
-        var payload = new byte[4 + BufferSizes.INITIAL_BYTES_LENGTH + message.Length];
->>>>>>> efa97e85
+        var payload = new byte[4 + BufferSizes.INITIAL_BYTES_LENGTH + message.Length];
         TcpMessageStreamHelpers.CreatePayload(payload, message, CommandCodes.UPDATE_USER_CODE);
 
         await _stream.SendAsync(payload, token);
@@ -926,11 +854,7 @@
         CancellationToken token = default)
     {
         var message = TcpContracts.UpdatePermissions(userId, permissions);
-<<<<<<< HEAD
-        var payload = new byte[4 + BufferSizes.InitialBytesLength + message.Length];
-=======
-        var payload = new byte[4 + BufferSizes.INITIAL_BYTES_LENGTH + message.Length];
->>>>>>> efa97e85
+        var payload = new byte[4 + BufferSizes.INITIAL_BYTES_LENGTH + message.Length];
         TcpMessageStreamHelpers.CreatePayload(payload, message, CommandCodes.UPDATE_PERMISSIONS_CODE);
 
         await _stream.SendAsync(payload, token);
@@ -943,11 +867,7 @@
         CancellationToken token = default)
     {
         var message = TcpContracts.ChangePassword(userId, currentPassword, newPassword);
-<<<<<<< HEAD
-        var payload = new byte[4 + BufferSizes.InitialBytesLength + message.Length];
-=======
-        var payload = new byte[4 + BufferSizes.INITIAL_BYTES_LENGTH + message.Length];
->>>>>>> efa97e85
+        var payload = new byte[4 + BufferSizes.INITIAL_BYTES_LENGTH + message.Length];
         TcpMessageStreamHelpers.CreatePayload(payload, message, CommandCodes.CHANGE_PASSWORD_CODE);
 
         await _stream.SendAsync(payload, token);
@@ -959,11 +879,7 @@
     public async Task<AuthResponse?> LoginUser(string userName, string password, CancellationToken token = default)
     {
         var message = TcpContracts.LoginUser(userName, password, "0.5.0", "csharp-sdk");
-<<<<<<< HEAD
-        var payload = new byte[4 + BufferSizes.InitialBytesLength + message.Length];
-=======
-        var payload = new byte[4 + BufferSizes.INITIAL_BYTES_LENGTH + message.Length];
->>>>>>> efa97e85
+        var payload = new byte[4 + BufferSizes.INITIAL_BYTES_LENGTH + message.Length];
         TcpMessageStreamHelpers.CreatePayload(payload, message, CommandCodes.LOGIN_USER_CODE);
 
         await _stream.SendAsync(payload, token);
@@ -1018,11 +934,7 @@
         CancellationToken token = default)
     {
         var message = TcpContracts.CreatePersonalAccessToken(name, expiry);
-<<<<<<< HEAD
-        var payload = new byte[4 + BufferSizes.InitialBytesLength + message.Length];
-=======
-        var payload = new byte[4 + BufferSizes.INITIAL_BYTES_LENGTH + message.Length];
->>>>>>> efa97e85
+        var payload = new byte[4 + BufferSizes.INITIAL_BYTES_LENGTH + message.Length];
         TcpMessageStreamHelpers.CreatePayload(payload, message, CommandCodes.CREATE_PERSONAL_ACCESS_TOKEN_CODE);
 
         await _stream.SendAsync(payload, token);
@@ -1041,11 +953,7 @@
     public async Task DeletePersonalAccessTokenAsync(string name, CancellationToken token = default)
     {
         var message = TcpContracts.DeletePersonalRequestToken(name);
-<<<<<<< HEAD
-        var payload = new byte[4 + BufferSizes.InitialBytesLength + message.Length];
-=======
-        var payload = new byte[4 + BufferSizes.INITIAL_BYTES_LENGTH + message.Length];
->>>>>>> efa97e85
+        var payload = new byte[4 + BufferSizes.INITIAL_BYTES_LENGTH + message.Length];
         TcpMessageStreamHelpers.CreatePayload(payload, message, CommandCodes.DELETE_PERSONAL_ACCESS_TOKEN_CODE);
 
         await _stream.SendAsync(payload, token);
@@ -1057,11 +965,7 @@
     public async Task<AuthResponse?> LoginWithPersonalAccessToken(string token, CancellationToken ct = default)
     {
         var message = TcpContracts.LoginWithPersonalAccessToken(token);
-<<<<<<< HEAD
-        var payload = new byte[4 + BufferSizes.InitialBytesLength + message.Length];
-=======
-        var payload = new byte[4 + BufferSizes.INITIAL_BYTES_LENGTH + message.Length];
->>>>>>> efa97e85
+        var payload = new byte[4 + BufferSizes.INITIAL_BYTES_LENGTH + message.Length];
         TcpMessageStreamHelpers.CreatePayload(payload, message, CommandCodes.LOGIN_WITH_PERSONAL_ACCESS_TOKEN_CODE);
 
         await _stream.SendAsync(payload, ct);
@@ -1206,11 +1110,7 @@
 
     private static int CalculatePayloadBufferSize(int messageBufferSize)
     {
-<<<<<<< HEAD
-        return messageBufferSize + 4 + BufferSizes.InitialBytesLength;
-=======
         return messageBufferSize + 4 + BufferSizes.INITIAL_BYTES_LENGTH;
->>>>>>> efa97e85
     }
 
     private static int CalculateMessageBufferSize(Identifier streamId, Identifier topicId, Consumer consumer)
