// Licensed to the Apache Software Foundation (ASF) under one
// or more contributor license agreements.  See the NOTICE file
// distributed with this work for additional information
// regarding copyright ownership.  The ASF licenses this file
// to you under the Apache License, Version 2.0 (the
// "License"); you may not use this file except in compliance
// with the License.  You may obtain a copy of the License at
//
//   http://www.apache.org/licenses/LICENSE-2.0
//
// Unless required by applicable law or agreed to in writing,
// software distributed under the License is distributed on an
// "AS IS" BASIS, WITHOUT WARRANTIES OR CONDITIONS OF ANY
// KIND, either express or implied.  See the License for the
// specific language governing permissions and limitations
// under the License.

namespace Apache.Iggy.Exceptions;

internal sealed class InvalidBaseAdressException : Exception
{
<<<<<<< HEAD
    internal InvalidBaseAdressException() : base("Invalid Base Adress, use ':' only to describe the port")
=======
    internal InvalidBaseAdressException() : base("Invalid Base Address, use ':' only to describe the port")
>>>>>>> 7ef307c4
    {
    }
}<|MERGE_RESOLUTION|>--- conflicted
+++ resolved
@@ -19,11 +19,7 @@
 
 internal sealed class InvalidBaseAdressException : Exception
 {
-<<<<<<< HEAD
-    internal InvalidBaseAdressException() : base("Invalid Base Adress, use ':' only to describe the port")
-=======
     internal InvalidBaseAdressException() : base("Invalid Base Address, use ':' only to describe the port")
->>>>>>> 7ef307c4
     {
     }
 }