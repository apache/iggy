--- conflicted
+++ resolved
@@ -4,37 +4,24 @@
     <CentralPackageTransitivePinningEnabled>false</CentralPackageTransitivePinningEnabled>
   </PropertyGroup>
   <ItemGroup>
-<<<<<<< HEAD
-=======
     <PackageVersion Include="BenchmarkDotNet" Version="0.15.2" />
->>>>>>> 6638d612
     <PackageVersion Include="coverlet.collector" Version="6.0.4" />
     <PackageVersion Include="FluentAssertions" Version="6.12.0" />
     <PackageVersion Include="Microsoft.Extensions.Logging" Version="8.0.1" />
     <PackageVersion Include="Microsoft.Extensions.Logging.Console" Version="8.0.1" />
     <PackageVersion Include="Microsoft.NET.Test.Sdk" Version="17.14.1" />
     <PackageVersion Include="Microsoft.Testing.Extensions.CodeCoverage" Version="17.14.2" />
-<<<<<<< HEAD
-    <PackageVersion Include="Microsoft.Testing.Extensions.TrxReport" Version="1.7.3" />
-=======
     <PackageVersion Include="Microsoft.Testing.Extensions.TrxReport" Version="1.8.2" />
->>>>>>> 6638d612
     <PackageVersion Include="Moq" Version="4.20.72" />
     <PackageVersion Include="Reqnroll.xUnit" Version="2.4.1" />
     <PackageVersion Include="Shouldly" Version="4.3.0" />
     <PackageVersion Include="System.IO.Hashing" Version="8.0.0" />
     <PackageVersion Include="Testcontainers" Version="4.6.0" />
-<<<<<<< HEAD
-    <PackageVersion Include="TUnit" Version="0.25.21" />
-    <PackageVersion Include="xunit" Version="2.9.3" />
-    <PackageVersion Include="xunit.runner.visualstudio" Version="3.1.1" />
-=======
     <PackageVersion Include="TUnit" Version="0.56.50" />
     <PackageVersion Include="xunit" Version="2.9.3" />
     <PackageVersion Include="xunit.runner.visualstudio" Version="3.1.4">
       <PrivateAssets>all</PrivateAssets>
       <IncludeAssets>runtime; build; native; contentfiles; analyzers; buildtransitive</IncludeAssets>
     </PackageVersion>
->>>>>>> 6638d612
   </ItemGroup>
 </Project>