--- conflicted
+++ resolved
@@ -1,31 +1,4 @@
 <Project>
-<<<<<<< HEAD
-  <PropertyGroup>
-    <ManagePackageVersionsCentrally>true</ManagePackageVersionsCentrally>
-    <CentralPackageTransitivePinningEnabled>false</CentralPackageTransitivePinningEnabled>
-  </PropertyGroup>
-  <ItemGroup>
-    <PackageVersion Include="BenchmarkDotNet" Version="0.15.2" />
-    <PackageVersion Include="coverlet.collector" Version="6.0.4" />
-    <PackageVersion Include="FluentAssertions" Version="6.12.0" />
-    <PackageVersion Include="Microsoft.Extensions.Logging" Version="8.0.1" />
-    <PackageVersion Include="Microsoft.Extensions.Logging.Console" Version="8.0.1" />
-    <PackageVersion Include="Microsoft.NET.Test.Sdk" Version="17.14.1" />
-    <PackageVersion Include="Microsoft.Testing.Extensions.CodeCoverage" Version="17.14.2" />
-    <PackageVersion Include="Microsoft.Testing.Extensions.TrxReport" Version="1.8.2" />
-    <PackageVersion Include="Moq" Version="4.20.72" />
-    <PackageVersion Include="Reqnroll.xUnit" Version="2.4.1" />
-    <PackageVersion Include="Shouldly" Version="4.3.0" />
-    <PackageVersion Include="System.IO.Hashing" Version="8.0.0" />
-    <PackageVersion Include="Testcontainers" Version="4.6.0" />
-    <PackageVersion Include="TUnit" Version="0.56.50" />
-    <PackageVersion Include="xunit" Version="2.9.3" />
-    <PackageVersion Include="xunit.runner.visualstudio" Version="3.1.4">
-      <PrivateAssets>all</PrivateAssets>
-      <IncludeAssets>runtime; build; native; contentfiles; analyzers; buildtransitive</IncludeAssets>
-    </PackageVersion>
-  </ItemGroup>
-=======
     <PropertyGroup>
         <ManagePackageVersionsCentrally>true</ManagePackageVersionsCentrally>
         <CentralPackageTransitivePinningEnabled>false</CentralPackageTransitivePinningEnabled>
@@ -51,5 +24,4 @@
             <IncludeAssets>runtime; build; native; contentfiles; analyzers; buildtransitive</IncludeAssets>
         </PackageVersion>
     </ItemGroup>
->>>>>>> efa97e85
 </Project>