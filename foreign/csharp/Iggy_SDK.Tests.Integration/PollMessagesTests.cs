// // Licensed to the Apache Software Foundation (ASF) under one
// // or more contributor license agreements.  See the NOTICE file
// // distributed with this work for additional information
// // regarding copyright ownership.  The ASF licenses this file
// // to you under the Apache License, Version 2.0 (the
// // "License"); you may not use this file except in compliance
// // with the License.  You may obtain a copy of the License at
// //
// //   http://www.apache.org/licenses/LICENSE-2.0
// //
// // Unless required by applicable law or agreed to in writing,
// // software distributed under the License is distributed on an
// // "AS IS" BASIS, WITHOUT WARRANTIES OR CONDITIONS OF ANY
// // KIND, either express or implied.  See the License for the
// // specific language governing permissions and limitations
// // under the License.

using Apache.Iggy.Contracts;
using Apache.Iggy.Enums;
using Apache.Iggy.Kinds;
using Apache.Iggy.Tests.Integrations.Fixtures;
using Apache.Iggy.Tests.Integrations.Helpers;
using Apache.Iggy.Tests.Integrations.Models;
using Shouldly;

namespace Apache.Iggy.Tests.Integrations;

public class PollMessagesTests
{
    [ClassDataSource<PollMessagesFixture>(Shared = SharedType.PerClass)]
    public required PollMessagesFixture Fixture { get; init; }

    [Test]
    [Timeout(60_000)]
    [MethodDataSource<IggyServerFixture>(nameof(IggyServerFixture.ProtocolData))]
    public async Task PollMessagesTMessage_Should_PollMessages_Successfully(Protocol protocol, CancellationToken token)
    {
        var messageCount = 0;
        await foreach (MessageResponse<DummyMessage> msgResponse in Fixture.Clients[protocol].PollMessagesAsync(
                           new PollMessagesRequest
                           {
                               Consumer = Consumer.New(1),
                               Count = 10,
                               PartitionId = 1,
                               PollingStrategy = PollingStrategy.Next(),
<<<<<<< HEAD
                               StreamId = Identifier.Numeric(Fixture.StreamId),
                               TopicId = Identifier.Numeric(Fixture.TopicRequest.TopicId!.Value)
=======
                               StreamId = Identifier.String(Fixture.StreamId.GetWithProtocol(protocol)),
                               TopicId = Identifier.String(Fixture.TopicRequest.Name)
>>>>>>> efa97e85
                           }, DummyMessage.DeserializeDummyMessage, token: token))
        {
            msgResponse.UserHeaders.ShouldNotBeNull();
            msgResponse.UserHeaders.Count.ShouldBe(2);
            msgResponse.Message.Text.ShouldContain("Dummy message");
            messageCount++;
            if (messageCount == Fixture.MessageCount)
            {
                break;
            }
        }

        messageCount.ShouldBe(Fixture.MessageCount);
    }
}<|MERGE_RESOLUTION|>--- conflicted
+++ resolved
@@ -43,13 +43,8 @@
                                Count = 10,
                                PartitionId = 1,
                                PollingStrategy = PollingStrategy.Next(),
-<<<<<<< HEAD
-                               StreamId = Identifier.Numeric(Fixture.StreamId),
-                               TopicId = Identifier.Numeric(Fixture.TopicRequest.TopicId!.Value)
-=======
                                StreamId = Identifier.String(Fixture.StreamId.GetWithProtocol(protocol)),
                                TopicId = Identifier.String(Fixture.TopicRequest.Name)
->>>>>>> efa97e85
                            }, DummyMessage.DeserializeDummyMessage, token: token))
         {
             msgResponse.UserHeaders.ShouldNotBeNull();
