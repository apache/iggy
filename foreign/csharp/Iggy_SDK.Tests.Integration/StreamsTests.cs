--- conflicted
+++ resolved
@@ -109,35 +109,6 @@
             topicRequest2.Name, topicRequest2.PartitionsCount, messageExpiry: topicRequest2.MessageExpiry,
             topicId: topicRequest2.TopicId);
 
-<<<<<<< HEAD
-
-        await Fixture.Clients[protocol].SendMessagesAsync(new MessageSendRequest
-        {
-            Partitioning = Partitioning.None(),
-            StreamId = Identifier.Numeric(StreamId.GetWithProtocol(protocol)),
-            TopicId = Identifier.String(topicRequest1.Name),
-            Messages = new List<Message>
-            {
-                new(Guid.NewGuid(), "Test message 1"u8.ToArray()),
-                new(Guid.NewGuid(), "Test message 2"u8.ToArray()),
-                new(Guid.NewGuid(), "Test message 3"u8.ToArray())
-            }
-        });
-
-        await Fixture.Clients[protocol].SendMessagesAsync(new MessageSendRequest
-        {
-            Partitioning = Partitioning.None(),
-            StreamId = Identifier.Numeric(StreamId.GetWithProtocol(protocol)),
-            TopicId = Identifier.String(topicRequest2.Name),
-            Messages = new List<Message>
-            {
-                new(Guid.NewGuid(), "Test message 4"u8.ToArray()),
-                new(Guid.NewGuid(), "Test message 5"u8.ToArray()),
-                new(Guid.NewGuid(), "Test message 6"u8.ToArray()),
-                new(Guid.NewGuid(), "Test message 7"u8.ToArray())
-            }
-        });
-=======
         await Fixture.Clients[protocol].SendMessagesAsync(Identifier.Numeric(StreamId.GetWithProtocol(protocol)),
             Identifier.String(topicRequest1.Name), Partitioning.None(),
             [
@@ -154,7 +125,6 @@
                 new Message(Guid.NewGuid(), "Test message 6"u8.ToArray()),
                 new Message(Guid.NewGuid(), "Test message 7"u8.ToArray())
             ]);
->>>>>>> 7ef307c4
 
         var response = await Fixture.Clients[protocol]
             .GetStreamByIdAsync(Identifier.Numeric(StreamId.GetWithProtocol(protocol)));
@@ -239,22 +209,16 @@
     [MethodDataSource<IggyServerFixture>(nameof(IggyServerFixture.ProtocolData))]
     public async Task GetStreamById_AfterDelete_Should_Throw_InvalidResponse(Protocol protocol)
     {
-<<<<<<< HEAD
-        await Should.ThrowAsync<InvalidResponseException>(() =>
-            Fixture.Clients[protocol].GetStreamByIdAsync(Identifier.Numeric(StreamId.GetWithProtocol(protocol))));
-=======
         var stream = await Fixture.Clients[protocol]
             .GetStreamByIdAsync(Identifier.Numeric(StreamId.GetWithProtocol(protocol)));
 
         stream.ShouldBeNull();
->>>>>>> 7ef307c4
     }
 
     [Test]
     [DependsOn(nameof(GetStreamById_AfterDelete_Should_Throw_InvalidResponse))]
     [MethodDataSource<IggyServerFixture>(nameof(IggyServerFixture.ProtocolData))]
     public async Task CreateStream_HappyPath_OnlyStreamName_Should_CreateStream_Successfully(Protocol protocol)
-<<<<<<< HEAD
     {
         var name = "test-stream-3".GetWithProtocol(protocol);
         var response = await Fixture.Clients[protocol].CreateStreamAsync(name);
@@ -275,10 +239,7 @@
     public async Task GetStreams_ByStreamName_Should_ReturnValidResponse(Protocol protocol)
     {
         var name = "test-stream-3".GetWithProtocol(protocol);
-=======
-    {
-        var name = "test-stream-3".GetWithProtocol(protocol);
-        var response = await Fixture.Clients[protocol].CreateStreamAsync(name);
+        var response = await Fixture.Clients[protocol].GetStreamByIdAsync(Identifier.String(name));
 
         response.ShouldNotBeNull();
         response.Id.ShouldNotBe(0u);
@@ -289,23 +250,4 @@
         response.TopicsCount.ShouldBe(0);
         response.Topics.ShouldBeEmpty();
     }
-
-    [Test]
-    [DependsOn(nameof(CreateStream_HappyPath_OnlyStreamName_Should_CreateStream_Successfully))]
-    [MethodDataSource<IggyServerFixture>(nameof(IggyServerFixture.ProtocolData))]
-    public async Task GetStreams_ByStreamName_Should_ReturnValidResponse(Protocol protocol)
-    {
-        var name = "test-stream-3".GetWithProtocol(protocol);
->>>>>>> 7ef307c4
-        var response = await Fixture.Clients[protocol].GetStreamByIdAsync(Identifier.String(name));
-
-        response.ShouldNotBeNull();
-        response.Id.ShouldNotBe(0u);
-        response.Name.ShouldBe(name);
-        response.Size.ShouldBe(0u);
-        response.CreatedAt.UtcDateTime.ShouldBe(DateTimeOffset.UtcNow.UtcDateTime, TimeSpan.FromSeconds(20));
-        response.MessagesCount.ShouldBe(0u);
-        response.TopicsCount.ShouldBe(0);
-        response.Topics.ShouldBeEmpty();
-    }
 }