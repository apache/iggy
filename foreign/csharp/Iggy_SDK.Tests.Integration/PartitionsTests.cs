--- conflicted
+++ resolved
@@ -33,14 +33,9 @@
     public async Task CreatePartition_HappyPath_Should_CreatePartition_Successfully(Protocol protocol)
     {
         await Should.NotThrowAsync(() =>
-<<<<<<< HEAD
-            Fixture.Clients[protocol].CreatePartitionsAsync(Identifier.Numeric(Fixture.StreamId),
-                Identifier.Numeric(Fixture.TopicRequest.TopicId!.Value), 3));
-=======
             Fixture.Clients[protocol]
                 .CreatePartitionsAsync(Identifier.String(Fixture.StreamId.GetWithProtocol(protocol)),
                     Identifier.String(Fixture.TopicRequest.Name), 3));
->>>>>>> efa97e85
 
         var response = await Fixture.Clients[protocol].GetTopicByIdAsync(
             Identifier.String(Fixture.StreamId.GetWithProtocol(protocol)),
@@ -55,14 +50,9 @@
     public async Task DeletePartition_Should_DeletePartition_Successfully(Protocol protocol)
     {
         await Should.NotThrowAsync(() =>
-<<<<<<< HEAD
-            Fixture.Clients[protocol].DeletePartitionsAsync(Identifier.Numeric(Fixture.StreamId),
-                Identifier.Numeric(Fixture.TopicRequest.TopicId!.Value), 1));
-=======
             Fixture.Clients[protocol].DeletePartitionsAsync(
                 Identifier.String(Fixture.StreamId.GetWithProtocol(protocol)),
                 Identifier.String(Fixture.TopicRequest.Name), 1));
->>>>>>> efa97e85
 
         var response = await Fixture.Clients[protocol].GetTopicByIdAsync(
             Identifier.String(Fixture.StreamId.GetWithProtocol(protocol)),
@@ -76,19 +66,12 @@
     [MethodDataSource<IggyServerFixture>(nameof(IggyServerFixture.ProtocolData))]
     public async Task DeletePartition_Should_Throw_WhenTopic_DoesNotExist(Protocol protocol)
     {
-<<<<<<< HEAD
-        await Fixture.Clients[protocol].DeleteTopicAsync(Identifier.Numeric(1), Identifier.Numeric(1));
-        await Should.ThrowAsync<InvalidResponseException>(() =>
-            Fixture.Clients[protocol].DeletePartitionsAsync(Identifier.Numeric(Fixture.StreamId),
-                Identifier.Numeric(Fixture.TopicRequest.TopicId!.Value), 1));
-=======
         await Fixture.Clients[protocol].DeleteTopicAsync(Identifier.String(Fixture.StreamId.GetWithProtocol(protocol)),
             Identifier.String(Fixture.TopicRequest.Name));
         await Should.ThrowAsync<InvalidResponseException>(() =>
             Fixture.Clients[protocol].DeletePartitionsAsync(
                 Identifier.String(Fixture.StreamId.GetWithProtocol(protocol)),
                 Identifier.String(Fixture.TopicRequest.Name), 1));
->>>>>>> efa97e85
     }
 
     [Test]
@@ -96,18 +79,11 @@
     [MethodDataSource<IggyServerFixture>(nameof(IggyServerFixture.ProtocolData))]
     public async Task DeletePartition_Should_Throw_WhenStream_DoesNotExist(Protocol protocol)
     {
-<<<<<<< HEAD
-        await Fixture.Clients[protocol].DeleteStreamAsync(Identifier.Numeric(1));
-        await Should.ThrowAsync<InvalidResponseException>(() =>
-            Fixture.Clients[protocol].DeletePartitionsAsync(Identifier.Numeric(Fixture.StreamId),
-                Identifier.Numeric(Fixture.TopicRequest.TopicId!.Value), 1));
-=======
         await Fixture.Clients[protocol]
             .DeleteStreamAsync(Identifier.String(Fixture.StreamId.GetWithProtocol(protocol)));
         await Should.ThrowAsync<InvalidResponseException>(() =>
             Fixture.Clients[protocol].DeletePartitionsAsync(
                 Identifier.String(Fixture.StreamId.GetWithProtocol(protocol)),
                 Identifier.String(Fixture.TopicRequest.Name), 1));
->>>>>>> efa97e85
     }
 }