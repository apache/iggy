--- conflicted
+++ resolved
@@ -15,24 +15,14 @@
 // // specific language governing permissions and limitations
 // // under the License.
 
-<<<<<<< HEAD
-using System.Text;
-=======
->>>>>>> 7ef307c4
 using Apache.Iggy.Contracts;
 using Apache.Iggy.Enums;
 using Apache.Iggy.Exceptions;
 using Apache.Iggy.Headers;
 using Apache.Iggy.Kinds;
-using Apache.Iggy.Messages;
 using Apache.Iggy.Tests.Integrations.Fixtures;
 using Apache.Iggy.Tests.Integrations.Helpers;
-<<<<<<< HEAD
-using Apache.Iggy.Tests.Integrations.Models;
-=======
->>>>>>> 7ef307c4
 using Shouldly;
-using Partitioning = Apache.Iggy.Kinds.Partitioning;
 
 namespace Apache.Iggy.Tests.Integrations;
 
@@ -44,66 +34,8 @@
 
     [Test]
     [MethodDataSource<IggyServerFixture>(nameof(IggyServerFixture.ProtocolData))]
-<<<<<<< HEAD
-    public async Task PollMessagesTMessage_WithNoHeaders_Should_PollMessages_Successfully(Protocol protocol)
-    {
-        PolledMessages<DummyMessage> response = await Fixture.Clients[protocol].PollMessagesAsync(
-            new MessageFetchRequest
-            {
-                Count = 10,
-                AutoCommit = true,
-                Consumer = Consumer.New(1),
-                PartitionId = 1,
-                PollingStrategy = PollingStrategy.Next(),
-                StreamId = Identifier.String(Fixture.StreamId.GetWithProtocol(protocol)),
-                TopicId = Identifier.String(Fixture.TopicDummyRequest.Name)
-            }, DummyMessage.DeserializeDummyMessage);
-
-        response.Messages.Count.ShouldBe(10);
-        response.PartitionId.ShouldBe(1);
-        response.CurrentOffset.ShouldBe(19u);
-        uint offset = 0;
-        foreach (MessageResponse<DummyMessage> responseMessage in response.Messages)
-        {
-            responseMessage.UserHeaders.ShouldBeNull();
-            responseMessage.Message.Text.ShouldNotBeNullOrEmpty();
-            responseMessage.Message.Text.ShouldContain("Dummy message");
-            responseMessage.Header.Checksum.ShouldNotBe(0u);
-            responseMessage.Header.Id.ShouldNotBe(0u);
-            responseMessage.Header.Offset.ShouldBe(offset++);
-            responseMessage.Header.PayloadLength.ShouldNotBe(0);
-            responseMessage.Header.UserHeadersLength.ShouldBe(0);
-        }
-    }
-
-    [Test]
-    [DependsOn(nameof(PollMessagesTMessage_WithNoHeaders_Should_PollMessages_Successfully))]
-    [MethodDataSource<IggyServerFixture>(nameof(IggyServerFixture.ProtocolData))]
-    public async Task PollMessagesTMessage_Should_Throw_InvalidResponse(Protocol protocol)
-    {
-        var invalidFetchRequest = new MessageFetchRequest
-        {
-            Count = 10,
-            AutoCommit = true,
-            Consumer = Consumer.New(1),
-            PartitionId = 1,
-            PollingStrategy = PollingStrategy.Next(),
-            StreamId = Identifier.String(Fixture.StreamId.GetWithProtocol(protocol)),
-            TopicId = Identifier.Numeric(2137)
-        };
-        await Should.ThrowAsync<InvalidResponseException>(() =>
-            Fixture.Clients[protocol].PollMessagesAsync(invalidFetchRequest, DummyMessage.DeserializeDummyMessage));
-    }
-
-    [Test]
-    [DependsOn(nameof(PollMessagesTMessage_Should_Throw_InvalidResponse))]
-    [MethodDataSource<IggyServerFixture>(nameof(IggyServerFixture.ProtocolData))]
     public async Task PollMessages_WithNoHeaders_Should_PollMessages_Successfully(Protocol protocol)
     {
-=======
-    public async Task PollMessages_WithNoHeaders_Should_PollMessages_Successfully(Protocol protocol)
-    {
->>>>>>> 7ef307c4
         var response = await Fixture.Clients[protocol].PollMessagesAsync(new MessageFetchRequest
         {
             Count = 10,
@@ -130,11 +62,7 @@
     [Test]
     [DependsOn(nameof(PollMessages_WithNoHeaders_Should_PollMessages_Successfully))]
     [MethodDataSource<IggyServerFixture>(nameof(IggyServerFixture.ProtocolData))]
-<<<<<<< HEAD
-    public async Task PollMessages_Should_Throw_InvalidResponse(Protocol protocol)
-=======
     public async Task PollMessages_InvalidTopic_Should_Throw_InvalidResponse(Protocol protocol)
->>>>>>> 7ef307c4
     {
         var invalidFetchRequest = new MessageFetchRequest
         {
@@ -152,11 +80,7 @@
     }
 
     [Test]
-<<<<<<< HEAD
-    [DependsOn(nameof(PollMessages_Should_Throw_InvalidResponse))]
-=======
     [DependsOn(nameof(PollMessages_InvalidTopic_Should_Throw_InvalidResponse))]
->>>>>>> 7ef307c4
     [MethodDataSource<IggyServerFixture>(nameof(IggyServerFixture.ProtocolData))]
     public async Task PollMessages_WithHeaders_Should_PollMessages_Successfully(Protocol protocol)
     {
@@ -168,11 +92,7 @@
             PartitionId = 1,
             PollingStrategy = PollingStrategy.Next(),
             StreamId = Identifier.String(Fixture.StreamId.GetWithProtocol(protocol)),
-<<<<<<< HEAD
-            TopicId = Identifier.String(Fixture.HeadersTopicRequest.Name)
-=======
             TopicId = Identifier.String(Fixture.TopicHeadersRequest.Name)
->>>>>>> 7ef307c4
         };
 
 
@@ -188,71 +108,4 @@
             responseMessage.UserHeaders[HeaderKey.New("header2")].ToInt32().ShouldBeGreaterThan(0);
         }
     }
-<<<<<<< HEAD
-
-    [Test]
-    [DependsOn(nameof(PollMessages_WithHeaders_Should_PollMessages_Successfully))]
-    [MethodDataSource<IggyServerFixture>(nameof(IggyServerFixture.ProtocolData))]
-    public async Task PollMessagesTMessage_WithHeaders_Should_PollMessages_Successfully(Protocol protocol)
-    {
-        var headersMessageFetchRequest = new MessageFetchRequest
-        {
-            Count = 10,
-            AutoCommit = true,
-            Consumer = Consumer.New(1),
-            PartitionId = 1,
-            PollingStrategy = PollingStrategy.Next(),
-            StreamId = Identifier.String(Fixture.StreamId.GetWithProtocol(protocol)),
-            TopicId = Identifier.String(Fixture.TopicDummyHeaderRequest.Name)
-        };
-
-        PolledMessages<DummyMessage> response = await Fixture.Clients[protocol]
-            .PollMessagesAsync(headersMessageFetchRequest, DummyMessage.DeserializeDummyMessage);
-        response.Messages.Count.ShouldBe(10);
-        response.PartitionId.ShouldBe(1);
-        response.CurrentOffset.ShouldBe(19u);
-        foreach (MessageResponse<DummyMessage> responseMessage in response.Messages)
-        {
-            responseMessage.UserHeaders.ShouldNotBeNull();
-            responseMessage.UserHeaders.Count.ShouldBe(2);
-            responseMessage.UserHeaders[HeaderKey.New("header1")].ToString().ShouldBe("value1");
-            responseMessage.UserHeaders[HeaderKey.New("header2")].ToInt32().ShouldBeGreaterThan(0);
-        }
-    }
-
-    [Test]
-    [DependsOn(nameof(PollMessagesTMessage_WithHeaders_Should_PollMessages_Successfully))]
-    [MethodDataSource<IggyServerFixture>(nameof(IggyServerFixture.ProtocolData))]
-    public async Task PollMessagesMessage_WithEncryptor_Should_PollMessages_Successfully(Protocol protocol)
-    {
-        await Fixture.Clients[protocol].SendMessagesAsync(Identifier.String(Fixture.StreamId.GetWithProtocol(protocol)),
-            Identifier.String(Fixture.TopicRequest.Name), Partitioning.None(),
-            [new Message(Guid.NewGuid(), "Test message"u8.ToArray())], bytes =>
-            {
-                Array.Reverse(bytes);
-                return bytes;
-            });
-
-        var messageFetchRequest = new MessageFetchRequest
-        {
-            Count = 1,
-            AutoCommit = true,
-            Consumer = Consumer.New(1),
-            PartitionId = 1,
-            PollingStrategy = PollingStrategy.Last(),
-            StreamId = Identifier.String(Fixture.StreamId.GetWithProtocol(protocol)),
-            TopicId = Identifier.String(Fixture.TopicRequest.Name)
-        };
-
-        var response = await Fixture.Clients[protocol].PollMessagesAsync(messageFetchRequest, bytes =>
-        {
-            Array.Reverse(bytes);
-            return bytes;
-        }, CancellationToken.None);
-
-        response.Messages.Count.ShouldBe(1);
-        Encoding.UTF8.GetString(response.Messages[0].Payload).ShouldBe("Test message");
-    }
-=======
->>>>>>> 7ef307c4
 }