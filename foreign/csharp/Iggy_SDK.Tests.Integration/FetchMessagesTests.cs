--- conflicted
+++ resolved
@@ -48,13 +48,8 @@
                 Consumer = Consumer.New(1),
                 PartitionId = 1,
                 PollingStrategy = PollingStrategy.Next(),
-<<<<<<< HEAD
-                StreamId = Identifier.Numeric(Fixture.StreamId),
-                TopicId = Identifier.Numeric(Fixture.TopicDummyRequest.TopicId!.Value)
-=======
                 StreamId = Identifier.String(Fixture.StreamId.GetWithProtocol(protocol)),
                 TopicId = Identifier.String(Fixture.TopicDummyRequest.Name)
->>>>>>> efa97e85
             }, DummyMessage.DeserializeDummyMessage);
 
         response.Messages.Count.ShouldBe(10);
@@ -86,13 +81,8 @@
             Consumer = Consumer.New(1),
             PartitionId = 1,
             PollingStrategy = PollingStrategy.Next(),
-<<<<<<< HEAD
-            StreamId = Identifier.Numeric(Fixture.StreamId),
-            TopicId = Identifier.Numeric(55)
-=======
             StreamId = Identifier.String(Fixture.StreamId.GetWithProtocol(protocol)),
             TopicId = Identifier.Numeric(2137)
->>>>>>> efa97e85
         };
         await Should.ThrowAsync<InvalidResponseException>(() =>
             Fixture.Clients[protocol].PollMessagesAsync(invalidFetchRequest, DummyMessage.DeserializeDummyMessage));
@@ -110,13 +100,8 @@
             Consumer = Consumer.New(1),
             PartitionId = 1,
             PollingStrategy = PollingStrategy.Next(),
-<<<<<<< HEAD
-            StreamId = Identifier.Numeric(Fixture.StreamId),
-            TopicId = Identifier.Numeric(Fixture.TopicRequest.TopicId!.Value)
-=======
             StreamId = Identifier.String(Fixture.StreamId.GetWithProtocol(protocol)),
             TopicId = Identifier.String(Fixture.TopicRequest.Name)
->>>>>>> efa97e85
         });
 
         response.Messages.Count.ShouldBe(10);
@@ -143,13 +128,8 @@
             Consumer = Consumer.New(1),
             PartitionId = 1,
             PollingStrategy = PollingStrategy.Next(),
-<<<<<<< HEAD
-            StreamId = Identifier.Numeric(Fixture.StreamId),
-            TopicId = Identifier.Numeric(55)
-=======
             StreamId = Identifier.String(Fixture.StreamId.GetWithProtocol(protocol)),
             TopicId = Identifier.Numeric(2137)
->>>>>>> efa97e85
         };
 
         await Should.ThrowAsync<InvalidResponseException>(() =>
@@ -168,13 +148,8 @@
             Consumer = Consumer.New(1),
             PartitionId = 1,
             PollingStrategy = PollingStrategy.Next(),
-<<<<<<< HEAD
-            StreamId = Identifier.Numeric(Fixture.StreamId),
-            TopicId = Identifier.Numeric(Fixture.HeadersTopicRequest.TopicId!.Value)
-=======
             StreamId = Identifier.String(Fixture.StreamId.GetWithProtocol(protocol)),
             TopicId = Identifier.String(Fixture.HeadersTopicRequest.Name)
->>>>>>> efa97e85
         };
 
 
@@ -203,13 +178,8 @@
             Consumer = Consumer.New(1),
             PartitionId = 1,
             PollingStrategy = PollingStrategy.Next(),
-<<<<<<< HEAD
-            StreamId = Identifier.Numeric(Fixture.StreamId),
-            TopicId = Identifier.Numeric(Fixture.TopicDummyHeaderRequest.TopicId!.Value)
-=======
             StreamId = Identifier.String(Fixture.StreamId.GetWithProtocol(protocol)),
             TopicId = Identifier.String(Fixture.TopicDummyHeaderRequest.Name)
->>>>>>> efa97e85
         };
 
         PolledMessages<DummyMessage> response = await Fixture.Clients[protocol]
@@ -231,13 +201,8 @@
     [MethodDataSource<IggyServerFixture>(nameof(IggyServerFixture.ProtocolData))]
     public async Task PollMessagesMessage_WithEncryptor_Should_PollMessages_Successfully(Protocol protocol)
     {
-<<<<<<< HEAD
-        await Fixture.Clients[protocol].SendMessagesAsync(Identifier.Numeric(Fixture.StreamId),
-            Identifier.Numeric(Fixture.TopicRequest.TopicId!.Value), Partitioning.None(),
-=======
         await Fixture.Clients[protocol].SendMessagesAsync(Identifier.String(Fixture.StreamId.GetWithProtocol(protocol)),
             Identifier.String(Fixture.TopicRequest.Name), Partitioning.None(),
->>>>>>> efa97e85
             [new Message(Guid.NewGuid(), "Test message"u8.ToArray())], bytes =>
             {
                 Array.Reverse(bytes);
@@ -251,13 +216,8 @@
             Consumer = Consumer.New(1),
             PartitionId = 1,
             PollingStrategy = PollingStrategy.Last(),
-<<<<<<< HEAD
-            StreamId = Identifier.Numeric(Fixture.StreamId),
-            TopicId = Identifier.Numeric(Fixture.TopicRequest.TopicId!.Value)
-=======
             StreamId = Identifier.String(Fixture.StreamId.GetWithProtocol(protocol)),
             TopicId = Identifier.String(Fixture.TopicRequest.Name)
->>>>>>> efa97e85
         };
 
         var response = await Fixture.Clients[protocol].PollMessagesAsync(messageFetchRequest, bytes =>
