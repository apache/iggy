--- conflicted
+++ resolved
@@ -76,19 +76,9 @@
     [MethodDataSource<IggyServerFixture>(nameof(IggyServerFixture.ProtocolData))]
     public async Task SendMessages_NoHeaders_Should_SendMessages_Successfully(Protocol protocol)
     {
-<<<<<<< HEAD
-        await Should.NotThrowAsync(() => Fixture.Clients[protocol].SendMessagesAsync(new MessageSendRequest
-        {
-            Messages = _messagesWithoutHeaders,
-            Partitioning = Partitioning.None(),
-            StreamId = Identifier.String(Fixture.StreamId.GetWithProtocol(protocol)),
-            TopicId = Identifier.String(Fixture.TopicRequest.Name)
-        }));
-=======
         await Should.NotThrowAsync(() =>
             Fixture.Clients[protocol].SendMessagesAsync(Identifier.String(Fixture.StreamId.GetWithProtocol(protocol)),
                 Identifier.String(Fixture.TopicRequest.Name), Partitioning.None(), _messagesWithoutHeaders));
->>>>>>> 7ef307c4
     }
 
     [Test]
@@ -97,18 +87,8 @@
     public async Task SendMessages_NoHeaders_Should_Throw_InvalidResponse(Protocol protocol)
     {
         await Should.ThrowAsync<InvalidResponseException>(() =>
-<<<<<<< HEAD
-            Fixture.Clients[protocol].SendMessagesAsync(new MessageSendRequest
-            {
-                Messages = _messagesWithoutHeaders,
-                Partitioning = Partitioning.None(),
-                StreamId = Identifier.String(Fixture.StreamId.GetWithProtocol(protocol)),
-                TopicId = Identifier.Numeric(69)
-            }));
-=======
             Fixture.Clients[protocol].SendMessagesAsync(Identifier.String(Fixture.StreamId.GetWithProtocol(protocol)),
                 Identifier.Numeric(69), Partitioning.None(), _messagesWithoutHeaders));
->>>>>>> 7ef307c4
     }
 
     [Test]
@@ -116,19 +96,9 @@
     [MethodDataSource<IggyServerFixture>(nameof(IggyServerFixture.ProtocolData))]
     public async Task SendMessages_WithHeaders_Should_SendMessages_Successfully(Protocol protocol)
     {
-<<<<<<< HEAD
-        await Should.NotThrowAsync(() => Fixture.Clients[protocol].SendMessagesAsync(new MessageSendRequest
-        {
-            Messages = _messagesWithHeaders,
-            Partitioning = Partitioning.None(),
-            StreamId = Identifier.String(Fixture.StreamId.GetWithProtocol(protocol)),
-            TopicId = Identifier.String(Fixture.TopicRequest.Name)
-        }));
-=======
         await Should.NotThrowAsync(() =>
             Fixture.Clients[protocol].SendMessagesAsync(Identifier.String(Fixture.StreamId.GetWithProtocol(protocol)),
                 Identifier.String(Fixture.TopicRequest.Name), Partitioning.None(), _messagesWithHeaders));
->>>>>>> 7ef307c4
     }
 
     [Test]
@@ -137,47 +107,7 @@
     public async Task SendMessages_WithHeaders_Should_Throw_InvalidResponse(Protocol protocol)
     {
         await Should.ThrowAsync<InvalidResponseException>(() =>
-<<<<<<< HEAD
-            Fixture.Clients[protocol].SendMessagesAsync(new MessageSendRequest
-            {
-                Messages = _messagesWithHeaders,
-                Partitioning = Partitioning.None(),
-                StreamId = Identifier.String(Fixture.StreamId.GetWithProtocol(protocol)),
-                TopicId = Identifier.Numeric(69)
-            }));
-    }
-
-    [Test]
-    [DependsOn(nameof(SendMessages_WithHeaders_Should_Throw_InvalidResponse))]
-    [MethodDataSource<IggyServerFixture>(nameof(IggyServerFixture.ProtocolData))]
-    public async Task SendMessages_WithEncryptor_Should_SendMessage_Successfully(Protocol protocol)
-    {
-        await Fixture.Clients[protocol].SendMessagesAsync(Identifier.String(Fixture.StreamId.GetWithProtocol(protocol)),
-            Identifier.String(Fixture.TopicRequest.Name), Partitioning.None(),
-            [new Message(Guid.NewGuid(), "Test message"u8.ToArray())], bytes =>
-            {
-                Array.Reverse(bytes);
-                return bytes;
-            });
-
-        var messageFetchRequest = new MessageFetchRequest
-        {
-            Count = 1,
-            AutoCommit = true,
-            Consumer = Consumer.New(1),
-            PartitionId = 1,
-            PollingStrategy = PollingStrategy.Last(),
-            StreamId = Identifier.String(Fixture.StreamId.GetWithProtocol(protocol)),
-            TopicId = Identifier.String(Fixture.TopicRequest.Name)
-        };
-
-        var response = await Fixture.Clients[protocol].PollMessagesAsync(messageFetchRequest);
-
-        response.Messages.Count.ShouldBe(1);
-        Encoding.UTF8.GetString(response.Messages[0].Payload).ShouldBe("egassem tseT");
-=======
             Fixture.Clients[protocol].SendMessagesAsync(Identifier.String(Fixture.StreamId.GetWithProtocol(protocol)),
                 Identifier.Numeric(69), Partitioning.None(), _messagesWithHeaders));
->>>>>>> 7ef307c4
     }
 }