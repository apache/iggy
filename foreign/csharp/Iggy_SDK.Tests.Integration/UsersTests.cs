// // Licensed to the Apache Software Foundation (ASF) under one
// // or more contributor license agreements.  See the NOTICE file
// // distributed with this work for additional information
// // regarding copyright ownership.  The ASF licenses this file
// // to you under the Apache License, Version 2.0 (the
// // "License"); you may not use this file except in compliance
// // with the License.  You may obtain a copy of the License at
// //
// //   http://www.apache.org/licenses/LICENSE-2.0
// //
// // Unless required by applicable law or agreed to in writing,
// // software distributed under the License is distributed on an
// // "AS IS" BASIS, WITHOUT WARRANTIES OR CONDITIONS OF ANY
// // KIND, either express or implied.  See the License for the
// // specific language governing permissions and limitations
// // under the License.

using Apache.Iggy.Contracts;
using Apache.Iggy.Contracts.Auth;
using Apache.Iggy.Contracts.Http.Auth;
using Apache.Iggy.Enums;
using Apache.Iggy.Exceptions;
using Apache.Iggy.Tests.Integrations.Fixtures;
using Apache.Iggy.Tests.Integrations.Helpers;
using Shouldly;

namespace Apache.Iggy.Tests.Integrations;

public class UsersTests
{
    private const string Username = "fixture_users_user_1";
    private const string NewUsername = "fixture_users_user_1_new";

    [ClassDataSource<UsersFixture>(Shared = SharedType.PerClass)]
    public required UsersFixture Fixture { get; init; }

    [Test]
    [MethodDataSource<IggyServerFixture>(nameof(IggyServerFixture.ProtocolData))]
    public async Task CreateUser_Should_CreateUser_Successfully(Protocol protocol)
    {
<<<<<<< HEAD
        var request = new CreateUserRequest(Username, "test_password_1", UserStatus.Active, null);
=======
        var request = new CreateUserRequest(Username.GetWithProtocol(protocol), "test_password_1", UserStatus.Active,
            null);
>>>>>>> efa97e85

        var result = await Fixture.Clients[protocol].CreateUser(request.Username, request.Password, request.Status);
        result.ShouldNotBeNull();
        result.Username.ShouldBe(request.Username);
        result.Status.ShouldBe(request.Status);
        result.Id.ShouldBeGreaterThan(0u);
        result.CreatedAt.ShouldBeGreaterThan(0u);
    }

    [Test]
    [DependsOn(nameof(CreateUser_Should_CreateUser_Successfully))]
    [MethodDataSource<IggyServerFixture>(nameof(IggyServerFixture.ProtocolData))]
    public async Task CreateUser_Duplicate_Should_Throw_InvalidResponse(Protocol protocol)
    {
<<<<<<< HEAD
        var request = new CreateUserRequest(Username, "test1", UserStatus.Active, null);
=======
        var request = new CreateUserRequest(Username.GetWithProtocol(protocol), "test1", UserStatus.Active, null);
>>>>>>> efa97e85

        await Should.ThrowAsync<InvalidResponseException>(Fixture.Clients[protocol]
            .CreateUser(request.Username, request.Password, request.Status));
    }

    [Test]
    [DependsOn(nameof(CreateUser_Duplicate_Should_Throw_InvalidResponse))]
    [MethodDataSource<IggyServerFixture>(nameof(IggyServerFixture.ProtocolData))]
    public async Task GetUser_WithoutPermissions_Should_ReturnValidResponse(Protocol protocol)
    {
        var response = await Fixture.Clients[protocol].GetUser(Identifier.String(Username.GetWithProtocol(protocol)));

        response.ShouldNotBeNull();
        response.Id.ShouldBeGreaterThan((uint)1);
        response.Username.ShouldBe(Username.GetWithProtocol(protocol));
        response.Status.ShouldBe(UserStatus.Active);
        response.CreatedAt.ShouldBeGreaterThan(0u);
        response.Permissions.ShouldBeNull();
    }

    [Test]
    [DependsOn(nameof(GetUser_WithoutPermissions_Should_ReturnValidResponse))]
    [MethodDataSource<IggyServerFixture>(nameof(IggyServerFixture.ProtocolData))]
    public async Task GetUsers_Should_ReturnValidResponse(Protocol protocol)
    {
        IReadOnlyList<UserResponse> response = await Fixture.Clients[protocol].GetUsers();

        response.ShouldNotBeNull();
        response.ShouldNotBeEmpty();
        response.ShouldContain(user =>
            user.Username == Username.GetWithProtocol(protocol) && user.Status == UserStatus.Active);
        response.ShouldAllBe(user => user.CreatedAt > 0u);
        response.ShouldAllBe(user => user.Permissions == null);
    }

    [Test]
    [DependsOn(nameof(GetUsers_Should_ReturnValidResponse))]
    [MethodDataSource<IggyServerFixture>(nameof(IggyServerFixture.ProtocolData))]
    public async Task UpdateUser_Should_UpdateUser_Successfully(Protocol protocol)
    {
<<<<<<< HEAD
        await Should.NotThrowAsync(Fixture.Clients[protocol]
            .UpdateUser(Identifier.Numeric(2), "new_user_name", UserStatus.Active));
=======
        var newUsername = NewUsername.GetWithProtocol(protocol);
        await Should.NotThrowAsync(Fixture.Clients[protocol]
            .UpdateUser(Identifier.String(Username.GetWithProtocol(protocol)), newUsername, UserStatus.Active));
>>>>>>> efa97e85

        var user = await Fixture.Clients[protocol].GetUser(Identifier.String(newUsername));

        user.ShouldNotBeNull();
        user.Id.ShouldBeGreaterThan(1u);
        user.Username.ShouldBe(newUsername);
        user.Status.ShouldBe(UserStatus.Active);
        user.CreatedAt.ShouldBeGreaterThan(0u);
        user.Permissions.ShouldBeNull();

        await Should.NotThrowAsync(Fixture.Clients[protocol]
            .UpdateUser(Identifier.String(newUsername), Username.GetWithProtocol(protocol), UserStatus.Active));
    }

    [Test]
    [DependsOn(nameof(UpdateUser_Should_UpdateUser_Successfully))]
    [MethodDataSource<IggyServerFixture>(nameof(IggyServerFixture.ProtocolData))]
    public async Task UpdatePermissions_Should_UpdatePermissions_Successfully(Protocol protocol)
    {
        var permissions = CreatePermissions();
<<<<<<< HEAD
        await Should.NotThrowAsync(Fixture.Clients[protocol].UpdatePermissions(Identifier.Numeric(2), permissions));
=======
        await Should.NotThrowAsync(Fixture.Clients[protocol]
            .UpdatePermissions(Identifier.String(Username.GetWithProtocol(protocol)), permissions));
>>>>>>> efa97e85

        var user = await Fixture.Clients[protocol].GetUser(Identifier.String(Username.GetWithProtocol(protocol)));

        user.ShouldNotBeNull();
        user.Id.ShouldBeGreaterThan(1u);
        user.Permissions.ShouldNotBeNull();
        user.Permissions!.Global.ShouldNotBeNull();
        user.Permissions.Global.ManageServers.ShouldBeTrue();
        user.Permissions.Global.ManageUsers.ShouldBeTrue();
        user.Permissions.Global.ManageStreams.ShouldBeTrue();
        user.Permissions.Global.ManageTopics.ShouldBeTrue();
        user.Permissions.Global.PollMessages.ShouldBeTrue();
        user.Permissions.Global.ReadServers.ShouldBeTrue();
        user.Permissions.Global.ReadStreams.ShouldBeTrue();
        user.Permissions.Global.ReadTopics.ShouldBeTrue();
        user.Permissions.Global.ReadUsers.ShouldBeTrue();
        user.Permissions.Global.SendMessages.ShouldBeTrue();
        user.Permissions.Streams.ShouldNotBeNull();
        user.Permissions.Streams.ShouldContainKey(1);
        user.Permissions.Streams[1].ManageStream.ShouldBeTrue();
        user.Permissions.Streams[1].ManageTopics.ShouldBeTrue();
        user.Permissions.Streams[1].ReadStream.ShouldBeTrue();
        user.Permissions.Streams[1].SendMessages.ShouldBeTrue();
        user.Permissions.Streams[1].ReadTopics.ShouldBeTrue();
        user.Permissions.Streams[1].PollMessages.ShouldBeTrue();
        user.Permissions.Streams[1].Topics.ShouldNotBeNull();
        user.Permissions.Streams[1].Topics!.ShouldContainKey(1);
        user.Permissions.Streams[1].Topics![1].ManageTopic.ShouldBeTrue();
        user.Permissions.Streams[1].Topics![1].PollMessages.ShouldBeTrue();
        user.Permissions.Streams[1].Topics![1].ReadTopic.ShouldBeTrue();
        user.Permissions.Streams[1].Topics![1].SendMessages.ShouldBeTrue();
    }

    [Test]
    [DependsOn(nameof(UpdatePermissions_Should_UpdatePermissions_Successfully))]
    [MethodDataSource<IggyServerFixture>(nameof(IggyServerFixture.ProtocolData))]
    public async Task ChangePassword_Should_ChangePassword_Successfully(Protocol protocol)
    {
        await Should.NotThrowAsync(Fixture.Clients[protocol]
<<<<<<< HEAD
            .ChangePassword(Identifier.Numeric(2), "test_password_1", "user2"));
=======
            .ChangePassword(Identifier.String(Username.GetWithProtocol(protocol)), "test_password_1", "user2"));
>>>>>>> efa97e85
    }

    [Test]
    [DependsOn(nameof(ChangePassword_Should_ChangePassword_Successfully))]
    [MethodDataSource<IggyServerFixture>(nameof(IggyServerFixture.ProtocolData))]
    public async Task ChangePassword_WrongCurrentPassword_Should_Throw_InvalidResponse(Protocol protocol)
    {
        await Should.ThrowAsync<InvalidResponseException>(Fixture.Clients[protocol]
<<<<<<< HEAD
            .ChangePassword(Identifier.Numeric(2), "test_password_1", "user2"));
=======
            .ChangePassword(Identifier.String(Username.GetWithProtocol(protocol)), "test_password_1", "user2"));
>>>>>>> efa97e85
    }

    [Test]
    [DependsOn(nameof(ChangePassword_WrongCurrentPassword_Should_Throw_InvalidResponse))]
    [MethodDataSource<IggyServerFixture>(nameof(IggyServerFixture.ProtocolData))]
    public async Task LoginUser_Should_LoginUser_Successfully(Protocol protocol)
    {
        var client = Fixture.IggyServerFixture.CreateClient(protocol);

<<<<<<< HEAD
        var response = await client.LoginUser(NewUsername, "user2");
=======
        var response = await client.LoginUser(Username.GetWithProtocol(protocol), "user2");
>>>>>>> efa97e85

        response.ShouldNotBeNull();
        response.UserId.ShouldBeGreaterThan(1);
        switch (protocol)
        {
            case Protocol.Tcp:
                response.AccessToken.ShouldBeNull();
                break;
            case Protocol.Http:
                response.AccessToken.ShouldNotBeNull();
                break;
        }
    }

    [Test]
    [DependsOn(nameof(LoginUser_Should_LoginUser_Successfully))]
    [MethodDataSource<IggyServerFixture>(nameof(IggyServerFixture.ProtocolData))]
    public async Task DeleteUser_Should_DeleteUser_Successfully(Protocol protocol)
    {
        await Should.NotThrowAsync(Fixture.Clients[protocol]
            .DeleteUser(Identifier.String(Username.GetWithProtocol(protocol))));
    }

    [Test]
    [DependsOn(nameof(DeleteUser_Should_DeleteUser_Successfully))]
    [MethodDataSource<IggyServerFixture>(nameof(IggyServerFixture.ProtocolData))]
    public async Task LogoutUser_Should_LogoutUser_Successfully(Protocol protocol)
    {
        // act & assert
        await Should.NotThrowAsync(Fixture.Clients[protocol].LogoutUser());
    }

    private static Permissions CreatePermissions()
    {
        return new Permissions
        {
            Global = new GlobalPermissions
            {
                ManageServers = true,
                ManageUsers = true,
                ManageStreams = true,
                ManageTopics = true,
                PollMessages = true,
                ReadServers = true,
                ReadStreams = true,
                ReadTopics = true,
                ReadUsers = true,
                SendMessages = true
            },
            Streams = new Dictionary<int, StreamPermissions>
            {
                {
                    1, new StreamPermissions
                    {
                        ManageStream = true,
                        ManageTopics = true,
                        ReadStream = true,
                        SendMessages = true,
                        ReadTopics = true,
                        PollMessages = true,
                        Topics = new Dictionary<int, TopicPermissions>
                        {
                            {
                                1, new TopicPermissions
                                {
                                    ManageTopic = true,
                                    PollMessages = true,
                                    ReadTopic = true,
                                    SendMessages = true
                                }
                            }
                        }
                    }
                }
            }
        };
    }
}<|MERGE_RESOLUTION|>--- conflicted
+++ resolved
@@ -38,12 +38,8 @@
     [MethodDataSource<IggyServerFixture>(nameof(IggyServerFixture.ProtocolData))]
     public async Task CreateUser_Should_CreateUser_Successfully(Protocol protocol)
     {
-<<<<<<< HEAD
-        var request = new CreateUserRequest(Username, "test_password_1", UserStatus.Active, null);
-=======
         var request = new CreateUserRequest(Username.GetWithProtocol(protocol), "test_password_1", UserStatus.Active,
             null);
->>>>>>> efa97e85
 
         var result = await Fixture.Clients[protocol].CreateUser(request.Username, request.Password, request.Status);
         result.ShouldNotBeNull();
@@ -58,11 +54,7 @@
     [MethodDataSource<IggyServerFixture>(nameof(IggyServerFixture.ProtocolData))]
     public async Task CreateUser_Duplicate_Should_Throw_InvalidResponse(Protocol protocol)
     {
-<<<<<<< HEAD
-        var request = new CreateUserRequest(Username, "test1", UserStatus.Active, null);
-=======
         var request = new CreateUserRequest(Username.GetWithProtocol(protocol), "test1", UserStatus.Active, null);
->>>>>>> efa97e85
 
         await Should.ThrowAsync<InvalidResponseException>(Fixture.Clients[protocol]
             .CreateUser(request.Username, request.Password, request.Status));
@@ -103,14 +95,9 @@
     [MethodDataSource<IggyServerFixture>(nameof(IggyServerFixture.ProtocolData))]
     public async Task UpdateUser_Should_UpdateUser_Successfully(Protocol protocol)
     {
-<<<<<<< HEAD
-        await Should.NotThrowAsync(Fixture.Clients[protocol]
-            .UpdateUser(Identifier.Numeric(2), "new_user_name", UserStatus.Active));
-=======
         var newUsername = NewUsername.GetWithProtocol(protocol);
         await Should.NotThrowAsync(Fixture.Clients[protocol]
             .UpdateUser(Identifier.String(Username.GetWithProtocol(protocol)), newUsername, UserStatus.Active));
->>>>>>> efa97e85
 
         var user = await Fixture.Clients[protocol].GetUser(Identifier.String(newUsername));
 
@@ -131,12 +118,8 @@
     public async Task UpdatePermissions_Should_UpdatePermissions_Successfully(Protocol protocol)
     {
         var permissions = CreatePermissions();
-<<<<<<< HEAD
-        await Should.NotThrowAsync(Fixture.Clients[protocol].UpdatePermissions(Identifier.Numeric(2), permissions));
-=======
         await Should.NotThrowAsync(Fixture.Clients[protocol]
             .UpdatePermissions(Identifier.String(Username.GetWithProtocol(protocol)), permissions));
->>>>>>> efa97e85
 
         var user = await Fixture.Clients[protocol].GetUser(Identifier.String(Username.GetWithProtocol(protocol)));
 
@@ -176,11 +159,7 @@
     public async Task ChangePassword_Should_ChangePassword_Successfully(Protocol protocol)
     {
         await Should.NotThrowAsync(Fixture.Clients[protocol]
-<<<<<<< HEAD
-            .ChangePassword(Identifier.Numeric(2), "test_password_1", "user2"));
-=======
             .ChangePassword(Identifier.String(Username.GetWithProtocol(protocol)), "test_password_1", "user2"));
->>>>>>> efa97e85
     }
 
     [Test]
@@ -189,11 +168,7 @@
     public async Task ChangePassword_WrongCurrentPassword_Should_Throw_InvalidResponse(Protocol protocol)
     {
         await Should.ThrowAsync<InvalidResponseException>(Fixture.Clients[protocol]
-<<<<<<< HEAD
-            .ChangePassword(Identifier.Numeric(2), "test_password_1", "user2"));
-=======
             .ChangePassword(Identifier.String(Username.GetWithProtocol(protocol)), "test_password_1", "user2"));
->>>>>>> efa97e85
     }
 
     [Test]
@@ -203,11 +178,7 @@
     {
         var client = Fixture.IggyServerFixture.CreateClient(protocol);
 
-<<<<<<< HEAD
-        var response = await client.LoginUser(NewUsername, "user2");
-=======
         var response = await client.LoginUser(Username.GetWithProtocol(protocol), "user2");
->>>>>>> efa97e85
 
         response.ShouldNotBeNull();
         response.UserId.ShouldBeGreaterThan(1);
