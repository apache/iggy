--- conflicted
+++ resolved
@@ -31,21 +31,12 @@
 {
     private static readonly CreateTopicRequest TopicRequest = new(1, "Test Topic", CompressionAlgorithm.Gzip, 1000, 1,
         2, 2_000_000_000);
-<<<<<<< HEAD
 
     private static readonly CreateTopicRequest TopicRequestSecond
         = new(2, "Test Topic 2", CompressionAlgorithm.Gzip, 1000, 1, 2, 2_000_000_000);
 
     private static readonly UpdateTopicRequest UpdateTopicRequest
         = new("Updated Topic", CompressionAlgorithm.Gzip, 3_000_000_000, 2000, 3);
-=======
->>>>>>> efa97e85
-
-    private static readonly CreateTopicRequest TopicRequestSecond
-        = new(2, "Test Topic 2", CompressionAlgorithm.Gzip, 1000, 1, 2, 2_000_000_000);
-
-    private static readonly UpdateTopicRequest UpdateTopicRequest
-        = new("Updated Topic", CompressionAlgorithm.Gzip, 3_000_000_000, 2000, 3);
 
     [ClassDataSource<TopicsFixture>(Shared = SharedType.PerClass)]
     public required TopicsFixture Fixture { get; init; }
@@ -53,22 +44,11 @@
     [Test]
     [MethodDataSource<IggyServerFixture>(nameof(IggyServerFixture.ProtocolData))]
     public async Task Create_NewTopic_Should_Return_Successfully(Protocol protocol)
-<<<<<<< HEAD
-
-    {
-        await Fixture.Clients[protocol].CreateStreamAsync("Test Stream", 1);
-
-        var response = await Fixture.Clients[protocol].CreateTopicAsync(Identifier.Numeric(1), TopicRequest.Name,
-            TopicRequest.PartitionsCount, TopicRequest.CompressionAlgorithm, TopicRequest.TopicId,
-            TopicRequest.ReplicationFactor,
-            TopicRequest.MessageExpiry, TopicRequest.MaxTopicSize);
-=======
     {
         var response = await Fixture.Clients[protocol].CreateTopicAsync(
             Identifier.String(Fixture.StreamId.GetWithProtocol(protocol)), TopicRequest.Name,
             TopicRequest.PartitionsCount, TopicRequest.CompressionAlgorithm, TopicRequest.TopicId,
             TopicRequest.ReplicationFactor, TopicRequest.MessageExpiry, TopicRequest.MaxTopicSize);
->>>>>>> efa97e85
 
         response.ShouldNotBeNull();
         response.Id.ShouldBe(TopicRequest.TopicId!.Value);
@@ -90,13 +70,8 @@
     public async Task Create_DuplicateTopic_Should_Throw_InvalidResponse(Protocol protocol)
     {
         await Should.ThrowAsync<InvalidResponseException>(Fixture.Clients[protocol].CreateTopicAsync(
-<<<<<<< HEAD
-            Identifier.Numeric(1),
-            TopicRequest.Name, TopicRequest.PartitionsCount, TopicRequest.CompressionAlgorithm, TopicRequest.TopicId,
-=======
             Identifier.String(Fixture.StreamId.GetWithProtocol(protocol)), TopicRequest.Name,
             TopicRequest.PartitionsCount, TopicRequest.CompressionAlgorithm, TopicRequest.TopicId,
->>>>>>> efa97e85
             TopicRequest.ReplicationFactor, TopicRequest.MessageExpiry, TopicRequest.MaxTopicSize));
     }
 
@@ -127,17 +102,10 @@
     [MethodDataSource<IggyServerFixture>(nameof(IggyServerFixture.ProtocolData))]
     public async Task Get_ExistingTopics_Should_ReturnValidResponse(Protocol protocol)
     {
-<<<<<<< HEAD
-        await Fixture.Clients[protocol].CreateTopicAsync(Identifier.Numeric(1), TopicRequestSecond.Name,
-            TopicRequestSecond.PartitionsCount, TopicRequestSecond.CompressionAlgorithm, TopicRequestSecond.TopicId,
-            TopicRequestSecond.ReplicationFactor,
-            TopicRequestSecond.MessageExpiry, TopicRequestSecond.MaxTopicSize);
-=======
         await Fixture.Clients[protocol].CreateTopicAsync(Identifier.String(Fixture.StreamId.GetWithProtocol(protocol)),
             TopicRequestSecond.Name, TopicRequestSecond.PartitionsCount, TopicRequestSecond.CompressionAlgorithm,
             TopicRequestSecond.TopicId, TopicRequestSecond.ReplicationFactor, TopicRequestSecond.MessageExpiry,
             TopicRequestSecond.MaxTopicSize);
->>>>>>> efa97e85
 
         IReadOnlyList<TopicResponse> response = await Fixture.Clients[protocol]
             .GetTopicsAsync(Identifier.String(Fixture.StreamId.GetWithProtocol(protocol)));
@@ -179,13 +147,9 @@
     [MethodDataSource<IggyServerFixture>(nameof(IggyServerFixture.ProtocolData))]
     public async Task Get_Topic_WithPartitions_Should_ReturnValidResponse(Protocol protocol)
     {
-<<<<<<< HEAD
-        await Fixture.Clients[protocol].CreatePartitionsAsync(Identifier.Numeric(1), Identifier.Numeric(1), 2);
-=======
         await Fixture.Clients[protocol]
             .CreatePartitionsAsync(Identifier.String(Fixture.StreamId.GetWithProtocol(protocol)), Identifier.Numeric(1),
                 2);
->>>>>>> efa97e85
 
         for (var i = 0; i < 3; i++)
         {
@@ -227,18 +191,11 @@
     [MethodDataSource<IggyServerFixture>(nameof(IggyServerFixture.ProtocolData))]
     public async Task Update_ExistingTopic_Should_UpdateTopic_Successfully(Protocol protocol)
     {
-<<<<<<< HEAD
-        await Should.NotThrowAsync(Fixture.Clients[protocol].UpdateTopicAsync(Identifier.Numeric(1),
-            Identifier.Numeric(TopicRequest.TopicId!.Value), UpdateTopicRequest.Name,
-            UpdateTopicRequest.CompressionAlgorithm,
-            UpdateTopicRequest.MaxTopicSize, UpdateTopicRequest.MessageExpiry, UpdateTopicRequest.ReplicationFactor));
-=======
         await Should.NotThrowAsync(Fixture.Clients[protocol].UpdateTopicAsync(
             Identifier.String(Fixture.StreamId.GetWithProtocol(protocol)),
             Identifier.Numeric(TopicRequest.TopicId!.Value), UpdateTopicRequest.Name,
             UpdateTopicRequest.CompressionAlgorithm, UpdateTopicRequest.MaxTopicSize, UpdateTopicRequest.MessageExpiry,
             UpdateTopicRequest.ReplicationFactor));
->>>>>>> efa97e85
 
         var result = await Fixture.Clients[protocol].GetTopicByIdAsync(
             Identifier.String(Fixture.StreamId.GetWithProtocol(protocol)),
@@ -257,12 +214,8 @@
     public async Task Purge_ExistingTopic_Should_PurgeTopic_Successfully(Protocol protocol)
     {
         var beforePurge = await Fixture.Clients[protocol]
-<<<<<<< HEAD
-            .GetTopicByIdAsync(Identifier.Numeric(1), Identifier.Numeric(TopicRequest.TopicId!.Value));
-=======
             .GetTopicByIdAsync(Identifier.String(Fixture.StreamId.GetWithProtocol(protocol)),
                 Identifier.Numeric(TopicRequest.TopicId!.Value));
->>>>>>> efa97e85
 
         beforePurge.ShouldNotBeNull();
         beforePurge.MessagesCount.ShouldBe(9u);
@@ -273,12 +226,8 @@
             Identifier.Numeric(TopicRequest.TopicId!.Value)));
 
         var afterPurge = await Fixture.Clients[protocol]
-<<<<<<< HEAD
-            .GetTopicByIdAsync(Identifier.Numeric(1), Identifier.Numeric(TopicRequest.TopicId!.Value));
-=======
             .GetTopicByIdAsync(Identifier.String(Fixture.StreamId.GetWithProtocol(protocol)),
                 Identifier.Numeric(TopicRequest.TopicId!.Value));
->>>>>>> efa97e85
         afterPurge.ShouldNotBeNull();
         afterPurge!.MessagesCount.ShouldBe(0u);
         afterPurge.Size.ShouldBe(0u);
@@ -300,11 +249,7 @@
     public async Task Delete_NonExistingTopic_Should_Throw_InvalidResponse(Protocol protocol)
     {
         await Should.ThrowAsync<InvalidResponseException>(Fixture.Clients[protocol].DeleteTopicAsync(
-<<<<<<< HEAD
-            Identifier.Numeric(1),
-=======
-            Identifier.String(Fixture.StreamId.GetWithProtocol(protocol)),
->>>>>>> efa97e85
+            Identifier.String(Fixture.StreamId.GetWithProtocol(protocol)),
             Identifier.Numeric(TopicRequest.TopicId!.Value)));
     }
 
@@ -314,11 +259,7 @@
     public async Task Get_NonExistingTopic_Should_Throw_InvalidResponse(Protocol protocol)
     {
         await Should.ThrowAsync<InvalidResponseException>(Fixture.Clients[protocol].GetTopicByIdAsync(
-<<<<<<< HEAD
-            Identifier.Numeric(1),
-=======
-            Identifier.String(Fixture.StreamId.GetWithProtocol(protocol)),
->>>>>>> efa97e85
+            Identifier.String(Fixture.StreamId.GetWithProtocol(protocol)),
             Identifier.Numeric(TopicRequest.TopicId!.Value)));
     }
 
@@ -337,17 +278,6 @@
             MaxTopicSize = 2_000_000_000
         };
 
-<<<<<<< HEAD
-        var response = await Fixture.Clients[protocol].CreateTopicAsync(Identifier.Numeric(1),
-            topicRequestWithoutId.Name,
-            topicRequestWithoutId.PartitionsCount, topicRequestWithoutId.CompressionAlgorithm,
-            topicRequestWithoutId.TopicId, topicRequestWithoutId.ReplicationFactor,
-            topicRequestWithoutId.MessageExpiry, topicRequestWithoutId.MaxTopicSize);
-
-        response.ShouldNotBeNull();
-        response.Id.ShouldNotBe(0u);
-        response.CreatedAt.UtcDateTime.ShouldBe(DateTimeOffset.UtcNow.UtcDateTime, TimeSpan.FromSeconds(10));
-=======
         var response = await Fixture.Clients[protocol].CreateTopicAsync(
             Identifier.String(Fixture.StreamId.GetWithProtocol(protocol)), topicRequestWithoutId.Name,
             topicRequestWithoutId.PartitionsCount, topicRequestWithoutId.CompressionAlgorithm,
@@ -357,7 +287,6 @@
         response.ShouldNotBeNull();
         response.Id.ShouldNotBe(0u);
         response.CreatedAt.UtcDateTime.ShouldBe(DateTimeOffset.UtcNow.UtcDateTime, TimeSpan.FromSeconds(20));
->>>>>>> efa97e85
         response.Name.ShouldBe(topicRequestWithoutId.Name);
         response.CompressionAlgorithm.ShouldBe(topicRequestWithoutId.CompressionAlgorithm);
         response.Partitions!.Count().ShouldBe((int)topicRequestWithoutId.PartitionsCount);
