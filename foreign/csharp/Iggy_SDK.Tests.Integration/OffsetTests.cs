// // Licensed to the Apache Software Foundation (ASF) under one
// // or more contributor license agreements.  See the NOTICE file
// // distributed with this work for additional information
// // regarding copyright ownership.  The ASF licenses this file
// // to you under the Apache License, Version 2.0 (the
// // "License"); you may not use this file except in compliance
// // with the License.  You may obtain a copy of the License at
// //
// //   http://www.apache.org/licenses/LICENSE-2.0
// //
// // Unless required by applicable law or agreed to in writing,
// // software distributed under the License is distributed on an
// // "AS IS" BASIS, WITHOUT WARRANTIES OR CONDITIONS OF ANY
// // KIND, either express or implied.  See the License for the
// // specific language governing permissions and limitations
// // under the License.

using Apache.Iggy.Enums;
using Apache.Iggy.Kinds;
using Apache.Iggy.Tests.Integrations.Fixtures;
using Apache.Iggy.Tests.Integrations.Helpers;
using Shouldly;

namespace Apache.Iggy.Tests.Integrations;

public class OffsetTests
{
    private const ulong SetOffset = 2;

    [ClassDataSource<OffsetFixtures>(Shared = SharedType.PerClass)]
    public required OffsetFixtures Fixture { get; init; }

    [Test]
    [MethodDataSource<IggyServerFixture>(nameof(IggyServerFixture.ProtocolData))]
    public async Task StoreOffset_IndividualConsumer_Should_StoreOffset_Successfully(Protocol protocol)
    {
        await Fixture.Clients[protocol]
<<<<<<< HEAD
            .StoreOffsetAsync(Consumer.New(1), Identifier.Numeric(1), Identifier.Numeric(1), SetOffset, 1);
=======
            .StoreOffsetAsync(Consumer.New(1), Identifier.String(Fixture.StreamId.GetWithProtocol(protocol)),
                Identifier.String(Fixture.TopicRequest.Name), SetOffset, 1);
>>>>>>> efa97e85
    }

    [Test]
    [DependsOn(nameof(StoreOffset_IndividualConsumer_Should_StoreOffset_Successfully))]
    [MethodDataSource<IggyServerFixture>(nameof(IggyServerFixture.ProtocolData))]
    public async Task GetOffset_IndividualConsumer_Should_GetOffset_Successfully(Protocol protocol)
    {
        var offset = await Fixture.Clients[protocol]
<<<<<<< HEAD
            .GetOffsetAsync(Consumer.New(1), Identifier.Numeric(1), Identifier.Numeric(1), 1);
=======
            .GetOffsetAsync(Consumer.New(1), Identifier.String(Fixture.StreamId.GetWithProtocol(protocol)),
                Identifier.String(Fixture.TopicRequest.Name), 1);
>>>>>>> efa97e85

        offset.ShouldNotBeNull();
        offset.StoredOffset.ShouldBe(SetOffset);
        offset.PartitionId.ShouldBe(1);
        offset.CurrentOffset.ShouldBe(3u);
    }

    [Test]
    [DependsOn(nameof(GetOffset_IndividualConsumer_Should_GetOffset_Successfully))]
    [MethodDataSource<IggyServerFixture>(nameof(IggyServerFixture.ProtocolData))]
    public async Task StoreOffset_ConsumerGroup_Should_StoreOffset_Successfully(Protocol protocol)
    {
        await Fixture.Clients[protocol]
<<<<<<< HEAD
            .CreateConsumerGroupAsync(Identifier.Numeric(1), Identifier.Numeric(1), "test_consumer_group", 1);

        await Fixture.Clients[protocol]
            .StoreOffsetAsync(Consumer.Group(1), Identifier.Numeric(1), Identifier.Numeric(1), SetOffset, 1);
=======
            .CreateConsumerGroupAsync(Identifier.String(Fixture.StreamId.GetWithProtocol(protocol)),
                Identifier.String(Fixture.TopicRequest.Name), "test_consumer_group", 1);

        await Fixture.Clients[protocol]
            .StoreOffsetAsync(Consumer.Group(1), Identifier.String(Fixture.StreamId.GetWithProtocol(protocol)),
                Identifier.String(Fixture.TopicRequest.Name), SetOffset, 1);
>>>>>>> efa97e85
    }

    [Test]
    [DependsOn(nameof(StoreOffset_ConsumerGroup_Should_StoreOffset_Successfully))]
    [MethodDataSource<IggyServerFixture>(nameof(IggyServerFixture.ProtocolData))]
    public async Task GetOffset_ConsumerGroup_Should_GetOffset_Successfully(Protocol protocol)
    {
        var offset = await Fixture.Clients[protocol]
<<<<<<< HEAD
            .GetOffsetAsync(Consumer.Group(1), Identifier.Numeric(1), Identifier.Numeric(1), 1);
=======
            .GetOffsetAsync(Consumer.Group(1), Identifier.String(Fixture.StreamId.GetWithProtocol(protocol)),
                Identifier.String(Fixture.TopicRequest.Name), 1);
>>>>>>> efa97e85

        offset.ShouldNotBeNull();
        offset.StoredOffset.ShouldBe(SetOffset);
        offset.PartitionId.ShouldBe(1);
        offset.CurrentOffset.ShouldBe(3u);
    }
}<|MERGE_RESOLUTION|>--- conflicted
+++ resolved
@@ -35,12 +35,8 @@
     public async Task StoreOffset_IndividualConsumer_Should_StoreOffset_Successfully(Protocol protocol)
     {
         await Fixture.Clients[protocol]
-<<<<<<< HEAD
-            .StoreOffsetAsync(Consumer.New(1), Identifier.Numeric(1), Identifier.Numeric(1), SetOffset, 1);
-=======
             .StoreOffsetAsync(Consumer.New(1), Identifier.String(Fixture.StreamId.GetWithProtocol(protocol)),
                 Identifier.String(Fixture.TopicRequest.Name), SetOffset, 1);
->>>>>>> efa97e85
     }
 
     [Test]
@@ -49,12 +45,8 @@
     public async Task GetOffset_IndividualConsumer_Should_GetOffset_Successfully(Protocol protocol)
     {
         var offset = await Fixture.Clients[protocol]
-<<<<<<< HEAD
-            .GetOffsetAsync(Consumer.New(1), Identifier.Numeric(1), Identifier.Numeric(1), 1);
-=======
             .GetOffsetAsync(Consumer.New(1), Identifier.String(Fixture.StreamId.GetWithProtocol(protocol)),
                 Identifier.String(Fixture.TopicRequest.Name), 1);
->>>>>>> efa97e85
 
         offset.ShouldNotBeNull();
         offset.StoredOffset.ShouldBe(SetOffset);
@@ -68,19 +60,12 @@
     public async Task StoreOffset_ConsumerGroup_Should_StoreOffset_Successfully(Protocol protocol)
     {
         await Fixture.Clients[protocol]
-<<<<<<< HEAD
-            .CreateConsumerGroupAsync(Identifier.Numeric(1), Identifier.Numeric(1), "test_consumer_group", 1);
-
-        await Fixture.Clients[protocol]
-            .StoreOffsetAsync(Consumer.Group(1), Identifier.Numeric(1), Identifier.Numeric(1), SetOffset, 1);
-=======
             .CreateConsumerGroupAsync(Identifier.String(Fixture.StreamId.GetWithProtocol(protocol)),
                 Identifier.String(Fixture.TopicRequest.Name), "test_consumer_group", 1);
 
         await Fixture.Clients[protocol]
             .StoreOffsetAsync(Consumer.Group(1), Identifier.String(Fixture.StreamId.GetWithProtocol(protocol)),
                 Identifier.String(Fixture.TopicRequest.Name), SetOffset, 1);
->>>>>>> efa97e85
     }
 
     [Test]
@@ -89,12 +74,8 @@
     public async Task GetOffset_ConsumerGroup_Should_GetOffset_Successfully(Protocol protocol)
     {
         var offset = await Fixture.Clients[protocol]
-<<<<<<< HEAD
-            .GetOffsetAsync(Consumer.Group(1), Identifier.Numeric(1), Identifier.Numeric(1), 1);
-=======
             .GetOffsetAsync(Consumer.Group(1), Identifier.String(Fixture.StreamId.GetWithProtocol(protocol)),
                 Identifier.String(Fixture.TopicRequest.Name), 1);
->>>>>>> efa97e85
 
         offset.ShouldNotBeNull();
         offset.StoredOffset.ShouldBe(SetOffset);
