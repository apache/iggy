--- conflicted
+++ resolved
@@ -22,6 +22,7 @@
 using Apache.Iggy.Messages;
 using Apache.Iggy.Tests.Integrations.Attributes;
 using Apache.Iggy.Tests.Integrations.Fixtures;
+using Apache.Iggy.Tests.Integrations.Helpers;
 using Shouldly;
 using Partitioning = Apache.Iggy.Kinds.Partitioning;
 
@@ -126,18 +127,8 @@
     [MethodDataSource<IggyServerFixture>(nameof(IggyServerFixture.ProtocolData))]
     public async Task GetStats_Should_ReturnValidResponse(Protocol protocol)
     {
-<<<<<<< HEAD
-        await Fixture.Clients[protocol].SendMessagesAsync(new MessageSendRequest
-        {
-            StreamId = Identifier.String(Fixture.StreamId.GetWithProtocol(protocol)),
-            TopicId = Identifier.Numeric(1),
-            Partitioning = Partitioning.None(),
-            Messages = [new Message(Guid.NewGuid(), "Test message"u8.ToArray())]
-        });
-=======
         await Fixture.Clients[protocol].SendMessagesAsync(Identifier.String(Fixture.StreamId.GetWithProtocol(protocol)),
             Identifier.Numeric(1), Partitioning.None(), [new Message(Guid.NewGuid(), "Test message"u8.ToArray())]);
->>>>>>> 7ef307c4
 
         await Fixture.Clients[protocol].PollMessagesAsync(new MessageFetchRequest
         {
