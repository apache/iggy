--- conflicted
+++ resolved
@@ -23,10 +23,7 @@
 
 public class SystemFixture : IAsyncInitializer
 {
-<<<<<<< HEAD
-=======
     internal readonly string StreamId = "SystemStream";
->>>>>>> efa97e85
     internal readonly int TotalClientsCount = 10;
 
     private List<IIggyClient> AdditionalClients { get; } = new();
@@ -46,20 +43,12 @@
         Clients = await IggyServerFixture.CreateClients();
         for (var i = 0; i < TotalClientsCount; i++)
         {
-<<<<<<< HEAD
-            await Clients[Protocol.Http].CreateUser($"iggy{i}", "iggy", UserStatus.Active);
-=======
             var userName = $"iggy_{Protocol.Http}_{i}";
             await Clients[Protocol.Http].CreateUser(userName, "iggy", UserStatus.Active);
->>>>>>> efa97e85
 
             var client = IggyServerFixture.CreateClient(Protocol.Tcp, Protocol.Http);
             AdditionalClients.Add(client);
-<<<<<<< HEAD
-            var login = await client.LoginUser($"iggy{i}", "iggy");
-=======
             var login = await client.LoginUser(userName, "iggy");
->>>>>>> efa97e85
 
             if (login!.UserId == 0)
             {
@@ -72,20 +61,12 @@
         // One client less for tcp due to a default client
         for (var i = 0; i < TotalClientsCount - 1; i++)
         {
-<<<<<<< HEAD
-            await Clients[Protocol.Tcp].CreateUser($"iggy{i}", "iggy", UserStatus.Active);
-=======
             var userName = $"iggy_{Protocol.Tcp}_{i}";
             await Clients[Protocol.Tcp].CreateUser(userName, "iggy", UserStatus.Active);
->>>>>>> efa97e85
 
             var client = IggyServerFixture.CreateClient(Protocol.Tcp, Protocol.Tcp);
             AdditionalClients.Add(client);
-<<<<<<< HEAD
-            var login = await client.LoginUser($"iggy{i}", "iggy");
-=======
             var login = await client.LoginUser(userName, "iggy");
->>>>>>> efa97e85
             if (login!.UserId == 0)
             {
                 throw new Exception("Failed to login user 'iggy'.");
