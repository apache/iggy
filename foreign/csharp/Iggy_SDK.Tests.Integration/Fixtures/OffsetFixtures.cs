--- conflicted
+++ resolved
@@ -45,21 +45,6 @@
             await client.Value.CreateTopicAsync(Identifier.String(StreamId.GetWithProtocol(client.Key)),
                 TopicRequest.Name, TopicRequest.PartitionsCount);
 
-<<<<<<< HEAD
-            await client.Value.SendMessagesAsync(new MessageSendRequest
-            {
-                Partitioning = Partitioning.None(),
-                StreamId = Identifier.String(StreamId.GetWithProtocol(client.Key)),
-                TopicId = Identifier.String(TopicRequest.Name),
-                Messages = new List<Message>
-                {
-                    new(Guid.NewGuid(), "Test message 1"u8.ToArray()),
-                    new(Guid.NewGuid(), "Test message 2"u8.ToArray()),
-                    new(Guid.NewGuid(), "Test message 3"u8.ToArray()),
-                    new(Guid.NewGuid(), "Test message 4"u8.ToArray())
-                }
-            });
-=======
             var messages = new Message[]
             {
                 new(Guid.NewGuid(), "Test message 1"u8.ToArray()),
@@ -69,7 +54,6 @@
             };
             await client.Value.SendMessagesAsync(Identifier.String(StreamId.GetWithProtocol(client.Key)),
                 Identifier.String(TopicRequest.Name), Partitioning.None(), messages);
->>>>>>> 7ef307c4
         }
     }
 }