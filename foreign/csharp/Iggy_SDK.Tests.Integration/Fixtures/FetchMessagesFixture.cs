// // Licensed to the Apache Software Foundation (ASF) under one
// // or more contributor license agreements.  See the NOTICE file
// // distributed with this work for additional information
// // regarding copyright ownership.  The ASF licenses this file
// // to you under the Apache License, Version 2.0 (the
// // "License"); you may not use this file except in compliance
// // with the License.  You may obtain a copy of the License at
// //
// //   http://www.apache.org/licenses/LICENSE-2.0
// //
// // Unless required by applicable law or agreed to in writing,
// // software distributed under the License is distributed on an
// // "AS IS" BASIS, WITHOUT WARRANTIES OR CONDITIONS OF ANY
// // KIND, either express or implied.  See the License for the
// // specific language governing permissions and limitations
// // under the License.

using System.Text;
using Apache.Iggy.Contracts;
using Apache.Iggy.Contracts.Http;
using Apache.Iggy.Enums;
using Apache.Iggy.Headers;
using Apache.Iggy.IggyClient;
using Apache.Iggy.Messages;
using Apache.Iggy.Tests.Integrations.Helpers;
using Apache.Iggy.Tests.Integrations.Models;
using TUnit.Core.Interfaces;
using Partitioning = Apache.Iggy.Kinds.Partitioning;

namespace Apache.Iggy.Tests.Integrations.Fixtures;

public class FetchMessagesFixture : IAsyncInitializer
{
<<<<<<< HEAD
    internal readonly CreateTopicRequest HeadersTopicRequest = TopicFactory.CreateTopic(2);
    internal readonly int MessageCount = 20;
    internal readonly uint StreamId = 1;
    internal readonly CreateTopicRequest TopicDummyHeaderRequest = TopicFactory.CreateTopic(4);
    internal readonly CreateTopicRequest TopicDummyRequest = TopicFactory.CreateTopic(3);
    internal readonly CreateTopicRequest TopicRequest = TopicFactory.CreateTopic();

    public override async Task InitializeAsync()
    {
        await base.InitializeAsync();

        var request = new MessageSendRequest
        {
            StreamId = Identifier.Numeric(StreamId),
            TopicId = Identifier.Numeric(TopicRequest.TopicId!.Value),
            Partitioning = Partitioning.None(),
            Messages = CreateMessagesWithoutHeader(MessageCount)
        };

        var requestWithHeaders = new MessageSendRequest
        {
            StreamId = Identifier.Numeric(StreamId),
            TopicId = Identifier.Numeric(HeadersTopicRequest.TopicId!.Value),
            Partitioning = Partitioning.None(),
            Messages = CreateMessagesWithHeader(MessageCount)
        };
=======
    internal readonly CreateTopicRequest HeadersTopicRequest = TopicFactory.CreateTopic("HeadersTopic");
    internal readonly int MessageCount = 20;
    internal readonly string StreamId = "FetchMessagesStream";
    internal readonly CreateTopicRequest TopicDummyHeaderRequest = TopicFactory.CreateTopic("DummyHeaderTopic");
    internal readonly CreateTopicRequest TopicDummyRequest = TopicFactory.CreateTopic("DummyTopic");
    internal readonly CreateTopicRequest TopicRequest = TopicFactory.CreateTopic("Topic");

    [ClassDataSource<IggyServerFixture>(Shared = SharedType.PerAssembly)]
    public required IggyServerFixture IggyServerFixture { get; init; }

    public Dictionary<Protocol, IIggyClient> Clients { get; set; } = new();
>>>>>>> efa97e85

    public async Task InitializeAsync()
    {
        Clients = await IggyServerFixture.CreateClients();
        foreach (KeyValuePair<Protocol, IIggyClient> client in Clients)
        {
<<<<<<< HEAD
            StreamId = Identifier.Numeric(StreamId),
            TopicId = Identifier.Numeric(TopicDummyRequest.TopicId!.Value),
            Partitioning = Partitioning.None(),
            Messages = CreateDummyMessagesWithoutHeader(MessageCount)
        };

        var requestDummyMessageWithHeaders = new MessageSendRequest<DummyMessage>
        {
            StreamId = Identifier.Numeric(StreamId),
            TopicId = Identifier.Numeric(TopicDummyHeaderRequest.TopicId!.Value),
            Partitioning = Partitioning.None(),
            Messages = CreateDummyMessagesWithoutHeader(MessageCount)
        };

        foreach (var client in Clients.Values)
        {
            await client.CreateStreamAsync("Test Stream", StreamId);
            await client.CreateTopicAsync(Identifier.Numeric(StreamId), TopicRequest.Name, TopicRequest.PartitionsCount,
                topicId: TopicRequest.TopicId);
            await client.CreateTopicAsync(Identifier.Numeric(StreamId), TopicDummyRequest.Name,
                TopicDummyRequest.PartitionsCount, topicId: TopicDummyRequest.TopicId);
            await client.CreateTopicAsync(Identifier.Numeric(StreamId), HeadersTopicRequest.Name,
                HeadersTopicRequest.PartitionsCount, topicId: HeadersTopicRequest.TopicId);
            await client.CreateTopicAsync(Identifier.Numeric(StreamId), TopicDummyHeaderRequest.Name,
                TopicDummyHeaderRequest.PartitionsCount, topicId: TopicDummyHeaderRequest.TopicId);

            await client.SendMessagesAsync(request);
            await client.SendMessagesAsync(requestDummyMessage, message => message.SerializeDummyMessage());
            await client.SendMessagesAsync(requestWithHeaders);
            await client.SendMessagesAsync(requestDummyMessageWithHeaders, message => message.SerializeDummyMessage(),
=======
            var streamId = StreamId.GetWithProtocol(client.Key);
            var request = new MessageSendRequest
            {
                StreamId = Identifier.String(streamId),
                TopicId = Identifier.String(TopicRequest.Name),
                Partitioning = Partitioning.None(),
                Messages = CreateMessagesWithoutHeader(MessageCount)
            };

            var requestWithHeaders = new MessageSendRequest
            {
                StreamId = Identifier.String(streamId),
                TopicId = Identifier.String(HeadersTopicRequest.Name),
                Partitioning = Partitioning.None(),
                Messages = CreateMessagesWithHeader(MessageCount)
            };

            var requestDummyMessage = new MessageSendRequest<DummyMessage>
            {
                StreamId = Identifier.String(streamId),
                TopicId = Identifier.String(TopicDummyRequest.Name),
                Partitioning = Partitioning.None(),
                Messages = CreateDummyMessagesWithoutHeader(MessageCount)
            };

            var requestDummyMessageWithHeaders = new MessageSendRequest<DummyMessage>
            {
                StreamId = Identifier.String(streamId),
                TopicId = Identifier.String(TopicDummyHeaderRequest.Name),
                Partitioning = Partitioning.None(),
                Messages = CreateDummyMessagesWithoutHeader(MessageCount)
            };

            await client.Value.CreateStreamAsync(streamId);
            await client.Value.CreateTopicAsync(Identifier.String(streamId), TopicRequest.Name,
                TopicRequest.PartitionsCount,
                topicId: TopicRequest.TopicId);
            await client.Value.CreateTopicAsync(Identifier.String(streamId), TopicDummyRequest.Name,
                TopicDummyRequest.PartitionsCount, topicId: TopicDummyRequest.TopicId);
            await client.Value.CreateTopicAsync(Identifier.String(streamId), HeadersTopicRequest.Name,
                HeadersTopicRequest.PartitionsCount, topicId: HeadersTopicRequest.TopicId);
            await client.Value.CreateTopicAsync(Identifier.String(streamId), TopicDummyHeaderRequest.Name,
                TopicDummyHeaderRequest.PartitionsCount, topicId: TopicDummyHeaderRequest.TopicId);

            await client.Value.SendMessagesAsync(request);
            await client.Value.SendMessagesAsync(requestDummyMessage, message => message.SerializeDummyMessage());
            await client.Value.SendMessagesAsync(requestWithHeaders);
            await client.Value.SendMessagesAsync(requestDummyMessageWithHeaders,
                message => message.SerializeDummyMessage(),
>>>>>>> efa97e85
                headers: new Dictionary<HeaderKey, HeaderValue>
                {
                    { HeaderKey.New("header1"), HeaderValue.FromString("value1") },
                    { HeaderKey.New("header2"), HeaderValue.FromInt32(14) }
                });
        }
    }

    private static List<Message> CreateMessagesWithoutHeader(int count)
    {
        var messages = new List<Message>();
        for (var i = 0; i < count; i++)
        {
            var dummyJson = $$"""
                              {
                                "userId": {{i + 1}},
                                "id": {{i + 1}},
                                "title": "delete",
                                "completed": false
                              }
                              """;
            messages.Add(new Message(Guid.NewGuid(), Encoding.UTF8.GetBytes(dummyJson)));
        }

        return messages;
    }

    private static List<DummyMessage> CreateDummyMessagesWithoutHeader(int count)
    {
        var messages = new List<DummyMessage>();
        for (var i = 0; i < count; i++)
        {
            messages.Add(new DummyMessage
            {
                Text = $"Dummy message {i}",
                Id = i
            });
        }

        return messages;
    }

    private static List<Message> CreateMessagesWithHeader(int count)
    {
        var messages = new List<Message>();
        for (var i = 0; i < count; i++)
        {
            var dummyJson = $$"""
                              {
                                "userId": {{i + 1}},
                                "id": {{i + 1}},
                                "title": "delete",
                                "completed": false
                              }
                              """;
            messages.Add(new Message(Guid.NewGuid(), Encoding.UTF8.GetBytes(dummyJson),
                new Dictionary<HeaderKey, HeaderValue>
                {
                    { HeaderKey.New("header1"), HeaderValue.FromString("value1") },
                    { HeaderKey.New("header2"), HeaderValue.FromInt32(14 + i) }
                }));
        }

        return messages;
    }
}<|MERGE_RESOLUTION|>--- conflicted
+++ resolved
@@ -31,34 +31,6 @@
 
 public class FetchMessagesFixture : IAsyncInitializer
 {
-<<<<<<< HEAD
-    internal readonly CreateTopicRequest HeadersTopicRequest = TopicFactory.CreateTopic(2);
-    internal readonly int MessageCount = 20;
-    internal readonly uint StreamId = 1;
-    internal readonly CreateTopicRequest TopicDummyHeaderRequest = TopicFactory.CreateTopic(4);
-    internal readonly CreateTopicRequest TopicDummyRequest = TopicFactory.CreateTopic(3);
-    internal readonly CreateTopicRequest TopicRequest = TopicFactory.CreateTopic();
-
-    public override async Task InitializeAsync()
-    {
-        await base.InitializeAsync();
-
-        var request = new MessageSendRequest
-        {
-            StreamId = Identifier.Numeric(StreamId),
-            TopicId = Identifier.Numeric(TopicRequest.TopicId!.Value),
-            Partitioning = Partitioning.None(),
-            Messages = CreateMessagesWithoutHeader(MessageCount)
-        };
-
-        var requestWithHeaders = new MessageSendRequest
-        {
-            StreamId = Identifier.Numeric(StreamId),
-            TopicId = Identifier.Numeric(HeadersTopicRequest.TopicId!.Value),
-            Partitioning = Partitioning.None(),
-            Messages = CreateMessagesWithHeader(MessageCount)
-        };
-=======
     internal readonly CreateTopicRequest HeadersTopicRequest = TopicFactory.CreateTopic("HeadersTopic");
     internal readonly int MessageCount = 20;
     internal readonly string StreamId = "FetchMessagesStream";
@@ -70,45 +42,12 @@
     public required IggyServerFixture IggyServerFixture { get; init; }
 
     public Dictionary<Protocol, IIggyClient> Clients { get; set; } = new();
->>>>>>> efa97e85
 
     public async Task InitializeAsync()
     {
         Clients = await IggyServerFixture.CreateClients();
         foreach (KeyValuePair<Protocol, IIggyClient> client in Clients)
         {
-<<<<<<< HEAD
-            StreamId = Identifier.Numeric(StreamId),
-            TopicId = Identifier.Numeric(TopicDummyRequest.TopicId!.Value),
-            Partitioning = Partitioning.None(),
-            Messages = CreateDummyMessagesWithoutHeader(MessageCount)
-        };
-
-        var requestDummyMessageWithHeaders = new MessageSendRequest<DummyMessage>
-        {
-            StreamId = Identifier.Numeric(StreamId),
-            TopicId = Identifier.Numeric(TopicDummyHeaderRequest.TopicId!.Value),
-            Partitioning = Partitioning.None(),
-            Messages = CreateDummyMessagesWithoutHeader(MessageCount)
-        };
-
-        foreach (var client in Clients.Values)
-        {
-            await client.CreateStreamAsync("Test Stream", StreamId);
-            await client.CreateTopicAsync(Identifier.Numeric(StreamId), TopicRequest.Name, TopicRequest.PartitionsCount,
-                topicId: TopicRequest.TopicId);
-            await client.CreateTopicAsync(Identifier.Numeric(StreamId), TopicDummyRequest.Name,
-                TopicDummyRequest.PartitionsCount, topicId: TopicDummyRequest.TopicId);
-            await client.CreateTopicAsync(Identifier.Numeric(StreamId), HeadersTopicRequest.Name,
-                HeadersTopicRequest.PartitionsCount, topicId: HeadersTopicRequest.TopicId);
-            await client.CreateTopicAsync(Identifier.Numeric(StreamId), TopicDummyHeaderRequest.Name,
-                TopicDummyHeaderRequest.PartitionsCount, topicId: TopicDummyHeaderRequest.TopicId);
-
-            await client.SendMessagesAsync(request);
-            await client.SendMessagesAsync(requestDummyMessage, message => message.SerializeDummyMessage());
-            await client.SendMessagesAsync(requestWithHeaders);
-            await client.SendMessagesAsync(requestDummyMessageWithHeaders, message => message.SerializeDummyMessage(),
-=======
             var streamId = StreamId.GetWithProtocol(client.Key);
             var request = new MessageSendRequest
             {
@@ -158,7 +97,6 @@
             await client.Value.SendMessagesAsync(requestWithHeaders);
             await client.Value.SendMessagesAsync(requestDummyMessageWithHeaders,
                 message => message.SerializeDummyMessage(),
->>>>>>> efa97e85
                 headers: new Dictionary<HeaderKey, HeaderValue>
                 {
                     { HeaderKey.New("header1"), HeaderValue.FromString("value1") },
