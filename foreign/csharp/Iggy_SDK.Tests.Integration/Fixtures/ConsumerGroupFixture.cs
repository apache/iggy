// // Licensed to the Apache Software Foundation (ASF) under one
// // or more contributor license agreements.  See the NOTICE file
// // distributed with this work for additional information
// // regarding copyright ownership.  The ASF licenses this file
// // to you under the Apache License, Version 2.0 (the
// // "License"); you may not use this file except in compliance
// // with the License.  You may obtain a copy of the License at
// //
// //   http://www.apache.org/licenses/LICENSE-2.0
// //
// // Unless required by applicable law or agreed to in writing,
// // software distributed under the License is distributed on an
// // "AS IS" BASIS, WITHOUT WARRANTIES OR CONDITIONS OF ANY
// // KIND, either express or implied.  See the License for the
// // specific language governing permissions and limitations
// // under the License.

<<<<<<< HEAD
=======
using Apache.Iggy.Enums;
using Apache.Iggy.IggyClient;
using Apache.Iggy.Tests.Integrations.Helpers;
using TUnit.Core.Interfaces;

>>>>>>> efa97e85
namespace Apache.Iggy.Tests.Integrations.Fixtures;

public class ConsumerGroupFixture : IAsyncInitializer
{
<<<<<<< HEAD
    internal readonly string Name = "TestTopic";
    internal readonly uint PartitionsCount = 10;
    internal readonly uint StreamId = 1;
    internal readonly uint TopicId = 1;
=======
    internal readonly uint PartitionsCount = 10;
    internal readonly string StreamId = "ConsumerGroupStream";
    internal readonly string TopicId = "ConsumerGroupTopic";
>>>>>>> efa97e85

    [ClassDataSource<IggyServerFixture>(Shared = SharedType.PerAssembly)]
    public required IggyServerFixture IggyServerFixture { get; init; }

    public Dictionary<Protocol, IIggyClient> Clients { get; set; } = new();

    public async Task InitializeAsync()
    {
        Clients = await IggyServerFixture.CreateClients();

        foreach (KeyValuePair<Protocol, IIggyClient> client in Clients)
        {
<<<<<<< HEAD
            await client.CreateStreamAsync("Test Stream", StreamId);
            await client.CreateTopicAsync(Identifier.Numeric(StreamId), Name, PartitionsCount, topicId: TopicId);
=======
            await client.Value.CreateStreamAsync(StreamId.GetWithProtocol(client.Key));
            await client.Value.CreateTopicAsync(Identifier.String(StreamId.GetWithProtocol(client.Key)), TopicId,
                PartitionsCount);
>>>>>>> efa97e85
        }
    }
}<|MERGE_RESOLUTION|>--- conflicted
+++ resolved
@@ -15,28 +15,18 @@
 // // specific language governing permissions and limitations
 // // under the License.
 
-<<<<<<< HEAD
-=======
 using Apache.Iggy.Enums;
 using Apache.Iggy.IggyClient;
 using Apache.Iggy.Tests.Integrations.Helpers;
 using TUnit.Core.Interfaces;
 
->>>>>>> efa97e85
 namespace Apache.Iggy.Tests.Integrations.Fixtures;
 
 public class ConsumerGroupFixture : IAsyncInitializer
 {
-<<<<<<< HEAD
-    internal readonly string Name = "TestTopic";
-    internal readonly uint PartitionsCount = 10;
-    internal readonly uint StreamId = 1;
-    internal readonly uint TopicId = 1;
-=======
     internal readonly uint PartitionsCount = 10;
     internal readonly string StreamId = "ConsumerGroupStream";
     internal readonly string TopicId = "ConsumerGroupTopic";
->>>>>>> efa97e85
 
     [ClassDataSource<IggyServerFixture>(Shared = SharedType.PerAssembly)]
     public required IggyServerFixture IggyServerFixture { get; init; }
@@ -49,14 +39,9 @@
 
         foreach (KeyValuePair<Protocol, IIggyClient> client in Clients)
         {
-<<<<<<< HEAD
-            await client.CreateStreamAsync("Test Stream", StreamId);
-            await client.CreateTopicAsync(Identifier.Numeric(StreamId), Name, PartitionsCount, topicId: TopicId);
-=======
             await client.Value.CreateStreamAsync(StreamId.GetWithProtocol(client.Key));
             await client.Value.CreateTopicAsync(Identifier.String(StreamId.GetWithProtocol(client.Key)), TopicId,
                 PartitionsCount);
->>>>>>> efa97e85
         }
     }
 }