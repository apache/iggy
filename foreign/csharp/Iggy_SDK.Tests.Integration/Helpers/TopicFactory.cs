// // Licensed to the Apache Software Foundation (ASF) under one
// // or more contributor license agreements.  See the NOTICE file
// // distributed with this work for additional information
// // regarding copyright ownership.  The ASF licenses this file
// // to you under the Apache License, Version 2.0 (the
// // "License"); you may not use this file except in compliance
// // with the License.  You may obtain a copy of the License at
// //
// //   http://www.apache.org/licenses/LICENSE-2.0
// //
// // Unless required by applicable law or agreed to in writing,
// // software distributed under the License is distributed on an
// // "AS IS" BASIS, WITHOUT WARRANTIES OR CONDITIONS OF ANY
// // KIND, either express or implied.  See the License for the
// // specific language governing permissions and limitations
// // under the License.

using Apache.Iggy.Contracts.Http;

namespace Apache.Iggy.Tests.Integrations.Helpers;

public static class TopicFactory
{
<<<<<<< HEAD
    internal static CreateTopicRequest CreateTopic(uint topicId = 1, uint partitionsCount = 1, ulong messageExpiry = 0)
=======
    internal static CreateTopicRequest CreateTopic(string topicId, uint partitionsCount = 1, ulong messageExpiry = 0)
>>>>>>> efa97e85
    {
        return new CreateTopicRequest
        {
            Name = topicId,
            PartitionsCount = partitionsCount,
            MessageExpiry = messageExpiry
        };
    }
}<|MERGE_RESOLUTION|>--- conflicted
+++ resolved
@@ -21,11 +21,7 @@
 
 public static class TopicFactory
 {
-<<<<<<< HEAD
-    internal static CreateTopicRequest CreateTopic(uint topicId = 1, uint partitionsCount = 1, ulong messageExpiry = 0)
-=======
     internal static CreateTopicRequest CreateTopic(string topicId, uint partitionsCount = 1, ulong messageExpiry = 0)
->>>>>>> efa97e85
     {
         return new CreateTopicRequest
         {
