// Licensed to the Apache Software Foundation (ASF) under one
// or more contributor license agreements.  See the NOTICE file
// distributed with this work for additional information
// regarding copyright ownership.  The ASF licenses this file
// to you under the Apache License, Version 2.0 (the
// "License"); you may not use this file except in compliance
// with the License.  You may obtain a copy of the License at
//
//   http://www.apache.org/licenses/LICENSE-2.0
//
// Unless required by applicable law or agreed to in writing,
// software distributed under the License is distributed on an
// "AS IS" BASIS, WITHOUT WARRANTIES OR CONDITIONS OF ANY
// KIND, either express or implied.  See the License for the
// specific language governing permissions and limitations
// under the License.

using Apache.Iggy;
using Apache.Iggy.Benchmarks;
<<<<<<< HEAD
=======
using Apache.Iggy.Configuration;
>>>>>>> 7ef307c4
using Apache.Iggy.Enums;
using Apache.Iggy.Factory;
using Apache.Iggy.IggyClient;
using Microsoft.Extensions.Logging;

const int messagesCount = 1000;
const int messagesBatch = 1000;
const int messageSize = 1000;
const int producerCount = 3;
const uint startingStreamId = 100;
const int topicId = 1;
Dictionary<int, IIggyClient> clients = new();
var loggerFactory = LoggerFactory.Create(builder =>
{
    builder
        .AddFilter("Iggy_SDK.MessageStream.Implementations;", LogLevel.Trace)
        .AddConsole();
});

for (var i = 0; i < producerCount; i++)
{
    var bus = IggyClientFactory.CreateClient(new IggyClientConfigurator()
    {
        BaseAddress = "127.0.0.1:8090",
        Protocol = Protocol.Tcp,
        LoggerFactory = loggerFactory,
#if OS_LINUX
<<<<<<< HEAD
        options.ReceiveBufferSize = Int32.MaxValue;
        options.SendBufferSize = Int32.MaxValue;
#elif OS_WINDOWS
        options.ReceiveBufferSize = int.MaxValue;
        options.SendBufferSize = int.MaxValue;
=======
        ReceiveBufferSize = Int32.MaxValue,
        SendBufferSize = Int32.MaxValue,
#elif OS_WINDOWS
        ReceiveBufferSize = int.MaxValue,
        SendBufferSize = int.MaxValue,
>>>>>>> 7ef307c4
#elif OS_MAC
		ReceiveBufferSize = 7280*1024,
		SendBufferSize = 7280*1024,
#endif
<<<<<<< HEAD
    }, loggerFactory);
=======
    });
>>>>>>> 7ef307c4

    await bus.LoginUser("iggy", "iggy");
    clients[i] = bus;
}

try
{
    for (uint i = 0; i < producerCount; i++)
    {
        await clients[0].CreateStreamAsync($"Test bench stream_{i}", startingStreamId + i);

        await clients[0].CreateTopicAsync(Identifier.Numeric(startingStreamId + i),
            topicId: topicId,
            name: $"Test bench topic_{i}",
            compressionAlgorithm: CompressionAlgorithm.None,
            messageExpiry: 0,
            maxTopicSize: 2_000_000_000,
            replicationFactor: 3,
            partitionsCount: 1);
    }
}
catch
{
    Console.WriteLine("Failed to create streams, they already exist.");
}

List<Task> tasks = new();

for (var i = 0; i < producerCount; i++)
{
    tasks.Add(SendMessage.Create(clients[i], i, producerCount, messagesBatch, messagesCount, messageSize,
        Identifier.Numeric(startingStreamId + (uint)i),
        Identifier.Numeric(topicId)));
}

await Task.WhenAll(tasks);

try
{
    for (uint i = 0; i < producerCount; i++)
    {
        await clients[0].DeleteStreamAsync(Identifier.Numeric(startingStreamId + i));
    }
}
catch
{
    Console.WriteLine("Failed to delete streams");
}<|MERGE_RESOLUTION|>--- conflicted
+++ resolved
@@ -17,10 +17,7 @@
 
 using Apache.Iggy;
 using Apache.Iggy.Benchmarks;
-<<<<<<< HEAD
-=======
 using Apache.Iggy.Configuration;
->>>>>>> 7ef307c4
 using Apache.Iggy.Enums;
 using Apache.Iggy.Factory;
 using Apache.Iggy.IggyClient;
@@ -48,28 +45,16 @@
         Protocol = Protocol.Tcp,
         LoggerFactory = loggerFactory,
 #if OS_LINUX
-<<<<<<< HEAD
-        options.ReceiveBufferSize = Int32.MaxValue;
-        options.SendBufferSize = Int32.MaxValue;
-#elif OS_WINDOWS
-        options.ReceiveBufferSize = int.MaxValue;
-        options.SendBufferSize = int.MaxValue;
-=======
         ReceiveBufferSize = Int32.MaxValue,
         SendBufferSize = Int32.MaxValue,
 #elif OS_WINDOWS
         ReceiveBufferSize = int.MaxValue,
         SendBufferSize = int.MaxValue,
->>>>>>> 7ef307c4
 #elif OS_MAC
 		ReceiveBufferSize = 7280*1024,
 		SendBufferSize = 7280*1024,
 #endif
-<<<<<<< HEAD
-    }, loggerFactory);
-=======
     });
->>>>>>> 7ef307c4
 
     await bus.LoginUser("iggy", "iggy");
     clients[i] = bus;
