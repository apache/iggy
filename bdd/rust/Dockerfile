# Licensed to the Apache Software Foundation (ASF) under one
# or more contributor license agreements.  See the NOTICE file
# distributed with this work for additional information
# regarding copyright ownership.  The ASF licenses this file
# to you under the Apache License, Version 2.0 (the
# "License"); you may not use this file except in compliance
# with the License.  You may obtain a copy of the License at
#
#   http://www.apache.org/licenses/LICENSE-2.0
#
# Unless required by applicable law or agreed to in writing,
# software distributed under the License is distributed on an
# "AS IS" BASIS, WITHOUT WARRANTIES OR CONDITIONS OF ANY
# KIND, either express or implied.  See the License for the
# specific language governing permissions and limitations
# under the License.

<<<<<<< HEAD
ARG RUST_VERSION=1.89
=======
ARG RUST_VERSION=1.90
>>>>>>> efa97e85
FROM rust:${RUST_VERSION}

WORKDIR /app

# Copy everything
COPY . .

# Create features directory for BDD feature files
RUN mkdir -p /app/features

# Build tests
RUN cargo test --no-run -p bdd --features "iggy-server-in-docker bdd"

# Default command will be overridden by docker-compose
CMD ["cargo", "test", "-p", "bdd", "--features", "iggy-server-in-docker", "--features", "bdd"]<|MERGE_RESOLUTION|>--- conflicted
+++ resolved
@@ -15,11 +15,7 @@
 # specific language governing permissions and limitations
 # under the License.
 
-<<<<<<< HEAD
-ARG RUST_VERSION=1.89
-=======
 ARG RUST_VERSION=1.90
->>>>>>> efa97e85
 FROM rust:${RUST_VERSION}
 
 WORKDIR /app
