--- conflicted
+++ resolved
@@ -27,22 +27,15 @@
         PREBUILT_IGGY_CLI: ${IGGY_CLI_PATH:-target/debug/iggy}
         LIBC: glibc
         PROFILE: debug
-<<<<<<< HEAD
-    command: [ "--fresh" ]
-=======
     command: ["--fresh"]
->>>>>>> efa97e85
     environment:
       - IGGY_ROOT_USERNAME=iggy
       - IGGY_ROOT_PASSWORD=iggy
       - RUST_LOG=info
       - IGGY_SYSTEM_PATH=local_data
-<<<<<<< HEAD
-=======
       - IGGY_TCP_ADDRESS=0.0.0.0:8090
       - IGGY_HTTP_ADDRESS=0.0.0.0:3000
       - IGGY_QUIC_ADDRESS=0.0.0.0:8080
->>>>>>> efa97e85
     volumes:
       - iggy_data:/app/local_data
     networks:
@@ -60,9 +53,6 @@
       - IGGY_TCP_ADDRESS=iggy-server:8090
     volumes:
       - ./scenarios/basic_messaging.feature:/app/features/basic_messaging.feature
-<<<<<<< HEAD
-    command: [ "cargo", "test", "-p", "bdd", "--features", "iggy-server-in-docker", "--features", "bdd" ]
-=======
     command:
       [
         "cargo",
@@ -74,7 +64,6 @@
         "--features",
         "bdd",
       ]
->>>>>>> efa97e85
     networks:
       - iggy-bdd-network
 
@@ -84,76 +73,12 @@
       dockerfile: bdd/python/Dockerfile
     depends_on:
       - iggy-server
-<<<<<<< HEAD
-    environment:
-      - IGGY_TCP_ADDRESS=iggy-server:8090
-    volumes:
-      - ./scenarios/basic_messaging.feature:/app/features/basic_messaging.feature
-    working_dir: /app
-    command: [ "pytest", "tests/", "-v" ]
-    networks:
-      - iggy-bdd-network
-
-  go-bdd:
-    build:
-      context: ..
-      dockerfile: bdd/go/Dockerfile
-    depends_on:
-      - iggy-server
-    environment:
-      - IGGY_TCP_ADDRESS=iggy-server:8090
-    volumes:
-      - ./scenarios/basic_messaging.feature:/app/features/basic_messaging.feature
-    command: [ "go", "test", "-v", "./..." ]
-    networks:
-      - iggy-bdd-network
-
-  node-bdd:
-    build:
-      context: ..
-      dockerfile: bdd/node/Dockerfile
-    depends_on:
-      - iggy-server
-    environment:
-      - IGGY_TCP_ADDRESS=iggy-server:8090
-    command: [ "npm", "run", "test:bdd" ]
-    networks:
-      - iggy-bdd-network
-
-  csharp-bdd:
-    build:
-      context: ..
-      dockerfile: bdd/csharp/Dockerfile
-    depends_on:
-      - iggy-server
-    environment:
-      - IGGY_TCP_ADDRESS=iggy-server:8090
-    command: [ "dotnet", "test" ]
-    networks:
-      - iggy-bdd-network
-
-networks:
-  iggy-bdd-network:
-    driver: bridge
-
-  go-bdd:
-    build:
-      context: ..
-      dockerfile: bdd/go/Dockerfile
-    depends_on:
-      iggy-server:
-        condition: service_healthy
-=======
->>>>>>> efa97e85
     environment:
       - IGGY_ROOT_USERNAME=iggy
       - IGGY_ROOT_PASSWORD=iggy
       - IGGY_TCP_ADDRESS=iggy-server:8090
     volumes:
       - ./scenarios/basic_messaging.feature:/app/features/basic_messaging.feature
-<<<<<<< HEAD
-    command: [ "go", "test", "-v", "./..." ]
-=======
     working_dir: /app
     command: ["pytest", "tests/", "-v"]
     networks:
@@ -174,20 +99,12 @@
     command: ["go", "test", "-v", "./..."]
     networks:
       - iggy-bdd-network
->>>>>>> efa97e85
 
   node-bdd:
     build:
       context: ..
       dockerfile: bdd/node/Dockerfile
     depends_on:
-<<<<<<< HEAD
-      iggy-server:
-        condition: service_healthy
-    environment:
-      - IGGY_TCP_ADDRESS=iggy-server:8090
-    command: ["npm", "run", "test:bdd"]
-=======
       - iggy-server
     environment:
       - IGGY_ROOT_USERNAME=iggy
@@ -214,7 +131,17 @@
 networks:
   iggy-bdd-network:
     driver: bridge
->>>>>>> efa97e85
+
+  node-bdd:
+    build:
+      context: ..
+      dockerfile: bdd/node/Dockerfile
+    depends_on:
+      iggy-server:
+        condition: service_healthy
+    environment:
+      - IGGY_TCP_ADDRESS=iggy-server:8090
+    command: ["npm", "run", "test:bdd"]
 
   csharp-bdd:
     build:
