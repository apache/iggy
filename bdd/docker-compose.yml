--- conflicted
+++ resolved
@@ -20,9 +20,6 @@
     platform: linux/amd64
     build:
       context: ..
-<<<<<<< HEAD
-      dockerfile: bdd/Dockerfile
-=======
       dockerfile: core/server/Dockerfile
       target: runtime-prebuilt
       args:
@@ -31,7 +28,6 @@
         LIBC: glibc
         PROFILE: debug
     command: [ "--fresh" ]
->>>>>>> 6638d612
     environment:
       - RUST_LOG=info
       - IGGY_SYSTEM_PATH=local_data
