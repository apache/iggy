# Licensed to the Apache Software Foundation (ASF) under one
# or more contributor license agreements.  See the NOTICE file
# distributed with this work for additional information
# regarding copyright ownership.  The ASF licenses this file
# to you under the Apache License, Version 2.0 (the
# "License"); you may not use this file except in compliance
# with the License.  You may obtain a copy of the License at
#
#   http://www.apache.org/licenses/LICENSE-2.0
#
# Unless required by applicable law or agreed to in writing,
# software distributed under the License is distributed on an
# "AS IS" BASIS, WITHOUT WARRANTIES OR CONDITIONS OF ANY
# KIND, either express or implied.  See the License for the
# specific language governing permissions and limitations
# under the License.

services:
  iggy-server:
    image: bdd-iggy-server:latest
    build:
      context: ..
      dockerfile: bdd/Dockerfile
    environment:
      - RUST_LOG=info
      - IGGY_SYSTEM_PATH=local_data
    healthcheck:
      test: ["CMD", "curl", "-f", "http://localhost:3000/stats"]
      interval: 5s
      timeout: 10s
      retries: 10
      start_period: 30s
    volumes:
      - iggy_data:/app/local_data

  rust-bdd:
    build:
      context: ..
      dockerfile: bdd/rust/Dockerfile
    depends_on:
      iggy-server:
        condition: service_healthy
    environment:
      - IGGY_TCP_ADDRESS=iggy-server:8090
    volumes:
      - ./scenarios/basic_messaging.feature:/app/features/basic_messaging.feature
    command: ["cargo", "test", "-p", "bdd", "--features", "iggy-server-in-docker", "--features", "bdd"]

  python-bdd:
    build:
      context: ..
      dockerfile: bdd/python/Dockerfile
    depends_on:
      iggy-server:
        condition: service_healthy
    environment:
      - IGGY_TCP_ADDRESS=iggy-server:8090
    volumes:
      - ./scenarios/basic_messaging.feature:/app/features/basic_messaging.feature
    working_dir: /app
    command: ["pytest", "tests/", "-v"]

  go-bdd:
    build:
      context: ..
      dockerfile: bdd/go/Dockerfile
    depends_on:
      iggy-server:
        condition: service_healthy
    environment:
      - IGGY_TCP_ADDRESS=iggy-server:8090
    volumes:
      - ./scenarios/basic_messaging.feature:/app/features/basic_messaging.feature
<<<<<<< HEAD
    command: [ "ginkgo", "-v", "-r" ]
=======
    command: [ "go", "test", "-v", "./..." ]
>>>>>>> 1df72545

  node-bdd:
    build:
      context: ..
      dockerfile: bdd/node/Dockerfile
    depends_on:
      iggy-server:
        condition: service_healthy
    environment:
      - IGGY_TCP_ADDRESS=iggy-server:8090
    command: ["npm", "run", "test:bdd"]

  csharp-bdd:
    build:
      context: ..
      dockerfile: bdd/csharp/Dockerfile
    depends_on:
      iggy-server:
        condition: service_healthy
    environment:
      - IGGY_TCP_ADDRESS=iggy-server:8090
    command: ["dotnet", "test"]
    
volumes:
  iggy_data:<|MERGE_RESOLUTION|>--- conflicted
+++ resolved
@@ -71,11 +71,7 @@
       - IGGY_TCP_ADDRESS=iggy-server:8090
     volumes:
       - ./scenarios/basic_messaging.feature:/app/features/basic_messaging.feature
-<<<<<<< HEAD
-    command: [ "ginkgo", "-v", "-r" ]
-=======
     command: [ "go", "test", "-v", "./..." ]
->>>>>>> 1df72545
 
   node-bdd:
     build:
