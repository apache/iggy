[package]
name = "server"
version = "0.2.22"
edition = "2021"
build = "src/build.rs"

[features]
default = []
jemalloc = ["dep:tikv-jemallocator"]

[dependencies]
aes-gcm = "0.10.3"
anyhow = "1.0.82"
async-stream = "0.3.5"
async-trait = "0.1.80"
atone = "0.3.7"
axum = "0.7.5"
axum-server = { version = "0.6.0", features = ["tls-rustls"] }
bcrypt = "0.15.1"
blake3 = "1.5.1"
byte-unit = { version = "5.1.4", default-features = false, features = [
    "serde",
    "byte",
] }
bytes = "1.6.0"
chrono = "0.4.38"
clap = { version = "4.5.4", features = ["derive"] }
console-subscriber = { version = "0.2.0", optional = true }
dashmap = "5.5.3"
fast-async-mutex = { version = "0.6.7"}
figlet-rs = "0.1.5"
figment = { version = "0.10.18", features = ["json", "toml", "env"] }
flume = "0.11.0"
futures = "0.3.30"
iggy = { path = "../sdk" }
jsonwebtoken = "9.3.0"
keepcalm = "0.3.5"
monoio = { version = "0.2.3", features = ["async-cancel", "sync", "signal", "tracing", "zero-copy", "bytes", "legacy", "macros", "utils", "io-uring", "iouring"] }
monoio-native-tls = {version = "0.3.0"}
moka = { version = "0.12.5", features = ["future"] }
prometheus-client = "0.22.2"
rcgen = "0.13.1"
ring = "0.17.8"
rmp-serde = "1.2.0"
rustls-pemfile = "2.1.2"
serde = { version = "1.0.198", features = ["derive", "rc"] }
serde_json = "1.0.116"
serde_with = { version = "3.8.0", features = ["base64", "macros"] }
sled = "0.34.7"
static-toml = "1.2.0"
strip-ansi-escapes = "0.2.0"
sysinfo = "0.30.11"
<<<<<<< HEAD
thiserror = "1.0.58"
=======
thiserror = "1.0.59"
tokio = { version = "1.37.0", features = ["full"] }
tokio-native-tls = "0.3.1"
>>>>>>> 550220c1
toml = "0.8.12"
tower = { version = "0.4.13" }
tower-http = { version = "0.5.2", features = [
    "add-extension",
    "cors",
    "trace",
] }
tower-layer = "0.3.2"
tower-service = "0.3.2"
tracing = { version = "0.1.40" }
tracing-appender = "0.2.3"
tracing-subscriber = { version = "0.3.18", features = ["fmt"] }
ulid = "1.1.2"
uuid = { version = "1.8.0", features = ["v4", "fast-rng", "zerocopy"] }
xxhash-rust = { version = "0.8.10", features = ["xxh32"] }
native-tls = "0.2.11"

[target.'cfg(not(target_env = "msvc"))'.dependencies]
tikv-jemallocator = { version = "0.5", optional = true }

[build-dependencies]
figment = { version = "0.10.18", features = ["json", "toml", "env"] }
serde_json = "1.0.116"
vergen = { version = "8.3.1", features = [
    "build",
    "cargo",
    "git",
    "gitcl",
    "rustc",
] }

[[bin]]
name = "iggy-server"
path = "src/main.rs"

# This is a workaround for cargo-udeps to ignore these dependencies
# in case if feature 'tokio-console' is enabled.
[package.metadata.cargo-udeps.ignore]
normal = ["tracing-appender", "strip-ansi-escapes"]<|MERGE_RESOLUTION|>--- conflicted
+++ resolved
@@ -45,18 +45,12 @@
 rustls-pemfile = "2.1.2"
 serde = { version = "1.0.198", features = ["derive", "rc"] }
 serde_json = "1.0.116"
-serde_with = { version = "3.8.0", features = ["base64", "macros"] }
+serde_with = { version = "3.7.0", features = ["base64", "macros"] }
 sled = "0.34.7"
 static-toml = "1.2.0"
 strip-ansi-escapes = "0.2.0"
 sysinfo = "0.30.11"
-<<<<<<< HEAD
 thiserror = "1.0.58"
-=======
-thiserror = "1.0.59"
-tokio = { version = "1.37.0", features = ["full"] }
-tokio-native-tls = "0.3.1"
->>>>>>> 550220c1
 toml = "0.8.12"
 tower = { version = "0.4.13" }
 tower-http = { version = "0.5.2", features = [
