--- conflicted
+++ resolved
@@ -73,13 +73,8 @@
 tikv-jemallocator = { version = "0.5", optional = true }
 
 [build-dependencies]
-<<<<<<< HEAD
 figment = { version = "0.10.17", features = ["json", "toml", "env"] }
-serde_json = "1.0.115"
-=======
-figment = { version = "0.10.16", features = ["json", "toml", "env"] }
 serde_json = "1.0.116"
->>>>>>> c9f93135
 vergen = { version = "8.3.1", features = [
     "build",
     "cargo",
