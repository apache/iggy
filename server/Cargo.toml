[package]
name = "server"
version = "0.2.22"
edition = "2021"
build = "src/build.rs"

[features]
default = []
jemalloc = ["dep:tikv-jemallocator"]

[dependencies]
aes-gcm = "0.10.3"
anyhow = "1.0.82"
async-stream = "0.3.5"
async-trait = "0.1.80"
atone = "0.3.7"
axum = "0.7.5"
axum-server = { version = "0.6.0", features = ["tls-rustls"] }
bcrypt = "0.15.1"
blake3 = "1.5.1"
byte-unit = { version = "5.1.4", default-features = false, features = [
    "serde",
    "byte",
] }
bytes = "1.6.0"
chrono = "0.4.38"
clap = { version = "4.5.4", features = ["derive"] }
console-subscriber = { version = "0.2.0", optional = true }
dashmap = "5.5.3"
fast-async-mutex = { version = "0.6.7"}
figlet-rs = "0.1.5"
figment = { version = "0.10.18", features = ["json", "toml", "env"] }
flume = "0.11.0"
futures = "0.3.30"
iggy = { path = "../sdk" }
jsonwebtoken = "9.3.0"
keepcalm = "0.3.5"
monoio = { version = "0.2.3", features = ["async-cancel", "sync", "signal", "tracing", "zero-copy", "bytes", "legacy", "macros", "utils", "io-uring", "iouring"] }
monoio-native-tls = {version = "0.3.0"}
moka = { version = "0.12.5", features = ["future"] }
prometheus-client = "0.22.2"
rcgen = "0.13.1"
ring = "0.17.8"
<<<<<<< HEAD
rmp-serde = "1.2.0"
=======
rmp-serde = "1.3.0"
rustls = { version = "0.21.11" }
>>>>>>> abeea570
rustls-pemfile = "2.1.2"
serde = { version = "1.0.200", features = ["derive", "rc"] }
serde_json = "1.0.116"
<<<<<<< HEAD
serde_with = { version = "3.7.0", features = ["base64", "macros"] }
=======
serde_with = { version = "3.8.1", features = ["base64", "macros"] }
>>>>>>> abeea570
sled = "0.34.7"
static-toml = "1.2.0"
strip-ansi-escapes = "0.2.0"
sysinfo = "0.30.11"
thiserror = "1.0.58"
toml = "0.8.12"
tower = { version = "0.4.13" }
tower-http = { version = "0.5.2", features = [
    "add-extension",
    "cors",
    "trace",
] }
tower-layer = "0.3.2"
tower-service = "0.3.2"
tracing = { version = "0.1.40" }
tracing-appender = "0.2.3"
tracing-subscriber = { version = "0.3.18", features = ["fmt"] }
ulid = "1.1.2"
uuid = { version = "1.8.0", features = ["v4", "fast-rng", "zerocopy"] }
xxhash-rust = { version = "0.8.10", features = ["xxh32"] }
native-tls = "0.2.11"

[target.'cfg(not(target_env = "msvc"))'.dependencies]
tikv-jemallocator = { version = "0.5", optional = true }

[build-dependencies]
figment = { version = "0.10.18", features = ["json", "toml", "env"] }
serde_json = "1.0.116"
vergen = { version = "8.3.1", features = [
    "build",
    "cargo",
    "git",
    "gitcl",
    "rustc",
] }

[[bin]]
name = "iggy-server"
path = "src/main.rs"

# This is a workaround for cargo-udeps to ignore these dependencies
# in case if feature 'tokio-console' is enabled.
[package.metadata.cargo-udeps.ignore]
normal = ["tracing-appender", "strip-ansi-escapes"]<|MERGE_RESOLUTION|>--- conflicted
+++ resolved
@@ -41,20 +41,11 @@
 prometheus-client = "0.22.2"
 rcgen = "0.13.1"
 ring = "0.17.8"
-<<<<<<< HEAD
 rmp-serde = "1.2.0"
-=======
-rmp-serde = "1.3.0"
-rustls = { version = "0.21.11" }
->>>>>>> abeea570
 rustls-pemfile = "2.1.2"
 serde = { version = "1.0.200", features = ["derive", "rc"] }
 serde_json = "1.0.116"
-<<<<<<< HEAD
-serde_with = { version = "3.7.0", features = ["base64", "macros"] }
-=======
 serde_with = { version = "3.8.1", features = ["base64", "macros"] }
->>>>>>> abeea570
 sled = "0.34.7"
 static-toml = "1.2.0"
 strip-ansi-escapes = "0.2.0"
@@ -96,6 +87,5 @@
 path = "src/main.rs"
 
 # This is a workaround for cargo-udeps to ignore these dependencies
-# in case if feature 'tokio-console' is enabled.
 [package.metadata.cargo-udeps.ignore]
 normal = ["tracing-appender", "strip-ansi-escapes"]