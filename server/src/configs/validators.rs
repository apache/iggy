--- conflicted
+++ resolved
@@ -6,9 +6,9 @@
 };
 use super::system::CompressionConfig;
 use crate::archiver::ArchiverKind;
-use crate::configs::COMPONENT;
 use crate::configs::server::{PersonalAccessTokenConfig, ServerConfig};
 use crate::configs::system::{CacheConfig, SegmentConfig};
+use crate::configs::COMPONENT;
 use crate::server_error::ConfigError;
 use crate::streaming::segments::segment;
 use error_set::ResultContext;
@@ -25,17 +25,17 @@
         self.data_maintenance
             .validate()
             .with_error(|_| format!("{COMPONENT} - failed to validate data maintenance config"))?;
-        self.personal_access_token
-            .validate()
-            .with_error(|_| format!("CONFIGF - failed to validate personal access token config"))?;
+        self.personal_access_token.validate().with_error(|_| {
+            format!("{COMPONENT} - failed to validate personal access token config")
+        })?;
         self.system
             .segment
             .validate()
-            .with_error(|_| format!("CONFIGF - failed to validate segment config"))?;
+            .with_error(|_| format!("{COMPONENT} - failed to validate segment config"))?;
         self.system
             .cache
             .validate()
-            .with_error(|_| format!("CONFIGF - failed to validate cache config"))?;
+            .with_error(|_| format!("{COMPONENT} - failed to validate cache config"))?;
         self.system
             .compression
             .validate()
@@ -146,20 +146,10 @@
     }
 }
 
-<<<<<<< HEAD
 impl Validatable<ConfigError> for SegmentConfig {
     fn validate(&self) -> Result<(), ConfigError> {
-        if self.size.as_bytes_u64() as u32 > segment::MAX_SIZE_BYTES {
-            return Err(ConfigError::InvalidConfiguration);
-=======
-impl Validatable<ServerError> for SegmentConfig {
-    fn validate(&self) -> Result<(), ServerError> {
         if self.size > segment::MAX_SIZE_BYTES {
-            return Err(ServerError::InvalidConfiguration(format!(
-                "Segment size cannot be greater than: {} bytes.",
-                segment::MAX_SIZE_BYTES
-            )));
->>>>>>> 733037ca
+            return Err(ConfigError::InvalidConfiguration);
         }
 
         Ok(())
@@ -181,9 +171,9 @@
         self.archiver
             .validate()
             .with_error(|_| format!("{COMPONENT} - failed to validate archiver config"))?;
-        self.messages
-            .validate()
-            .with_error(|_| format!("{COMPONENT} - failed to validate messages maintenance config"))?;
+        self.messages.validate().with_error(|_| {
+            format!("{COMPONENT} - failed to validate messages maintenance config")
+        })?;
         self.state
             .validate()
             .with_error(|_| format!("{COMPONENT} - failed to validate state maintenance config"))?;
