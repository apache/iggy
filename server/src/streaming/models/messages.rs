--- conflicted
+++ resolved
@@ -1,8 +1,4 @@
-<<<<<<< HEAD
-use crate::streaming::sizeable::Sizeable;
 use crate::streaming::models::COMPONENT;
-=======
->>>>>>> 733037ca
 use bytes::{BufMut, Bytes, BytesMut};
 use error_set::ResultContext;
 use iggy::bytes_serializable::BytesSerializable;
@@ -117,9 +113,11 @@
                 .try_into()
                 .with_error(|_| format!("{COMPONENT} - failed to parse message checksum"))?,
         );
-        let headers_length = u32::from_le_bytes(bytes[37..41].try_into().with_error(|_| {
-            format!("{COMPONENT} - failed to parse message headers_length")
-        })?);
+        let headers_length = u32::from_le_bytes(
+            bytes[37..41]
+                .try_into()
+                .with_error(|_| format!("{COMPONENT} - failed to parse message headers_length"))?,
+        );
         let headers = if headers_length > 0 {
             Some(bytes.slice(41..41 + headers_length as usize))
         } else {
