--- conflicted
+++ resolved
@@ -4,12 +4,7 @@
 use crate::streaming::persistence::persister::Persister;
 use crate::streaming::segments::index::{Index, IndexRange};
 use crate::streaming::segments::segment::Segment;
-<<<<<<< HEAD
 use crate::streaming::segments::COMPONENT;
-use crate::streaming::segments::time_index::TimeIndex;
-use crate::streaming::sizeable::Sizeable;
-=======
->>>>>>> 733037ca
 use crate::streaming::storage::SegmentStorage;
 use crate::streaming::utils::file;
 use crate::streaming::utils::head_tail_buf::HeadTailBuffer;
@@ -64,7 +59,6 @@
         segment.last_index_position = file_size as _;
 
         if segment.config.segment.cache_indexes {
-<<<<<<< HEAD
             segment.indexes = Some(
                 segment
                     .storage
@@ -75,8 +69,6 @@
                         format!("{COMPONENT} - failed to load indexes, segment: {}", segment)
                     })?,
             );
-=======
-            segment.indexes = Some(segment.storage.segment.load_all_indexes(segment).await?);
             let last_index_offset = if segment.indexes.as_ref().unwrap().is_empty() {
                 0_u64
             } else {
@@ -84,7 +76,6 @@
             };
 
             segment.current_offset = segment.start_offset + last_index_offset;
->>>>>>> 733037ca
             info!(
                 "Loaded {} indexes for segment with start offset: {} and partition with ID: {} for topic with ID: {} and stream with ID: {}.",
                 segment.indexes.as_ref().unwrap().len(),
@@ -95,49 +86,6 @@
             );
         }
 
-<<<<<<< HEAD
-        if segment.config.segment.cache_time_indexes {
-            let time_indexes = self.load_all_time_indexes(segment).await.with_error(|_| {
-                format!(
-                    "{COMPONENT} - failed to load timde indexes, segment: {}",
-                    segment
-                )
-            })?;
-            if !time_indexes.is_empty() {
-                let last_index = time_indexes.last().unwrap();
-                segment.current_offset = segment.start_offset + last_index.relative_offset as u64;
-                segment.time_indexes = Some(time_indexes);
-            }
-
-            info!(
-                "Loaded {} time indexes for segment with start offset: {} and partition with ID: {} for topic with ID: {} and stream with ID: {}.",
-                segment.time_indexes.as_ref().unwrap().len(),
-                segment.start_offset,
-                segment.partition_id,
-                segment.topic_id,
-                segment.stream_id
-            );
-        } else {
-            let last_time_index = self.load_last_time_index(segment).await.with_error(|_| {
-                format!(
-                    "{COMPONENT} - failed to load last time index, segment: {}",
-                    segment
-                )
-            })?;
-            if let Some(last_index) = last_time_index {
-                segment.current_offset = segment.start_offset + last_index.relative_offset as u64;
-                info!(
-                "Loaded last time index for segment with start offset: {} and partition with ID: {} for topic with ID: {} and stream with ID: {}.",
-                segment.start_offset,
-                segment.partition_id,
-                segment.topic_id,
-                segment.stream_id
-            );
-            }
-        }
-
-=======
->>>>>>> 733037ca
         if segment.is_full().await {
             segment.is_closed = true;
         }
@@ -211,7 +159,6 @@
             "Deleting segment of size {segment_size} with start offset: {} for partition with ID: {} for stream with ID: {} and topic with ID: {}...",
             segment.start_offset, segment.partition_id, segment.stream_id, segment.topic_id,
         );
-<<<<<<< HEAD
         self.persister
             .delete(&segment.log_path)
             .await
@@ -227,23 +174,10 @@
             .with_error(|_| {
                 format!(
                     "{COMPONENT} - failed to delete index file, path: {}",
-                    segment.log_path
+                    segment.index_path
                 )
             })?;
-        self.persister
-            .delete(&segment.time_index_path)
-            .await
-            .with_error(|_| {
-                format!(
-                    "{COMPONENT} - failed to delete time index file, path: {}",
-                    segment.log_path
-                )
-            })?;
-=======
-        self.persister.delete(&segment.log_path).await?;
-        self.persister.delete(&segment.index_path).await?;
         let segment_size_bytes = segment.size_bytes.as_bytes_u64();
->>>>>>> 733037ca
         segment
             .size_of_parent_stream
             .fetch_sub(segment_size_bytes, Ordering::SeqCst);
@@ -505,20 +439,18 @@
 
         let mut reader = BufReader::with_capacity(BUF_READER_CAPACITY_BYTES, file);
         loop {
-<<<<<<< HEAD
-            let relative_offset = reader
+            let offset = reader
                 .read_u32_le()
                 .await
-                .with_error(|_| format!("{COMPONENT} - failed to read index's relative offset"))?;
+                .with_error(|_| format!("{COMPONENT} - failed to load index's offset"))?;
             let position = reader
                 .read_u32_le()
                 .await
-                .with_error(|_| format!("{COMPONENT} - failed to read index position"))?;
-=======
-            let offset = reader.read_u32_le().await?;
-            let position = reader.read_u32_le().await?;
-            let timestamp = reader.read_u64_le().await?;
->>>>>>> 733037ca
+                .with_error(|_| format!("{COMPONENT} - failed to load index's position"))?;
+            let timestamp = reader
+                .read_u64_le()
+                .await
+                .with_error(|_| format!("{COMPONENT} - failed to load index's timestamp"))?;
             read_bytes += INDEX_SIZE;
             let idx = Index {
                 offset,
@@ -573,11 +505,10 @@
         timestamp: u64,
     ) -> Result<Option<Index>, IggyError> {
         trace!("Loading time indexes from file...");
-<<<<<<< HEAD
-        let file = file::open(&segment.time_index_path).await.with_error(|_| {
+        let file = file::open(&segment.index_path).await.with_error(|_| {
             format!(
-                "{COMPONENT} - failed to open segment's time index file, path: {}",
-                segment.time_index_path
+                "{COMPONENT} - failed to open segment's index file, path: {}",
+                segment.index_path
             )
         })?;
         let file_size = file
@@ -585,15 +516,11 @@
             .await
             .with_error(|_| {
                 format!(
-                    "{COMPONENT} - failed to load time index's metadata, path: {}",
-                    segment.time_index_path
+                    "{COMPONENT} - failed to load index's metadata, path: {}",
+                    segment.index_path
                 )
             })?
             .len() as usize;
-=======
-        let file = file::open(&segment.index_path).await?;
-        let file_size = file.metadata().await?.len() as usize;
->>>>>>> 733037ca
         if file_size == 0 {
             trace!("Time index file is empty.");
             return Ok(Some(Index::default()));
@@ -603,25 +530,12 @@
         let mut read_bytes = 0;
         let mut idx_pred = HeadTailBuffer::new();
         loop {
-<<<<<<< HEAD
-            let offset = reader
-                .read_u32_le()
-                .await
-                .with_error(|_| format!("{COMPONENT} - failed to read time index's offset"))?;
-            let time = reader
-                .read_u64_le()
-                .await
-                .with_error(|_| format!("{COMPONENT} - failed to read time index's timestamp"))?;
-            let idx = TimeIndex {
-                relative_offset: offset,
-=======
             let offset = reader.read_u32_le().await?;
             let position = reader.read_u32_le().await?;
             let time = reader.read_u64_le().await?;
             let idx = Index {
                 offset,
                 position,
->>>>>>> 733037ca
                 timestamp: time,
             };
             idx_pred.push(idx);
@@ -634,102 +548,6 @@
             }
         }
     }
-<<<<<<< HEAD
-
-    async fn load_all_time_indexes(&self, segment: &Segment) -> Result<Vec<TimeIndex>, IggyError> {
-        trace!("Loading time indexes from file...");
-        let file = file::open(&segment.time_index_path).await?;
-        let file_size = file.metadata().await?.len() as usize;
-        if file_size == 0 {
-            trace!("Time index file is empty.");
-            return Ok(EMPTY_TIME_INDEXES);
-        }
-
-        let indexes_count = file_size / TIME_INDEX_SIZE as usize;
-        let mut indexes = Vec::with_capacity(indexes_count);
-        let mut reader = BufReader::with_capacity(BUF_READER_CAPACITY_BYTES, file);
-        for idx_num in 0..indexes_count {
-            let offset = reader.read_u32_le().await.with_error(|_| {
-                format!("{COMPONENT} - cannot read offset from index file for offset: {idx_num}")
-            })?;
-            let timestamp = reader.read_u64().await.with_error(|_| {
-                format!("{COMPONENT} - cannot read timestamp from index file for offset: {idx_num}")
-            })?;
-            indexes.push(TimeIndex {
-                relative_offset: offset,
-                timestamp,
-            });
-        }
-        if indexes.len() != indexes_count {
-            error!(
-                "Loaded {} time indexes from disk, expected {}.",
-                indexes.len(),
-                indexes_count
-            );
-        }
-
-        trace!("Loaded {} time indexes from file.", indexes_count);
-
-        Ok(indexes)
-    }
-
-    async fn load_last_time_index(
-        &self,
-        segment: &Segment,
-    ) -> Result<Option<TimeIndex>, IggyError> {
-        trace!("Loading last time index from file...");
-        let mut file = file::open(&segment.time_index_path).await.with_error(|_| {
-            format!(
-                "{COMPONENT} - failed to open time index file, path: {}",
-                segment.time_index_path
-            )
-        })?;
-        let file_size = file
-            .metadata()
-            .await
-            .with_error(|_| {
-                format!(
-                    "{COMPONENT} - failed to load time index's metadata, path: {}",
-                    segment.time_index_path
-                )
-            })?
-            .len() as usize;
-        if file_size == 0 {
-            trace!("Time index file is empty.");
-            return Ok(None);
-        }
-
-        let last_index_position = file_size - TIME_INDEX_SIZE as usize;
-        file.seek(SeekFrom::Start(last_index_position as u64))
-            .await?;
-        let index_offset = file.read_u32_le().await.with_error(|_| format!("{COMPONENT} - failed to read time index offset, path: {}", segment.time_index_path))?;
-        let timestamp = file.read_u64_le().await.with_error(|_| format!("{COMPONENT} - failed to read time index timestamp, path: {}", segment.time_index_path))?;
-        let index = TimeIndex {
-            relative_offset: index_offset,
-            timestamp,
-        };
-
-        trace!("Loaded last time index from file: {:?}", index);
-        Ok(Some(index))
-    }
-
-    async fn save_time_index(&self, index_path: &str, index: TimeIndex) -> Result<(), IggyError> {
-        let mut bytes = BytesMut::with_capacity(TIME_INDEX_SIZE as usize);
-        bytes.put_u32_le(index.relative_offset);
-        bytes.put_u64_le(index.timestamp);
-        if let Err(err) = self
-            .persister
-            .append(index_path, &bytes)
-            .await
-            .with_context(|| format!("Failed to save TimeIndex to segment: {}", index_path))
-        {
-            return Err(IggyError::CannotSaveTimeIndexToSegment(err));
-        }
-
-        Ok(())
-    }
-=======
->>>>>>> 733037ca
 }
 
 async fn load_batches_by_range(
@@ -755,7 +573,12 @@
     reader
         .seek(SeekFrom::Start(index_range.start.position as u64))
         .await
-        .with_error(|err| format!("{COMPONENT} - failed to seek to position {}", index_range.start.position))?;
+        .with_error(|_| {
+            format!(
+                "{COMPONENT} - failed to seek to position {}",
+                index_range.start.position
+            )
+        })?;
 
     let mut read_bytes = index_range.start.position as u64;
     let mut last_batch_to_read = false;
