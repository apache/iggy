use crate::streaming::batching::batch_filter::BatchFilter;
use crate::streaming::batching::message_batch::RetainedMessageBatch;
use crate::streaming::models::messages::RetainedMessage;
use crate::streaming::segments::index::{Index, IndexRange};
use crate::streaming::segments::segment::Segment;
use crate::streaming::segments::time_index::TimeIndex;
use crate::streaming::sizeable::Sizeable;
use bytes::BufMut;
use iggy::error::IggyError;
use std::sync::atomic::Ordering;
use std::sync::Arc;
use tracing::trace;

const EMPTY_MESSAGES: Vec<RetainedMessage> = vec![];

impl Segment {
    pub fn get_messages_count(&self) -> u64 {
        if self.size_bytes == 0 {
            return 0;
        }

        self.current_offset - self.start_offset + 1
    }

    pub async fn get_messages(
        &self,
        mut offset: u64,
        count: u32,
    ) -> Result<Vec<RetainedMessage>, IggyError> {
        if count == 0 {
            return Ok(EMPTY_MESSAGES);
        }

        if offset < self.start_offset {
            offset = self.start_offset;
        }

        let end_offset = offset + (count - 1) as u64;
        // In case that the partition messages buffer is disabled, we need to check the unsaved messages buffer
        if self.unsaved_batches.is_none() {
            return self.load_messages_from_disk(offset, end_offset).await;
        }

        let unsaved_batches = self.unsaved_batches.as_ref().unwrap();
        if unsaved_batches.is_empty() {
            return self.load_messages_from_disk(offset, end_offset).await;
        }

        let first_offset = unsaved_batches[0].base_offset;
        if end_offset < first_offset {
            return self.load_messages_from_disk(offset, end_offset).await;
        }

        let last_offset = unsaved_batches[unsaved_batches.len() - 1].get_last_offset();
        if offset >= first_offset && end_offset <= last_offset {
            return Ok(self.load_messages_from_unsaved_buffer(offset, end_offset));
        }

        // Can this be somehow improved? maybe with chain iterators
        let mut messages = self.load_messages_from_disk(offset, end_offset).await?;
        let mut buffered_messages = self.load_messages_from_unsaved_buffer(offset, last_offset);
        messages.append(&mut buffered_messages);

        Ok(messages)
    }

    pub async fn get_all_messages(&self) -> Result<Vec<RetainedMessage>, IggyError> {
        self.get_messages(self.start_offset, self.get_messages_count() as u32)
            .await
    }

    pub async fn get_all_batches(&self) -> Result<Vec<RetainedMessageBatch>, IggyError> {
        self.storage
            .segment
            .load_message_batches(self, &IndexRange::max_range())
            .await
    }

    pub async fn get_newest_batches_by_size(
        &self,
        size_bytes: u64,
    ) -> Result<Vec<RetainedMessageBatch>, IggyError> {
        let messages = self
            .storage
            .segment
            .load_newest_batches_by_size(self, size_bytes)
            .await?;

        Ok(messages)
    }

    fn load_messages_from_unsaved_buffer(
        &self,
        start_offset: u64,
        end_offset: u64,
    ) -> Vec<RetainedMessage> {
        let unsaved_batches = self.unsaved_batches.as_ref().unwrap();
        let slice_start = unsaved_batches
            .iter()
            .rposition(|batch| batch.base_offset <= start_offset)
            .unwrap_or(0);

        // Take only the batch when last_offset >= relative_end_offset and it's base_offset is <= relative_end_offset
        // otherwise take batches until the last_offset >= relative_end_offset and base_offset <= relative_start_offset
        let messages = unsaved_batches[slice_start..]
            .into_iter()
            .filter(|batch| {
                batch.is_contained_or_overlapping_within_offset_range(start_offset, end_offset)
            })
            .convert_and_filter_by_offset_range(start_offset, end_offset);

        messages
    }

    async fn load_messages_from_disk(
        &self,
        start_offset: u64,
        end_offset: u64,
    ) -> Result<Vec<RetainedMessage>, IggyError> {
        trace!(
            "Loading messages from disk, segment start offset: {}, end offset: {}, current offset: {}...",
            start_offset,
            end_offset,
            self.current_offset
        );

        if start_offset > end_offset || end_offset > self.current_offset {
            trace!(
                "Cannot load messages from disk, invalid offset range: {} - {}.",
                start_offset,
                end_offset
            );
            return Ok(EMPTY_MESSAGES);
        }

        if let Some(indices) = &self.indexes {
            let relative_start_offset = (start_offset - self.start_offset) as u32;
            let relative_end_offset = (end_offset - self.start_offset) as u32;
            let index_range = match self.load_highest_lower_bound_index(
                indices,
                relative_start_offset,
                relative_end_offset,
            ) {
                Ok(range) => range,
                Err(_) => {
                    trace!(
                        "Cannot load messages from disk, index range not found: {} - {}.",
                        start_offset,
                        end_offset
                    );
                    return Ok(EMPTY_MESSAGES);
                }
            };

            return self
                .load_messages_from_segment_file(&index_range, start_offset, end_offset)
                .await;
        }

        match self
            .storage
            .segment
            .load_index_range(self, self.start_offset, start_offset, end_offset)
            .await?
        {
            Some(index_range) => {
                self.load_messages_from_segment_file(&index_range, start_offset, end_offset)
                    .await
            }
            None => Ok(EMPTY_MESSAGES),
        }
    }

    async fn load_messages_from_segment_file(
        &self,
        index_range: &IndexRange,
        start_offset: u64,
        end_offset: u64,
    ) -> Result<Vec<RetainedMessage>, IggyError> {
        let messages = self
            .storage
            .segment
            .load_message_batches(self, index_range)
            .await?
            .iter()
            .convert_and_filter_by_offset_range(start_offset, end_offset);

        trace!(
            "Loaded {} messages from disk, segment start offset: {}, end offset: {}.",
            messages.len(),
            self.start_offset,
            self.current_offset
        );

        Ok(messages)
    }

    pub async fn append_batch(
        &mut self,
        batch: Arc<RetainedMessageBatch>,
    ) -> Result<(), IggyError> {
        if self.is_closed {
            return Err(IggyError::SegmentClosed(
                self.start_offset,
                self.partition_id,
            ));
        }

        if let Some(indexes) = &mut self.indexes {
            indexes.reserve(1);
        }

        if let Some(time_indexes) = &mut self.time_indexes {
            time_indexes.reserve(1);
        }

        let last_offset = batch.base_offset + batch.last_offset_delta as u64;
        self.current_offset = last_offset;
        self.end_offset = last_offset;

        self.store_offset_and_timestamp_index_for_batch(last_offset, batch.max_timestamp);

        let messages_size = batch.get_size_bytes();
        let messages_count = batch.last_offset_delta + 1;

        let unsaved_batches = self.unsaved_batches.get_or_insert_with(Vec::new);
        unsaved_batches.push(batch);
        self.size_bytes += messages_size;

        self.size_of_parent_stream
            .fetch_add(messages_size as u64, Ordering::SeqCst);
        self.size_of_parent_topic
            .fetch_add(messages_size as u64, Ordering::SeqCst);
        self.size_of_parent_partition
            .fetch_add(messages_size as u64, Ordering::SeqCst);
        self.messages_count_of_parent_stream
            .fetch_add(messages_count as u64, Ordering::SeqCst);
        self.messages_count_of_parent_topic
            .fetch_add(messages_count as u64, Ordering::SeqCst);
        self.messages_count_of_parent_partition
            .fetch_add(messages_count as u64, Ordering::SeqCst);

        Ok(())
    }
    fn store_offset_and_timestamp_index_for_batch(
        &mut self,
        batch_last_offset: u64,
        batch_max_timestamp: u64,
    ) {
        let relative_offset = (batch_last_offset - self.start_offset) as u32;
        match (&mut self.indexes, &mut self.time_indexes) {
            (Some(indexes), Some(time_indexes)) => {
                indexes.push(Index {
                    relative_offset,
                    position: self.size_bytes,
                });
                time_indexes.push(TimeIndex {
                    relative_offset,
                    timestamp: batch_max_timestamp,
                });
            }
            (Some(indexes), None) => {
                indexes.push(Index {
                    relative_offset,
                    position: self.size_bytes,
                });
            }
            (None, Some(time_indexes)) => {
                time_indexes.push(TimeIndex {
                    relative_offset,
                    timestamp: batch_max_timestamp,
                });
            }
            (None, None) => {}
        };

        // Regardless of whether caching of indexes and time_indexes is on
        // store them in the unsaved buffer
        self.unsaved_indexes.put_u32_le(relative_offset);
        self.unsaved_indexes.put_u32_le(self.size_bytes);
        self.unsaved_timestamps.put_u32_le(relative_offset);
        self.unsaved_timestamps.put_u64_le(batch_max_timestamp);
    }

    pub async fn persist_messages(&mut self) -> Result<usize, IggyError> {
        let storage = self.storage.segment.clone();
<<<<<<< HEAD
        if self.unsaved_batches.is_none() {
            return Ok(());
=======
        if self.unsaved_messages.is_none() {
            return Ok(0);
>>>>>>> 2c651c73
        }

        let unsaved_messages = self.unsaved_batches.as_ref().unwrap();
        if unsaved_messages.is_empty() {
            return Ok(0);
        }

        let unsaved_messages_number: usize = unsaved_messages.len();

        trace!(
            "Saving {} messages on disk in segment with start offset: {} for partition with ID: {}...",
            unsaved_messages_number,
            self.start_offset,
            self.partition_id
        );

        let saved_bytes = storage.save_messages(self, unsaved_messages).await?;
        storage.save_index(self).await?;
        self.unsaved_indexes.clear();
        storage.save_time_index(self).await?;
        self.unsaved_timestamps.clear();

        trace!(
            "Saved {} messages on disk in segment with start offset: {} for partition with ID: {}, total bytes written: {}.",
            unsaved_messages_number,
            self.start_offset,
            self.partition_id,
            saved_bytes
        );

        if self.is_full().await {
            self.end_offset = self.current_offset;
            self.is_closed = true;
            self.unsaved_batches = None;
        } else {
            self.unsaved_batches.as_mut().unwrap().clear();
        }

        Ok(unsaved_messages_number)
    }
}<|MERGE_RESOLUTION|>--- conflicted
+++ resolved
@@ -284,13 +284,8 @@
 
     pub async fn persist_messages(&mut self) -> Result<usize, IggyError> {
         let storage = self.storage.segment.clone();
-<<<<<<< HEAD
         if self.unsaved_batches.is_none() {
-            return Ok(());
-=======
-        if self.unsaved_messages.is_none() {
-            return Ok(0);
->>>>>>> 2c651c73
+            return Ok(()
         }
 
         let unsaved_messages = self.unsaved_batches.as_ref().unwrap();
