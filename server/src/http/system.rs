use crate::http::COMPONENT;
use crate::configs::http::HttpMetricsConfig;
use crate::http::error::CustomError;
use crate::http::jwt::json_web_token::Identity;
use crate::http::mapper;
use crate::http::shared::AppState;
use crate::streaming::session::Session;
use axum::body::Body;
use axum::extract::{Path, State};
use axum::http::{header, HeaderMap};
use axum::response::IntoResponse;
use axum::routing::{get, post};
use axum::{Extension, Json, Router};
<<<<<<< HEAD
use error_set::ResultContext;
=======
use bytes::Bytes;
use chrono::Local;
>>>>>>> 733037ca
use iggy::locking::IggySharedMutFn;
use iggy::models::client_info::{ClientInfo, ClientInfoDetails};
use iggy::models::stats::Stats;
use iggy::system::get_snapshot::GetSnapshot;
use iggy::validatable::Validatable;
use std::sync::Arc;

const NAME: &str = "Iggy {COMPONENT}";
const PONG: &str = "pong";

pub fn router(state: Arc<AppState>, metrics_config: &HttpMetricsConfig) -> Router {
    let mut router = Router::new()
        .route("/", get(|| async { NAME }))
        .route("/ping", get(|| async { PONG }))
        .route("/stats", get(get_stats))
        .route("/clients", get(get_clients))
        .route("/clients/:client_id", get(get_client))
        .route("/snapshot", post(get_snapshot));
    if metrics_config.enabled {
        router = router.route(&metrics_config.endpoint, get(get_metrics));
    }

    router.with_state(state)
}

async fn get_metrics(State(state): State<Arc<AppState>>) -> Result<String, CustomError> {
    let system = state.system.read().await;
    Ok(system.metrics.get_formatted_output())
}

async fn get_stats(State(state): State<Arc<AppState>>) -> Result<Json<Stats>, CustomError> {
    let system = state.system.read().await;
<<<<<<< HEAD
    let stats = system
        .get_stats(&Session::stateless(identity.user_id, identity.ip_address))
        .await
        .with_error(|_| format!("{COMPONENT} - failed to get stats, user ID: {}", identity.user_id))?;
=======
    let stats = system.get_stats().await?;
>>>>>>> 733037ca
    Ok(Json(stats))
}

async fn get_client(
    State(state): State<Arc<AppState>>,
    Extension(identity): Extension<Identity>,
    Path(client_id): Path<u32>,
) -> Result<Json<ClientInfoDetails>, CustomError> {
    let system = state.system.read().await;
    let client = system
        .get_client(
            &Session::stateless(identity.user_id, identity.ip_address),
            client_id,
        )
        .await
        .with_error(|_| format!("{COMPONENT} - failed to get client, user ID: {}", identity.user_id));
    if client.is_err() {
        return Err(CustomError::ResourceNotFound);
    }

    let client = client?;
    let client = client.read().await;
    let client = mapper::map_client(&client);
    Ok(Json(client))
}

async fn get_clients(
    State(state): State<Arc<AppState>>,
    Extension(identity): Extension<Identity>,
) -> Result<Json<Vec<ClientInfo>>, CustomError> {
    let system = state.system.read().await;
    let clients = system
        .get_clients(&Session::stateless(identity.user_id, identity.ip_address))
        .await
        .with_error(|_| {
            format!(
                "{COMPONENT} - failed to get clients, user ID: {}",
                identity.user_id
            )
        })?;
    let clients = mapper::map_clients(&clients).await;
    Ok(Json(clients))
}

async fn get_snapshot(
    State(state): State<Arc<AppState>>,
    Extension(identity): Extension<Identity>,
    Json(command): Json<GetSnapshot>,
) -> Result<impl IntoResponse, CustomError> {
    command.validate()?;

    let session = Session::stateless(identity.user_id, identity.ip_address);
    let system = state.system.read().await;

    let snapshot = system
        .get_snapshot(&session, command.compression, command.snapshot_types)
        .await?;

    let zip_data = Bytes::from(snapshot.0);
    let filename = format!("iggy_snapshot_{}.zip", Local::now().format("%Y%m%d_%H%M%S"));

    let mut headers = HeaderMap::new();
    headers.insert(
        header::CONTENT_TYPE,
        header::HeaderValue::from_static("application/zip"),
    );
    headers.insert(
        header::CONTENT_DISPOSITION,
        header::HeaderValue::from_str(&format!("attachment; filename=\"{}\"", filename)).unwrap(),
    );
    Ok((headers, Body::from(zip_data)))
}<|MERGE_RESOLUTION|>--- conflicted
+++ resolved
@@ -1,9 +1,9 @@
-use crate::http::COMPONENT;
 use crate::configs::http::HttpMetricsConfig;
 use crate::http::error::CustomError;
 use crate::http::jwt::json_web_token::Identity;
 use crate::http::mapper;
 use crate::http::shared::AppState;
+use crate::http::COMPONENT;
 use crate::streaming::session::Session;
 use axum::body::Body;
 use axum::extract::{Path, State};
@@ -11,12 +11,9 @@
 use axum::response::IntoResponse;
 use axum::routing::{get, post};
 use axum::{Extension, Json, Router};
-<<<<<<< HEAD
-use error_set::ResultContext;
-=======
 use bytes::Bytes;
 use chrono::Local;
->>>>>>> 733037ca
+use error_set::ResultContext;
 use iggy::locking::IggySharedMutFn;
 use iggy::models::client_info::{ClientInfo, ClientInfoDetails};
 use iggy::models::stats::Stats;
@@ -49,14 +46,10 @@
 
 async fn get_stats(State(state): State<Arc<AppState>>) -> Result<Json<Stats>, CustomError> {
     let system = state.system.read().await;
-<<<<<<< HEAD
     let stats = system
-        .get_stats(&Session::stateless(identity.user_id, identity.ip_address))
+        .get_stats()
         .await
-        .with_error(|_| format!("{COMPONENT} - failed to get stats, user ID: {}", identity.user_id))?;
-=======
-    let stats = system.get_stats().await?;
->>>>>>> 733037ca
+        .with_error(|_| format!("{COMPONENT} - failed to get stats"))?;
     Ok(Json(stats))
 }
 
@@ -72,7 +65,12 @@
             client_id,
         )
         .await
-        .with_error(|_| format!("{COMPONENT} - failed to get client, user ID: {}", identity.user_id));
+        .with_error(|_| {
+            format!(
+                "{COMPONENT} - failed to get client, user ID: {}",
+                identity.user_id
+            )
+        });
     if client.is_err() {
         return Err(CustomError::ResourceNotFound);
     }
