use error_set::error_set;
use quinn::{ConnectionError as QuicConnectionError, ReadToEndError, WriteError};
use std::array::TryFromSliceError;
use tokio::io;

<<<<<<< HEAD
error_set!(
    ServerError = ConfigError || ArchiverError || ConnectionError || LogError || CompatError;

    IoError = {
        #[display("IO error")]
        IoError(io::Error),

        #[display("Write error")]
        WriteError(WriteError),

        #[display("Read to end error")]
        ReadToEndError(ReadToEndError)
    };

    ConfigError = {
        #[display("Invalid configuration provider: {}", provider_type)]
        InvalidConfigurationProvider { provider_type: String },

        #[display("Cannot load configuration")]
        CannotLoadConfiguration,

        #[display("Invalid configuration")]
        InvalidConfiguration,

        #[display("Cache config validation failure")]
        CacheConfigValidationFailure,
    };

    ArchiverError = {
        #[display("File to archive not found: {}", file_path)]
        FileToArchiveNotFound { file_path: String },

        #[display("Cannot initialize S3 archiver")]
        CannotInitializeS3Archiver,

        #[display("Invalid S3 credentials")]
        InvalidS3Credentials,

        #[display("Cannot archive file: {}", file_path)]
        CannotArchiveFile { file_path: String },
    } || IoError;

    ConnectionError = {
        #[display("Connection error")]
        QuicConnectionError(QuicConnectionError),
    } || IoError || CommonError;

    LogError = {
        #[display("Logging filter reload failure")]
        FilterReloadFailure,

        #[display("Logging stdout reload failure")]
        StdoutReloadFailure,

        #[display("Logging file reload failure")]
        FileReloadFailure,
    };

    CompatError = {
        #[display("Invalid message offset, when performing format conversion")]
        InvalidMessageOffsetFormatConversion,

        #[display("Invalid batch base offset, when performing format conversion")]
        InvalidBatchBaseOffsetFormatConversion,

        #[display("Cannot read message, when performing format conversion")]
        InvalidMessageFieldFormatConversionSampling,

        #[display("Cannot read message batch, when performing format conversion")]
        CannotReadMessageBatchFormatConversion,
    } || IoError || CommonError;

    CommonError = {
        #[display("Try from slice error")]
        TryFromSliceError(TryFromSliceError),

        #[display("SDK error")]
        SdkError(iggy::error::IggyError),
    };
);
=======
#[derive(Debug, Error)]
pub enum ServerError {
    #[error("IO error")]
    IoError(#[from] io::Error),
    #[error("Connection error")]
    ConnectionError(#[from] ConnectionError),
    #[error("Invalid configuration provider: {0}")]
    InvalidConfigurationProvider(String),
    #[error("Cannot load configuration: {0}")]
    CannotLoadConfiguration(String),
    #[error("Invalid configuration: {0}")]
    InvalidConfiguration(String),
    #[error("SDK error")]
    SdkError(#[from] iggy::error::IggyError),
    #[error("Write error")]
    WriteError(#[from] WriteError),
    #[error("Read to end error")]
    ReadToEndError(#[from] ReadToEndError),
    #[error("Try from slice error")]
    TryFromSliceError(#[from] TryFromSliceError),
    #[error("Logging filter reload failure")]
    FilterReloadFailure,
    #[error("Logging stdout reload failure")]
    StdoutReloadFailure,
    #[error("Logging file reload failure")]
    FileReloadFailure,
    #[error("Cache config validation failure: {0}")]
    CacheConfigValidationFailure(String),
    #[error("Command length error: {0}")]
    CommandLengthError(String),
    #[error("Cannot archive file: {0}")]
    CannotArchiveFile(String),
    #[error("Cannot initialize S3 archiver")]
    CannotInitializeS3Archiver,
    #[error("Invalid S3 credentials")]
    InvalidS3Credentials,
    #[error("File to archive not found: {0}")]
    FileToArchiveNotFound(String),
    #[error("Index migration error: {0}")]
    IndexMigrationError(String),
}
>>>>>>> 733037ca
<|MERGE_RESOLUTION|>--- conflicted
+++ resolved
@@ -3,7 +3,6 @@
 use std::array::TryFromSliceError;
 use tokio::io;
 
-<<<<<<< HEAD
 error_set!(
     ServerError = ConfigError || ArchiverError || ConnectionError || LogError || CompatError;
 
@@ -63,17 +62,8 @@
     };
 
     CompatError = {
-        #[display("Invalid message offset, when performing format conversion")]
-        InvalidMessageOffsetFormatConversion,
-
-        #[display("Invalid batch base offset, when performing format conversion")]
-        InvalidBatchBaseOffsetFormatConversion,
-
-        #[display("Cannot read message, when performing format conversion")]
-        InvalidMessageFieldFormatConversionSampling,
-
-        #[display("Cannot read message batch, when performing format conversion")]
-        CannotReadMessageBatchFormatConversion,
+        #[display("Index migration error")]
+        IndexMigrationError,
     } || IoError || CommonError;
 
     CommonError = {
@@ -83,47 +73,4 @@
         #[display("SDK error")]
         SdkError(iggy::error::IggyError),
     };
-);
-=======
-#[derive(Debug, Error)]
-pub enum ServerError {
-    #[error("IO error")]
-    IoError(#[from] io::Error),
-    #[error("Connection error")]
-    ConnectionError(#[from] ConnectionError),
-    #[error("Invalid configuration provider: {0}")]
-    InvalidConfigurationProvider(String),
-    #[error("Cannot load configuration: {0}")]
-    CannotLoadConfiguration(String),
-    #[error("Invalid configuration: {0}")]
-    InvalidConfiguration(String),
-    #[error("SDK error")]
-    SdkError(#[from] iggy::error::IggyError),
-    #[error("Write error")]
-    WriteError(#[from] WriteError),
-    #[error("Read to end error")]
-    ReadToEndError(#[from] ReadToEndError),
-    #[error("Try from slice error")]
-    TryFromSliceError(#[from] TryFromSliceError),
-    #[error("Logging filter reload failure")]
-    FilterReloadFailure,
-    #[error("Logging stdout reload failure")]
-    StdoutReloadFailure,
-    #[error("Logging file reload failure")]
-    FileReloadFailure,
-    #[error("Cache config validation failure: {0}")]
-    CacheConfigValidationFailure(String),
-    #[error("Command length error: {0}")]
-    CommandLengthError(String),
-    #[error("Cannot archive file: {0}")]
-    CannotArchiveFile(String),
-    #[error("Cannot initialize S3 archiver")]
-    CannotInitializeS3Archiver,
-    #[error("Invalid S3 credentials")]
-    InvalidS3Credentials,
-    #[error("File to archive not found: {0}")]
-    FileToArchiveNotFound(String),
-    #[error("Index migration error: {0}")]
-    IndexMigrationError(String),
-}
->>>>>>> 733037ca
+);