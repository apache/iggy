# Licensed to the Apache Software Foundation (ASF) under one
# or more contributor license agreements.  See the NOTICE file
# distributed with this work for additional information
# regarding copyright ownership.  The ASF licenses this file
# to you under the Apache License, Version 2.0 (the
# "License"); you may not use this file except in compliance
# with the License.  You may obtain a copy of the License at
#
#   http://www.apache.org/licenses/LICENSE-2.0
#
# Unless required by applicable law or agreed to in writing,
# software distributed under the License is distributed on an
# "AS IS" BASIS, WITHOUT WARRANTIES OR CONDITIONS OF ANY
# KIND, either express or implied.  See the License for the
# specific language governing permissions and limitations
# under the License.

# -------------------------------------------------------------
#
# CI Check Python SDK Workflow
#
# This workflow is integrated from the maturin-generated python.yml
# and adapted to work within the monorepo structure.
#
name: ci-check-python-sdk

on:
  workflow_dispatch:
  workflow_call:
  push:
    tags:
      - "python-v*"

permissions:
  contents: read

jobs:
  linux:
    runs-on: ubuntu-latest
    strategy:
      matrix:
        target: [x86_64, aarch64]
    steps:
      - uses: actions/checkout@v4
      - uses: actions/setup-python@v5
        with:
          python-version: "3.10"
      - name: Cache Rust dependencies
        uses: Swatinem/rust-cache@v2
        with:
          workspaces: |
            . -> target
            foreign/python -> target
          cache-on-failure: true
          key: python-${{ matrix.target }}
      - name: Build wheels
        uses: PyO3/maturin-action@v1
        with:
          target: ${{ matrix.target }}
          working-directory: foreign/python
<<<<<<< HEAD
          before-script-linux: 'dnf install -y perl-IPC-Cmd && (python3 -m pip --version || python3 -m ensurepip)'
          manylinux: '2_28'
          args: --release --out dist --interpreter python3.8 python3.9 python3.10 python3.11 python3.12 python3.13 python3.14
          sccache: 'true'
=======
          before-script-linux: "dnf install -y perl-IPC-Cmd && (python3 -m pip --version || python3 -m ensurepip)"
          manylinux: "2_28"
          args: --release --out dist --interpreter python3.8 python3.9 python3.10 python3.11 python3.12 python3.13 python3.14
          sccache: "true"
>>>>>>> 1df72545
      - name: Set up Docker Buildx
        if: matrix.target == 'x86_64'
        uses: docker/setup-buildx-action@v3
      - name: Run tests
        if: matrix.target == 'x86_64'
        working-directory: foreign/python
        run: |
          # Run tests using Docker Compose with caching
          DOCKER_BUILDKIT=1 docker compose -f docker-compose.test.yml up --build --abort-on-container-exit --exit-code-from python-tests

          # Clean up
          docker compose -f docker-compose.test.yml down -v
      - name: Upload wheels
        uses: actions/upload-artifact@v4
        with:
          name: wheels-linux-${{ matrix.target }}
          path: foreign/python/dist

  # windows:
  #   runs-on: windows-latest
  #   strategy:
  #     matrix:
  #       target: [x64]
  #   steps:
  #     - uses: actions/checkout@v4
  #     - uses: actions/setup-python@v5
  #       with:
  #         python-version: "3.10"
  #         architecture: ${{ matrix.target }}
  #     - name: Set up NASM # Action disallowed
  #       uses: ilammy/setup-nasm@v1
  #     - name: Build wheels
  #       uses: PyO3/maturin-action@v1
  #       with:
  #         target: ${{ matrix.target }}
  #         working-directory: foreign/python
  #         args: --release --out dist --find-interpreter
  #         sccache: "true"
  #     - name: Upload wheels
  #       uses: actions/upload-artifact@v4
  #       with:
  #         name: wheels-windows-${{ matrix.target }}
  #         path: foreign/python/dist

  macos:
    runs-on: macos-latest
    strategy:
      matrix:
        target: [x86_64, aarch64]
    steps:
      - uses: actions/checkout@v4
      - uses: actions/setup-python@v5
        with:
          python-version: "3.10"
      - name: Build wheels
        uses: PyO3/maturin-action@v1
        with:
          target: ${{ matrix.target }}
          working-directory: foreign/python
          args: --release --out dist --find-interpreter
          sccache: "true"
      - name: Upload wheels
        uses: actions/upload-artifact@v4
        with:
          name: wheels-macos-${{ matrix.target }}
          path: foreign/python/dist

  sdist:
    runs-on: ubuntu-latest
    steps:
      - uses: actions/checkout@v4
      - name: Build sdist
        uses: PyO3/maturin-action@v1
        with:
          command: sdist
          working-directory: foreign/python
          args: --out dist
      - name: Upload sdist
        uses: actions/upload-artifact@v4
        with:
          name: wheels-sdist
          path: foreign/python/dist

  release:
    name: Release
    runs-on: ubuntu-latest
    if: startsWith(github.ref, 'refs/tags/python-v')
    needs: [linux, macos, sdist]
    steps:
      - uses: actions/download-artifact@v4
        with:
          pattern: wheels-*
          merge-multiple: true
          path: dist
      - name: Publish to PyPI
        uses: PyO3/maturin-action@v1
        env:
          MATURIN_PYPI_TOKEN: ${{ secrets.PYPI_API_TOKEN }}
        with:
          command: upload
          args: --non-interactive --skip-existing *<|MERGE_RESOLUTION|>--- conflicted
+++ resolved
@@ -58,17 +58,10 @@
         with:
           target: ${{ matrix.target }}
           working-directory: foreign/python
-<<<<<<< HEAD
-          before-script-linux: 'dnf install -y perl-IPC-Cmd && (python3 -m pip --version || python3 -m ensurepip)'
-          manylinux: '2_28'
-          args: --release --out dist --interpreter python3.8 python3.9 python3.10 python3.11 python3.12 python3.13 python3.14
-          sccache: 'true'
-=======
           before-script-linux: "dnf install -y perl-IPC-Cmd && (python3 -m pip --version || python3 -m ensurepip)"
           manylinux: "2_28"
           args: --release --out dist --interpreter python3.8 python3.9 python3.10 python3.11 python3.12 python3.13 python3.14
           sccache: "true"
->>>>>>> 1df72545
       - name: Set up Docker Buildx
         if: matrix.target == 'x86_64'
         uses: docker/setup-buildx-action@v3
