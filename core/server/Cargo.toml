--- conflicted
+++ resolved
@@ -95,11 +95,8 @@
     "experimental_trace_batch_span_processor_with_async_runtime",
 ] }
 prometheus-client = "0.23.1"
-<<<<<<< HEAD
-=======
 papaya = "0.2.3"
 quinn = { workspace = true }
->>>>>>> a7d09f06
 reqwest = { workspace = true, features = ["rustls-tls-no-provider"] }
 ring = "0.17.14"
 rustls = { workspace = true }
@@ -115,7 +112,6 @@
 thiserror = { workspace = true }
 tokio = { workspace = true }
 compio = { workspace = true }
-compio-quic = { workspace = true }
 tokio-rustls = { workspace = true }
 tokio-util = { workspace = true }
 toml = { workspace = true }
