# Licensed to the Apache Software Foundation (ASF) under one
# or more contributor license agreements.  See the NOTICE file
# distributed with this work for additional information
# regarding copyright ownership.  The ASF licenses this file
# to you under the Apache License, Version 2.0 (the
# "License"); you may not use this file except in compliance
# with the License.  You may obtain a copy of the License at
#
#   http://www.apache.org/licenses/LICENSE-2.0
#
# Unless required by applicable law or agreed to in writing,
# software distributed under the License is distributed on an
# "AS IS" BASIS, WITHOUT WARRANTIES OR CONDITIONS OF ANY
# KIND, either express or implied.  See the License for the
# specific language governing permissions and limitations
# under the License.

[package]
name = "server"
version = "0.5.0"
edition = "2024"
build = "src/build.rs"
license = "Apache-2.0"

[package.metadata.cargo-udeps.ignore]
normal = ["tracing-appender"]

[package.metadata.cargo-machete]
ignored = ["rusty-s3"]

[[bin]]
name = "iggy-server"
path = "src/main.rs"

[[bin]]
name = "iggy-server"
path = "src/main.rs"

[features]
default = ["mimalloc"]
tokio-console = ["dep:console-subscriber", "tokio/tracing"]
disable-mimalloc = []
mimalloc = ["dep:mimalloc"]

[dependencies]
ahash = { workspace = true }
arcshift = "0.4.0"
anyhow = { workspace = true }
argon2 = { workspace = true }
async_zip = { workspace = true }
axum = { workspace = true }
axum-server = { workspace = true }
bincode = { workspace = true }
blake3 = { workspace = true }
bytes = { workspace = true }
chrono = { workspace = true }
clap = { workspace = true }
cyper = { workspace = true }
cyper-axum = { workspace = true }
compio-net = { workspace = true }
compio-quic = { workspace = true }
compio-tls = { workspace = true }
console-subscriber = { workspace = true, optional = true }
crossbeam = { workspace = true }
ctrlc = { version = "3.4", features = ["termination"] }
dashmap = { workspace = true }
derive_more = { workspace = true }
dotenvy = { workspace = true }
enum_dispatch = { workspace = true }
error_set = { version = "0.8.5", features = ["tracing"] }
figlet-rs = { workspace = true }
figment = { version = "0.10.19", features = ["toml", "env"] }
flume = { workspace = true }
async-channel = { workspace = true }
futures = { workspace = true }
human-repr = { workspace = true }
iggy_common = { workspace = true }
jsonwebtoken = "9.3.1"
socket2 = "0.6.0"
lending-iterator = "0.1.7"
hash32 = "1.0.0"
mimalloc = { workspace = true, optional = true }
moka = { version = "0.12.10", features = ["future"] }
nix = { version = "0.30", features = ["fs"] }
once_cell = "1.21.3"
opentelemetry = { version = "0.30.0", features = ["trace", "logs"] }
opentelemetry-appender-tracing = { version = "0.30.1", features = ["log"] }
opentelemetry-otlp = { version = "0.30.0", features = [
    "logs",
    "trace",
    "grpc-tonic",
    "http",
    "http-proto",
    "reqwest-client",
    "tokio",
] }
opentelemetry-semantic-conventions = "0.30.0"
opentelemetry_sdk = { version = "0.30.0", features = [
    "rt-tokio",
    "logs",
    "trace",
    "tokio",
    "experimental_async_runtime",
    "experimental_logs_batch_log_processor_with_async_runtime",
    "experimental_trace_batch_span_processor_with_async_runtime",
] }
prometheus-client = "0.24.0"
<<<<<<< HEAD
papaya = "0.2.3"
ringbuffer = "0.16.0"
=======
>>>>>>> efa97e85
quinn = { workspace = true }
rand = { workspace = true }
reqwest = { workspace = true, features = ["rustls-tls-no-provider"] }
ring = "0.17.14"
rustls = { workspace = true }
rustls-pemfile = "2.2.0"
serde = { workspace = true }
serde_with = { workspace = true }
static-toml = "1.3.0"
slab = "0.4.10"
sharded_queue = "2.0.1"
strum = { workspace = true }
sysinfo = { workspace = true }
tempfile = { workspace = true }
thiserror = { workspace = true }
tokio = { workspace = true }
compio = { workspace = true }
tokio-rustls = { workspace = true }
tokio-util = { workspace = true }
toml = { workspace = true }
tower-http = { workspace = true }
test-case = { workspace = true }
tracing = { workspace = true }
tracing-appender = { workspace = true }
tracing-opentelemetry = "0.31.0"
tracing-subscriber = { workspace = true }
twox-hash = { workspace = true }
ulid = "1.2.1"
uuid = { workspace = true }
send_wrapper = "0.6.0"
rusty-s3 = "0.7.0"

[build-dependencies]
figment = { version = "0.10.19", features = ["json", "toml", "env"] }
vergen-git2 = { version = "1.0.7", features = [
    "build",
    "cargo",
    "rustc",
    "si",
] }

[dev-dependencies]
mockall = { workspace = true }
serial_test = { workspace = true }<|MERGE_RESOLUTION|>--- conflicted
+++ resolved
@@ -27,10 +27,6 @@
 
 [package.metadata.cargo-machete]
 ignored = ["rusty-s3"]
-
-[[bin]]
-name = "iggy-server"
-path = "src/main.rs"
 
 [[bin]]
 name = "iggy-server"
@@ -105,11 +101,8 @@
     "experimental_trace_batch_span_processor_with_async_runtime",
 ] }
 prometheus-client = "0.24.0"
-<<<<<<< HEAD
 papaya = "0.2.3"
 ringbuffer = "0.16.0"
-=======
->>>>>>> efa97e85
 quinn = { workspace = true }
 rand = { workspace = true }
 reqwest = { workspace = true, features = ["rustls-tls-no-provider"] }
