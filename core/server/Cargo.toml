--- conflicted
+++ resolved
@@ -71,10 +71,6 @@
 lending-iterator = "0.1.7"
 mimalloc = { workspace = true, optional = true }
 moka = { version = "0.12.10", features = ["future"] }
-<<<<<<< HEAD
-compio =  { git = "https://github.com/compio-rs/compio.git", rev = "fe4243f0b6811ebc325afd081c9b087b4d9817be", features = ["runtime", "macros", "io-uring", "time", "rustls", "tls"] }
-=======
->>>>>>> f2fc1b5c
 nix = { version = "0.30", features = ["fs"] }
 once_cell = "1.21.3"
 opentelemetry = { version = "0.30.0", features = ["trace", "logs"] }
@@ -115,11 +111,8 @@
 tempfile = { workspace = true }
 thiserror = { workspace = true }
 tokio = { workspace = true }
-<<<<<<< HEAD
-=======
 compio = { workspace = true }
 tokio-rustls = { workspace = true }
->>>>>>> f2fc1b5c
 tokio-util = { workspace = true }
 toml = { workspace = true }
 tower-http = { workspace = true }
