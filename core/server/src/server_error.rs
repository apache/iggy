--- conflicted
+++ resolved
@@ -23,11 +23,7 @@
 use std::io;
 
 error_set!(
-<<<<<<< HEAD
-    ServerError := NumaError || ConfigurationError || ArchiverError || ConnectionError || LogError || CompatError || QuicError
-=======
-    ServerError := ConfigurationError || ArchiverError || ConnectionError || LogError || CompatError || QuicError || ShardError
->>>>>>> 07f74eae
+    ServerError := NumaError || ConfigurationError || ArchiverError || ConnectionError || LogError || CompatError || QuicError || ShardError
 
     IoError := {
         #[display("IO error")]
