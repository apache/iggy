--- conflicted
+++ resolved
@@ -32,15 +32,9 @@
         #[display("Write error")]
         WriteError(WriteError),
 
-<<<<<<< HEAD
         #[display("Read error")]
         ReadToEndError(ReadError)
     };
-=======
-        #[display("Read to end error")]
-        ReadToEndError(ReadToEndError)
-    }
->>>>>>> 7ef307c4
 
     ConfigError := {
         #[display("Invalid configuration provider: {}", provider_type)]
