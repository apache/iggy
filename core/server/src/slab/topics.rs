--- conflicted
+++ resolved
@@ -8,15 +8,7 @@
 };
 
 use crate::{
-<<<<<<< HEAD
     slab::{Keyed, partitions::Partitions},
-=======
-    slab::{
-        IndexedSlab, Keyed,
-        partitions::Partitions,
-        traits::{Access, AccessMut, Decompose, ProjectCell, ProjectCellMut},
-    },
->>>>>>> d6d45007
     streaming::{partitions::partition2, stats::stats::TopicStats, topics::topic2},
 };
 
@@ -115,7 +107,6 @@
         self.container.borrow().len()
     }
 
-<<<<<<< HEAD
     pub async fn with_async<T>(&self, f: impl AsyncFnOnce(&Slab<topic2::Topic>) -> T) -> T {
         let container = self.container.borrow();
         f(&container).await
@@ -138,21 +129,14 @@
         let mut index = self.index.borrow_mut();
         f(&mut index)
     }
-
-=======
->>>>>>> d6d45007
+  
     pub async fn with_topic_by_id_async<T>(
         &self,
         id: &Identifier,
         f: impl AsyncFnOnce(&topic2::Topic) -> T,
     ) -> T {
-<<<<<<< HEAD
         let id = self.get_index(id);
         self.with_async(async |topics| topics[id].invoke_async(f).await)
-=======
-        self.with_async(async |topics| Self::get_topic_ref(id, &topics).invoke_async(f).await)
->>>>>>> d6d45007
-            .await
     }
 
     pub fn with_topic_stats_by_id<T>(
@@ -165,12 +149,8 @@
     }
 
     pub fn with_topic_by_id<T>(&self, id: &Identifier, f: impl FnOnce(&topic2::Topic) -> T) -> T {
-<<<<<<< HEAD
         let id = self.get_index(id);
         self.with(|topics| topics[id].invoke(f))
-=======
-        self.with(|topics| Self::get_topic_ref(id, &topics).invoke(f))
->>>>>>> d6d45007
     }
 
     pub fn with_topic_by_id_mut<T>(
@@ -178,12 +158,8 @@
         id: &Identifier,
         f: impl FnOnce(&mut topic2::Topic) -> T,
     ) -> T {
-<<<<<<< HEAD
         let id = self.get_index(id);
         self.with_mut(|topics| topics[id].invoke_mut(f))
-=======
-        self.with_mut(|mut topics| Self::get_topic_mut(id, &mut topics).invoke_mut(f))
->>>>>>> d6d45007
     }
 
     pub fn with_partitions(&self, topic_id: &Identifier, f: impl FnOnce(&Partitions)) {
