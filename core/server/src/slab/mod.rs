pub mod consumer_groups;
pub mod partitions;
pub mod streams;
pub mod topics;
pub mod traits_ext;

use ahash::AHashMap;
use slab::Slab;
use std::{
    fmt::{Debug, Display},
    ops::{Index, IndexMut},
};

pub trait Keyed {
    type Key: Eq + std::hash::Hash + Clone + Debug + Display;
    fn key(&self) -> &Self::Key;
}

<<<<<<< HEAD
//index: AHashMap<T::Key, usize>,
=======
#[derive(Debug)]
pub struct IndexedSlab<T: Keyed> {
    slab: Slab<T>,
    index: AHashMap<T::Key, usize>,
}

impl<T: Keyed + Debug> IndexedSlab<T> {
    pub fn with_capacity(capacity: usize) -> Self {
        Self {
            slab: Slab::with_capacity(capacity),
            index: AHashMap::with_capacity(capacity),
        }
    }

    pub fn len(&self) -> usize {
        self.slab.len()
    }

    pub fn insert(&mut self, value: T) -> usize {
        let key = value.key().clone();
        let index = self.slab.insert(value);
        self.index.insert(key, index);
        index
    }

    pub fn try_remove(&mut self, id: usize) -> Option<T> {
        self.slab.try_remove(id).and_then(|value| {
            self.index.remove(value.key());
            Some(value)
        })
    }

    pub fn try_remove_by_key(&mut self, key: &T::Key) -> Option<T> {
        self.index
            .remove(key)
            .and_then(|index| Some(self.slab.remove(index)))
    }

    pub fn update_key_unchecked(&mut self, old: &T::Key, new_key: T::Key) {
        let idx = self.index.remove(old).expect("Rename key: key not found");
        self.index.insert(new_key, idx);
    }

    pub fn get(&self, index: usize) -> Option<&T> {
        self.slab.get(index)
    }

    pub fn get_mut(&mut self, index: usize) -> Option<&mut T> {
        self.slab.get_mut(index)
    }

    pub fn get_by_key(&self, key: &T::Key) -> Option<&T> {
        let index = self.index.get(key)?;
        self.slab.get(*index)
    }

    pub fn get_by_key_mut(&mut self, key: &T::Key) -> Option<&mut T> {
        let index = self.index.get(key)?;
        self.slab.get_mut(*index)
    }

    unsafe fn get_by_key_unchecked(&self, key: &T::Key) -> &T {
        let index = self.index.get(key).unwrap();
        unsafe { self.slab.get_unchecked(*index) }
    }

    unsafe fn get_by_key_mut_unchecked(&mut self, key: &T::Key) -> &mut T {
        let index = self.index.get(key).unwrap();
        unsafe { self.slab.get_unchecked_mut(*index) }
    }

    pub fn contains_key(&self, key: &T::Key) -> bool {
        self.index.contains_key(key)
    }
}

impl<T: Keyed> Index<usize> for IndexedSlab<T> {
    type Output = T;

    fn index(&self, index: usize) -> &Self::Output {
        // Safety: The access pattern for resources that we store in the `IndexedSlab` is similar to one of a `Vec`,
        // we expect the index to be valid, and we ensure that the index is always valid
        unsafe { self.slab.get_unchecked(index) }
    }
}

impl<T: Keyed> IndexMut<usize> for IndexedSlab<T> {
    fn index_mut(&mut self, index: usize) -> &mut Self::Output {
        // Safety: The access pattern for resources that we store in the `IndexedSlab` is similar to one of a `Vec`,
        // we expect the index to be valid, and we ensure that the index is always valid
        unsafe { self.slab.get_unchecked_mut(index) }
    }
}
>>>>>>> 658020a0
<|MERGE_RESOLUTION|>--- conflicted
+++ resolved
@@ -16,100 +16,4 @@
     fn key(&self) -> &Self::Key;
 }
 
-<<<<<<< HEAD
-//index: AHashMap<T::Key, usize>,
-=======
-#[derive(Debug)]
-pub struct IndexedSlab<T: Keyed> {
-    slab: Slab<T>,
-    index: AHashMap<T::Key, usize>,
-}
-
-impl<T: Keyed + Debug> IndexedSlab<T> {
-    pub fn with_capacity(capacity: usize) -> Self {
-        Self {
-            slab: Slab::with_capacity(capacity),
-            index: AHashMap::with_capacity(capacity),
-        }
-    }
-
-    pub fn len(&self) -> usize {
-        self.slab.len()
-    }
-
-    pub fn insert(&mut self, value: T) -> usize {
-        let key = value.key().clone();
-        let index = self.slab.insert(value);
-        self.index.insert(key, index);
-        index
-    }
-
-    pub fn try_remove(&mut self, id: usize) -> Option<T> {
-        self.slab.try_remove(id).and_then(|value| {
-            self.index.remove(value.key());
-            Some(value)
-        })
-    }
-
-    pub fn try_remove_by_key(&mut self, key: &T::Key) -> Option<T> {
-        self.index
-            .remove(key)
-            .and_then(|index| Some(self.slab.remove(index)))
-    }
-
-    pub fn update_key_unchecked(&mut self, old: &T::Key, new_key: T::Key) {
-        let idx = self.index.remove(old).expect("Rename key: key not found");
-        self.index.insert(new_key, idx);
-    }
-
-    pub fn get(&self, index: usize) -> Option<&T> {
-        self.slab.get(index)
-    }
-
-    pub fn get_mut(&mut self, index: usize) -> Option<&mut T> {
-        self.slab.get_mut(index)
-    }
-
-    pub fn get_by_key(&self, key: &T::Key) -> Option<&T> {
-        let index = self.index.get(key)?;
-        self.slab.get(*index)
-    }
-
-    pub fn get_by_key_mut(&mut self, key: &T::Key) -> Option<&mut T> {
-        let index = self.index.get(key)?;
-        self.slab.get_mut(*index)
-    }
-
-    unsafe fn get_by_key_unchecked(&self, key: &T::Key) -> &T {
-        let index = self.index.get(key).unwrap();
-        unsafe { self.slab.get_unchecked(*index) }
-    }
-
-    unsafe fn get_by_key_mut_unchecked(&mut self, key: &T::Key) -> &mut T {
-        let index = self.index.get(key).unwrap();
-        unsafe { self.slab.get_unchecked_mut(*index) }
-    }
-
-    pub fn contains_key(&self, key: &T::Key) -> bool {
-        self.index.contains_key(key)
-    }
-}
-
-impl<T: Keyed> Index<usize> for IndexedSlab<T> {
-    type Output = T;
-
-    fn index(&self, index: usize) -> &Self::Output {
-        // Safety: The access pattern for resources that we store in the `IndexedSlab` is similar to one of a `Vec`,
-        // we expect the index to be valid, and we ensure that the index is always valid
-        unsafe { self.slab.get_unchecked(index) }
-    }
-}
-
-impl<T: Keyed> IndexMut<usize> for IndexedSlab<T> {
-    fn index_mut(&mut self, index: usize) -> &mut Self::Output {
-        // Safety: The access pattern for resources that we store in the `IndexedSlab` is similar to one of a `Vec`,
-        // we expect the index to be valid, and we ensure that the index is always valid
-        unsafe { self.slab.get_unchecked_mut(index) }
-    }
-}
->>>>>>> 658020a0
+//index: AHashMap<T::Key, usize>,