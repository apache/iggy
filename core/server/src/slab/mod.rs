pub mod consumer_groups;
pub mod partitions;
pub mod streams;
pub mod topics;
<<<<<<< HEAD
pub mod traits_ext;
=======
pub mod traits;
>>>>>>> d6d45007

use ahash::AHashMap;
use slab::Slab;
use std::{
    fmt::{Debug, Display},
    ops::{Index, IndexMut},
};

pub trait Keyed {
    type Key: Eq + std::hash::Hash + Clone + Debug + Display;
    fn key(&self) -> &Self::Key;
}

//index: AHashMap<T::Key, usize>,<|MERGE_RESOLUTION|>--- conflicted
+++ resolved
@@ -2,11 +2,8 @@
 pub mod partitions;
 pub mod streams;
 pub mod topics;
-<<<<<<< HEAD
 pub mod traits_ext;
-=======
-pub mod traits;
->>>>>>> d6d45007
+
 
 use ahash::AHashMap;
 use slab::Slab;
