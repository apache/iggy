--- conflicted
+++ resolved
@@ -437,11 +437,7 @@
             compression_algorithm,
             max_topic_size,
             replication_factor.unwrap_or(1),
-<<<<<<< HEAD
         );
-=======
-        )?;
->>>>>>> 658020a0
         Ok(())
     }
 
@@ -454,7 +450,6 @@
         compression_algorithm: CompressionAlgorithm,
         max_topic_size: MaxTopicSize,
         replication_factor: u8,
-<<<<<<< HEAD
     ) {
         let (old_name, new_name) =
             self.streams2
@@ -477,42 +472,6 @@
                 })
             });
         }
-=======
-    ) -> Result<(), IggyError> {
-        let old_name = self
-            .streams2
-            .with_topic_by_id(stream_id, topic_id, |topic| topic.name().clone());
-
-        if old_name != name {
-            let exists = self.streams2.with_topics(stream_id, |topics| {
-                topics.with(|container| container.contains_key(&name))
-            });
-            if exists {
-                return Err(IggyError::TopicNameAlreadyExists(name, 0));
-            }
-        }
-
-        self.streams2
-            .with_topic_by_id_mut(stream_id, topic_id, |topic| {
-                topic.set_name(name.clone());
-                topic.set_message_expiry(message_expiry);
-                topic.set_compression(compression_algorithm);
-                topic.set_max_topic_size(max_topic_size);
-                topic.set_replication_factor(replication_factor);
-                // TODO: Set message expiry for all partitions and segments.
-            });
-
-        // Only update index if name actually changed
-        if old_name != name {
-            self.streams2.with_topics(stream_id, |topics| {
-                topics.with_mut(|container| {
-                    container.update_key_unchecked(&old_name, name);
-                })
-            });
-        }
-
-        Ok(())
->>>>>>> 658020a0
     }
 
     #[allow(clippy::too_many_arguments)]
