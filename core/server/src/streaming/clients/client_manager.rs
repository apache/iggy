/* Licensed to the Apache Software Foundation (ASF) under one
 * or more contributor license agreements.  See the NOTICE file
 * distributed with this work for additional information
 * regarding copyright ownership.  The ASF licenses this file
 * to you under the Apache License, Version 2.0 (the
 * "License"); you may not use this file except in compliance
 * with the License.  You may obtain a copy of the License at
 *
 *   http://www.apache.org/licenses/LICENSE-2.0
 *
 * Unless required by applicable law or agreed to in writing,
 * software distributed under the License is distributed on an
 * "AS IS" BASIS, WITHOUT WARRANTIES OR CONDITIONS OF ANY
 * KIND, either express or implied.  See the License for the
 * specific language governing permissions and limitations
 * under the License.
 */

use crate::streaming::session::Session;
use crate::streaming::utils::hash;
use ahash::AHashMap;
use iggy_common::IggyError;
use iggy_common::IggyTimestamp;
use iggy_common::TransportProtocol;
use iggy_common::UserId;
<<<<<<< HEAD
use std::fmt::{Display, Formatter};
=======
use iggy_common::locking::IggySharedMut;
use iggy_common::locking::IggySharedMutFn;
>>>>>>> efa97e85
use std::net::SocketAddr;
use std::rc::Rc;

#[derive(Debug, Default)]
pub struct ClientManager {
    clients: AHashMap<u32, Client>,
}

#[derive(Debug, Clone)]
pub struct Client {
    pub user_id: Option<u32>,
<<<<<<< HEAD
    pub session: Rc<Session>,
    pub transport: Transport,
=======
    pub session: Arc<Session>,
    pub transport: TransportProtocol,
>>>>>>> efa97e85
    pub consumer_groups: Vec<ConsumerGroup>,
    pub last_heartbeat: IggyTimestamp,
}

#[derive(Debug, Clone)]
pub struct ConsumerGroup {
    pub stream_id: u32,
    pub topic_id: u32,
    pub group_id: u32,
}

impl ClientManager {
<<<<<<< HEAD
    pub fn add_client(&mut self, address: &SocketAddr, transport: Transport) -> Rc<Session> {
=======
    pub fn add_client(
        &mut self,
        address: &SocketAddr,
        transport: TransportProtocol,
    ) -> Arc<Session> {
>>>>>>> efa97e85
        let client_id = hash::calculate_32(address.to_string().as_bytes());
        let session = Rc::new(Session::from_client_id(client_id, *address));
        let client = Client {
            user_id: None,
            session: session.clone(),
            transport,
            consumer_groups: Vec::new(),
            last_heartbeat: IggyTimestamp::now(),
        };
        self.clients.insert(client_id, client);
        session
    }

    pub fn set_user_id(&mut self, client_id: u32, user_id: UserId) -> Result<(), IggyError> {
        let client = self.clients.get_mut(&client_id);
        if client.is_none() {
            return Err(IggyError::ClientNotFound(client_id));
        }

        let client = client.unwrap();
        client.user_id = Some(user_id);
        Ok(())
    }

    pub fn clear_user_id(&mut self, client_id: u32) -> Result<(), IggyError> {
        let client = self.clients.get_mut(&client_id);
        if client.is_none() {
            return Err(IggyError::ClientNotFound(client_id));
        }

        let client = client.unwrap();
        client.user_id = None;
        Ok(())
    }

    pub fn try_get_client(&self, client_id: u32) -> Option<Client> {
        self.clients.get(&client_id).cloned()
    }

    pub fn try_get_client_mut(&mut self, client_id: u32) -> Option<&mut Client> {
        self.clients.get_mut(&client_id)
    }

    pub fn get_clients(&self) -> Vec<Client> {
        self.clients.values().cloned().collect()
    }

    pub fn delete_clients_for_user(&mut self, user_id: UserId) -> Result<(), IggyError> {
        let mut clients_to_remove = Vec::new();
        for client in self.clients.values() {
<<<<<<< HEAD
=======
            let client = client.read().await;
>>>>>>> efa97e85
            if let Some(client_user_id) = client.user_id
                && client_user_id == user_id
            {
                clients_to_remove.push(client.session.client_id);
            }
        }

        for client_id in clients_to_remove {
            self.clients.remove(&client_id);
        }

        Ok(())
    }

    pub fn delete_client(&mut self, client_id: u32) -> Option<Client> {
        if let Some(mut client) = self.clients.remove(&client_id) {
            client.session.clear_user_id();
            Some(client)
        } else {
            None
        }
    }

    pub fn join_consumer_group(
        &mut self,
        client_id: u32,
        stream_id: u32,
        topic_id: u32,
        group_id: u32,
    ) -> Result<(), IggyError> {
        let client = self.clients.get_mut(&client_id);
        if client.is_none() {
            return Err(IggyError::ClientNotFound(client_id));
        }

        let client = client.unwrap();
        if client.consumer_groups.iter().any(|consumer_group| {
            consumer_group.group_id == group_id
                && consumer_group.topic_id == topic_id
                && consumer_group.stream_id == stream_id
        }) {
            return Ok(());
        }

        client.consumer_groups.push(ConsumerGroup {
            stream_id,
            topic_id,
            group_id,
        });
        Ok(())
    }

    pub fn leave_consumer_group(
        &mut self,
        client_id: u32,
        stream_id: u32,
        topic_id: u32,
        consumer_group_id: u32,
    ) -> Result<(), IggyError> {
        let client = self.clients.get_mut(&client_id);
        if client.is_none() {
            return Err(IggyError::ClientNotFound(client_id));
        }
        let mut client = client.unwrap();
        for (index, consumer_group) in client.consumer_groups.iter().enumerate() {
            if consumer_group.stream_id == stream_id
                && consumer_group.topic_id == topic_id
                && consumer_group.group_id == consumer_group_id
            {
                client.consumer_groups.remove(index);
                return Ok(());
            }
        }
        Ok(())
    }

    pub fn delete_consumer_groups_for_stream(&mut self, stream_id: u32) {
        for client in self.clients.values_mut() {
            let indexes_to_remove = client
                .consumer_groups
                .iter()
                .enumerate()
                .filter_map(|(index, consumer_group)| {
                    if consumer_group.stream_id == stream_id {
                        Some(index)
                    } else {
                        None
                    }
                })
                .collect::<Vec<_>>();
            for index in indexes_to_remove {
                client.consumer_groups.remove(index);
            }
        }
    }

    pub fn delete_consumer_groups_for_topic(&mut self, stream_id: u32, topic_id: u32) {
        for client in self.clients.values_mut() {
            let indexes_to_remove = client
                .consumer_groups
                .iter()
                .enumerate()
                .filter_map(|(index, consumer_group)| {
                    if consumer_group.stream_id == stream_id && consumer_group.topic_id == topic_id
                    {
                        Some(index)
                    } else {
                        None
                    }
                })
                .collect::<Vec<_>>();
            for index in indexes_to_remove {
                client.consumer_groups.remove(index);
            }
        }
    }
}<|MERGE_RESOLUTION|>--- conflicted
+++ resolved
@@ -23,12 +23,7 @@
 use iggy_common::IggyTimestamp;
 use iggy_common::TransportProtocol;
 use iggy_common::UserId;
-<<<<<<< HEAD
 use std::fmt::{Display, Formatter};
-=======
-use iggy_common::locking::IggySharedMut;
-use iggy_common::locking::IggySharedMutFn;
->>>>>>> efa97e85
 use std::net::SocketAddr;
 use std::rc::Rc;
 
@@ -40,13 +35,8 @@
 #[derive(Debug, Clone)]
 pub struct Client {
     pub user_id: Option<u32>,
-<<<<<<< HEAD
     pub session: Rc<Session>,
-    pub transport: Transport,
-=======
-    pub session: Arc<Session>,
     pub transport: TransportProtocol,
->>>>>>> efa97e85
     pub consumer_groups: Vec<ConsumerGroup>,
     pub last_heartbeat: IggyTimestamp,
 }
@@ -59,15 +49,7 @@
 }
 
 impl ClientManager {
-<<<<<<< HEAD
-    pub fn add_client(&mut self, address: &SocketAddr, transport: Transport) -> Rc<Session> {
-=======
-    pub fn add_client(
-        &mut self,
-        address: &SocketAddr,
-        transport: TransportProtocol,
-    ) -> Arc<Session> {
->>>>>>> efa97e85
+    pub fn add_client(&mut self, address: &SocketAddr, transport: TransportProtocol) -> Rc<Session> {
         let client_id = hash::calculate_32(address.to_string().as_bytes());
         let session = Rc::new(Session::from_client_id(client_id, *address));
         let client = Client {
@@ -118,10 +100,6 @@
     pub fn delete_clients_for_user(&mut self, user_id: UserId) -> Result<(), IggyError> {
         let mut clients_to_remove = Vec::new();
         for client in self.clients.values() {
-<<<<<<< HEAD
-=======
-            let client = client.read().await;
->>>>>>> efa97e85
             if let Some(client_user_id) = client.user_id
                 && client_user_id == user_id
             {
