/* Licensed to the Apache Software Foundation (ASF) under one
 * or more contributor license agreements.  See the NOTICE file
 * distributed with this work for additional information
 * regarding copyright ownership.  The ASF licenses this file
 * to you under the Apache License, Version 2.0 (the
 * "License"); you may not use this file except in compliance
 * with the License.  You may obtain a copy of the License at
 *
 *   http://www.apache.org/licenses/LICENSE-2.0
 *
 * Unless required by applicable law or agreed to in writing,
 * software distributed under the License is distributed on an
 * "AS IS" BASIS, WITHOUT WARRANTIES OR CONDITIONS OF ANY
 * KIND, either express or implied.  See the License for the
 * specific language governing permissions and limitations
 * under the License.
 */

use super::sharding::ShardingConfig;
use super::system::MemoryPoolConfig;
use super::tcp::TcpSocketConfig;
use crate::configs::cluster::{ClusterConfig, ClusterNodeConfig, NodeConfig};
use crate::configs::http::{
    HttpConfig, HttpCorsConfig, HttpJwtConfig, HttpMetricsConfig, HttpTlsConfig,
};
use crate::configs::quic::{QuicCertificateConfig, QuicConfig, QuicSocketConfig};
use crate::configs::server::{
    DataMaintenanceConfig, HeartbeatConfig, MessageSaverConfig, MessagesMaintenanceConfig,
    PersonalAccessTokenCleanerConfig, PersonalAccessTokenConfig, ServerConfig,
    StateMaintenanceConfig, TelemetryConfig, TelemetryLogsConfig, TelemetryTracesConfig,
};
use crate::configs::system::{
    BackupConfig, CompatibilityConfig, CompressionConfig, EncryptionConfig, LoggingConfig,
    MessageDeduplicationConfig, PartitionConfig, RecoveryConfig, RuntimeConfig, SegmentConfig,
    StateConfig, StreamConfig, SystemConfig, TopicConfig,
};
use crate::configs::tcp::{TcpConfig, TcpTlsConfig};
use iggy_common::IggyByteSize;
use iggy_common::IggyDuration;
use iggy_common::TransportProtocol;
use std::str::FromStr;
use std::sync::Arc;
use std::time::Duration;

static_toml::static_toml! {
    // static_toml crate always starts from CARGO_MANIFEST_DIR (in this case iggy-server root directory)
    pub static SERVER_CONFIG = include_toml!("../configs/server.toml");
}

impl Default for ServerConfig {
    fn default() -> ServerConfig {
        ServerConfig {
            data_maintenance: DataMaintenanceConfig::default(),
            heartbeat: HeartbeatConfig::default(),
            message_saver: MessageSaverConfig::default(),
            personal_access_token: PersonalAccessTokenConfig::default(),
            system: Arc::new(SystemConfig::default()),
            quic: QuicConfig::default(),
            tcp: TcpConfig::default(),
            http: HttpConfig::default(),
            telemetry: TelemetryConfig::default(),
            cluster: ClusterConfig::default(),
<<<<<<< HEAD
=======
        }
    }
}

impl Default for ArchiverConfig {
    fn default() -> ArchiverConfig {
        ArchiverConfig {
            enabled: false,
            kind: SERVER_CONFIG
                .data_maintenance
                .archiver
                .kind
                .parse()
                .unwrap(),
            disk: None,
            s3: None,
>>>>>>> efa97e85
        }
    }
}

impl Default for MessagesMaintenanceConfig {
    fn default() -> MessagesMaintenanceConfig {
        MessagesMaintenanceConfig {
            archiver_enabled: SERVER_CONFIG.data_maintenance.messages.archiver_enabled,
            cleaner_enabled: SERVER_CONFIG.data_maintenance.messages.cleaner_enabled,
            interval: SERVER_CONFIG
                .data_maintenance
                .messages
                .interval
                .parse()
                .unwrap(),
        }
    }
}

impl Default for StateMaintenanceConfig {
    fn default() -> StateMaintenanceConfig {
        StateMaintenanceConfig {
            archiver_enabled: SERVER_CONFIG.data_maintenance.state.archiver_enabled,
            overwrite: SERVER_CONFIG.data_maintenance.state.overwrite,
            interval: SERVER_CONFIG
                .data_maintenance
                .state
                .interval
                .parse()
                .unwrap(),
        }
    }
}

impl Default for QuicConfig {
    fn default() -> QuicConfig {
        QuicConfig {
            enabled: SERVER_CONFIG.quic.enabled,
            address: SERVER_CONFIG.quic.address.parse().unwrap(),
            max_concurrent_bidi_streams: SERVER_CONFIG.quic.max_concurrent_bidi_streams as u64,
            datagram_send_buffer_size: SERVER_CONFIG
                .quic
                .datagram_send_buffer_size
                .parse()
                .unwrap(),
            initial_mtu: SERVER_CONFIG.quic.initial_mtu.parse().unwrap(),
            send_window: SERVER_CONFIG.quic.send_window.parse().unwrap(),
            receive_window: SERVER_CONFIG.quic.receive_window.parse().unwrap(),
            keep_alive_interval: SERVER_CONFIG.quic.keep_alive_interval.parse().unwrap(),
            max_idle_timeout: SERVER_CONFIG.quic.max_idle_timeout.parse().unwrap(),
            certificate: QuicCertificateConfig::default(),
            socket: QuicSocketConfig::default(),
        }
    }
}

impl Default for QuicSocketConfig {
    fn default() -> QuicSocketConfig {
        QuicSocketConfig {
            override_defaults: SERVER_CONFIG.quic.socket.override_defaults,
            recv_buffer_size: SERVER_CONFIG.quic.socket.recv_buffer_size.parse().unwrap(),
            send_buffer_size: SERVER_CONFIG.quic.socket.send_buffer_size.parse().unwrap(),
            keepalive: SERVER_CONFIG.quic.socket.keepalive,
        }
    }
}

impl Default for QuicCertificateConfig {
    fn default() -> QuicCertificateConfig {
        QuicCertificateConfig {
            self_signed: SERVER_CONFIG.quic.certificate.self_signed,
            cert_file: SERVER_CONFIG.quic.certificate.cert_file.parse().unwrap(),
            key_file: SERVER_CONFIG.quic.certificate.key_file.parse().unwrap(),
        }
    }
}

impl Default for TcpConfig {
    fn default() -> TcpConfig {
        TcpConfig {
            enabled: SERVER_CONFIG.tcp.enabled,
            address: SERVER_CONFIG.tcp.address.parse().unwrap(),
            ipv6: SERVER_CONFIG.tcp.ipv_6,
            tls: TcpTlsConfig::default(),
            socket: TcpSocketConfig::default(),
        }
    }
}

impl Default for TcpTlsConfig {
    fn default() -> TcpTlsConfig {
        TcpTlsConfig {
            enabled: SERVER_CONFIG.tcp.tls.enabled,
            self_signed: SERVER_CONFIG.tcp.tls.self_signed,
            cert_file: SERVER_CONFIG.tcp.tls.cert_file.parse().unwrap(),
            key_file: SERVER_CONFIG.tcp.tls.key_file.parse().unwrap(),
        }
    }
}

impl Default for TcpSocketConfig {
    fn default() -> TcpSocketConfig {
        TcpSocketConfig {
            override_defaults: false,
            recv_buffer_size: IggyByteSize::from(100_000_u64),
            send_buffer_size: IggyByteSize::from(100_000_u64),
            keepalive: false,
            nodelay: false,
            linger: IggyDuration::new(Duration::new(0, 0)),
        }
    }
}

impl Default for HttpConfig {
    fn default() -> HttpConfig {
        HttpConfig {
            enabled: SERVER_CONFIG.http.enabled,
            address: SERVER_CONFIG.http.address.parse().unwrap(),
            max_request_size: SERVER_CONFIG.http.max_request_size.parse().unwrap(),
            cors: HttpCorsConfig::default(),
            jwt: HttpJwtConfig::default(),
            metrics: HttpMetricsConfig::default(),
            tls: HttpTlsConfig::default(),
        }
    }
}

impl Default for HttpCorsConfig {
    fn default() -> HttpCorsConfig {
        HttpCorsConfig {
            enabled: SERVER_CONFIG.http.cors.enabled,
            allowed_methods: SERVER_CONFIG
                .http
                .cors
                .allowed_methods
                .iter()
                .map(|s| s.parse().unwrap())
                .collect(),
            allowed_origins: SERVER_CONFIG
                .http
                .cors
                .allowed_origins
                .iter()
                .map(|s| s.parse().unwrap())
                .collect(),
            allowed_headers: SERVER_CONFIG
                .http
                .cors
                .allowed_headers
                .iter()
                .map(|s| s.parse().unwrap())
                .collect(),
            exposed_headers: SERVER_CONFIG
                .http
                .cors
                .exposed_headers
                .iter()
                .map(|s| s.parse().unwrap())
                .collect(),
            allow_credentials: SERVER_CONFIG.http.cors.allow_credentials,
            allow_private_network: SERVER_CONFIG.http.cors.allow_private_network,
        }
    }
}

impl Default for HttpJwtConfig {
    fn default() -> HttpJwtConfig {
        HttpJwtConfig {
            algorithm: SERVER_CONFIG.http.jwt.algorithm.parse().unwrap(),
            issuer: SERVER_CONFIG.http.jwt.issuer.parse().unwrap(),
            audience: SERVER_CONFIG.http.jwt.audience.parse().unwrap(),
            valid_issuers: SERVER_CONFIG
                .http
                .jwt
                .valid_issuers
                .iter()
                .map(|s| s.parse().unwrap())
                .collect(),
            valid_audiences: SERVER_CONFIG
                .http
                .jwt
                .valid_audiences
                .iter()
                .map(|s| s.parse().unwrap())
                .collect(),
            access_token_expiry: SERVER_CONFIG.http.jwt.access_token_expiry.parse().unwrap(),
            clock_skew: SERVER_CONFIG.http.jwt.clock_skew.parse().unwrap(),
            not_before: SERVER_CONFIG.http.jwt.not_before.parse().unwrap(),
            encoding_secret: SERVER_CONFIG.http.jwt.encoding_secret.parse().unwrap(),
            decoding_secret: SERVER_CONFIG.http.jwt.decoding_secret.parse().unwrap(),
            use_base64_secret: SERVER_CONFIG.http.jwt.use_base_64_secret,
        }
    }
}

impl Default for HttpMetricsConfig {
    fn default() -> HttpMetricsConfig {
        HttpMetricsConfig {
            enabled: SERVER_CONFIG.http.metrics.enabled,
            endpoint: SERVER_CONFIG.http.metrics.endpoint.parse().unwrap(),
        }
    }
}

impl Default for HttpTlsConfig {
    fn default() -> HttpTlsConfig {
        HttpTlsConfig {
            enabled: SERVER_CONFIG.http.tls.enabled,
            cert_file: SERVER_CONFIG.http.tls.cert_file.parse().unwrap(),
            key_file: SERVER_CONFIG.http.tls.key_file.parse().unwrap(),
        }
    }
}

impl Default for MessageSaverConfig {
    fn default() -> MessageSaverConfig {
        MessageSaverConfig {
            enabled: SERVER_CONFIG.message_saver.enabled,
            enforce_fsync: SERVER_CONFIG.message_saver.enforce_fsync,
            interval: SERVER_CONFIG.message_saver.interval.parse().unwrap(),
        }
    }
}

impl Default for PersonalAccessTokenConfig {
    fn default() -> PersonalAccessTokenConfig {
        PersonalAccessTokenConfig {
            max_tokens_per_user: SERVER_CONFIG.personal_access_token.max_tokens_per_user as u32,
            cleaner: PersonalAccessTokenCleanerConfig::default(),
        }
    }
}

impl Default for PersonalAccessTokenCleanerConfig {
    fn default() -> PersonalAccessTokenCleanerConfig {
        PersonalAccessTokenCleanerConfig {
            enabled: SERVER_CONFIG.personal_access_token.cleaner.enabled,
            interval: SERVER_CONFIG
                .personal_access_token
                .cleaner
                .interval
                .parse()
                .unwrap(),
        }
    }
}

impl Default for SystemConfig {
    fn default() -> SystemConfig {
        SystemConfig {
            path: SERVER_CONFIG.system.path.parse().unwrap(),
            backup: BackupConfig::default(),
            runtime: RuntimeConfig::default(),
            logging: LoggingConfig::default(),
            stream: StreamConfig::default(),
            encryption: EncryptionConfig::default(),
            topic: TopicConfig::default(),
            partition: PartitionConfig::default(),
            segment: SegmentConfig::default(),
            state: StateConfig::default(),
            compression: CompressionConfig::default(),
            message_deduplication: MessageDeduplicationConfig::default(),
            recovery: RecoveryConfig::default(),
            memory_pool: MemoryPoolConfig::default(),
            sharding: ShardingConfig::default(),
        }
    }
}

impl Default for BackupConfig {
    fn default() -> BackupConfig {
        BackupConfig {
            path: SERVER_CONFIG.system.backup.path.parse().unwrap(),
            compatibility: CompatibilityConfig::default(),
        }
    }
}

impl Default for CompatibilityConfig {
    fn default() -> Self {
        CompatibilityConfig {
            path: SERVER_CONFIG
                .system
                .backup
                .compatibility
                .path
                .parse()
                .unwrap(),
        }
    }
}

impl Default for HeartbeatConfig {
    fn default() -> HeartbeatConfig {
        HeartbeatConfig {
            enabled: SERVER_CONFIG.heartbeat.enabled,
            interval: SERVER_CONFIG.heartbeat.interval.parse().unwrap(),
        }
    }
}

impl Default for RuntimeConfig {
    fn default() -> RuntimeConfig {
        RuntimeConfig {
            path: SERVER_CONFIG.system.runtime.path.parse().unwrap(),
        }
    }
}

impl Default for CompressionConfig {
    fn default() -> Self {
        CompressionConfig {
            allow_override: SERVER_CONFIG.system.compression.allow_override,
            default_algorithm: SERVER_CONFIG
                .system
                .compression
                .default_algorithm
                .parse()
                .unwrap(),
        }
    }
}

impl Default for LoggingConfig {
    fn default() -> LoggingConfig {
        LoggingConfig {
            path: SERVER_CONFIG.system.logging.path.parse().unwrap(),
            level: SERVER_CONFIG.system.logging.level.parse().unwrap(),
            max_size: SERVER_CONFIG.system.logging.max_size.parse().unwrap(),
            retention: SERVER_CONFIG.system.logging.retention.parse().unwrap(),
            sysinfo_print_interval: SERVER_CONFIG
                .system
                .logging
                .sysinfo_print_interval
                .parse()
                .unwrap(),
        }
    }
}

impl Default for EncryptionConfig {
    fn default() -> EncryptionConfig {
        EncryptionConfig {
            enabled: SERVER_CONFIG.system.encryption.enabled,
            key: SERVER_CONFIG.system.encryption.key.parse().unwrap(),
        }
    }
}

impl Default for StreamConfig {
    fn default() -> StreamConfig {
        StreamConfig {
            path: SERVER_CONFIG.system.stream.path.parse().unwrap(),
        }
    }
}

impl Default for TopicConfig {
    fn default() -> TopicConfig {
        TopicConfig {
            path: SERVER_CONFIG.system.topic.path.parse().unwrap(),
            max_size: SERVER_CONFIG.system.topic.max_size.parse().unwrap(),
            delete_oldest_segments: SERVER_CONFIG.system.topic.delete_oldest_segments,
        }
    }
}

impl Default for PartitionConfig {
    fn default() -> PartitionConfig {
        PartitionConfig {
            path: SERVER_CONFIG.system.partition.path.parse().unwrap(),
            size_of_messages_required_to_save: SERVER_CONFIG
                .system
                .partition
                .size_of_messages_required_to_save
                .parse()
                .unwrap(),
            messages_required_to_save: SERVER_CONFIG.system.partition.messages_required_to_save
                as u32,
            enforce_fsync: SERVER_CONFIG.system.partition.enforce_fsync,
            validate_checksum: SERVER_CONFIG.system.partition.validate_checksum,
        }
    }
}

impl Default for SegmentConfig {
    fn default() -> SegmentConfig {
        SegmentConfig {
            size: SERVER_CONFIG.system.segment.size.parse().unwrap(),
            cache_indexes: SERVER_CONFIG.system.segment.cache_indexes.parse().unwrap(),
            message_expiry: SERVER_CONFIG.system.segment.message_expiry.parse().unwrap(),
            archive_expired: SERVER_CONFIG.system.segment.archive_expired,
        }
    }
}

impl Default for StateConfig {
    fn default() -> StateConfig {
        StateConfig {
            enforce_fsync: SERVER_CONFIG.system.state.enforce_fsync,
            max_file_operation_retries: SERVER_CONFIG.system.state.max_file_operation_retries
                as u32,
            retry_delay: SERVER_CONFIG.system.state.retry_delay.parse().unwrap(),
        }
    }
}

impl Default for MessageDeduplicationConfig {
    fn default() -> MessageDeduplicationConfig {
        MessageDeduplicationConfig {
            enabled: SERVER_CONFIG.system.message_deduplication.enabled,
            max_entries: SERVER_CONFIG.system.message_deduplication.max_entries as u64,
            expiry: SERVER_CONFIG
                .system
                .message_deduplication
                .expiry
                .parse()
                .unwrap(),
        }
    }
}

impl Default for RecoveryConfig {
    fn default() -> RecoveryConfig {
        RecoveryConfig {
            recreate_missing_state: SERVER_CONFIG.system.recovery.recreate_missing_state,
        }
    }
}

impl Default for MemoryPoolConfig {
    fn default() -> MemoryPoolConfig {
        MemoryPoolConfig {
            enabled: SERVER_CONFIG.system.memory_pool.enabled,
            size: SERVER_CONFIG.system.memory_pool.size.parse().unwrap(),
            bucket_capacity: SERVER_CONFIG.system.memory_pool.bucket_capacity as u32,
        }
    }
}

impl Default for TelemetryConfig {
    fn default() -> TelemetryConfig {
        TelemetryConfig {
            enabled: SERVER_CONFIG.telemetry.enabled,
            service_name: SERVER_CONFIG.telemetry.service_name.parse().unwrap(),
            logs: TelemetryLogsConfig::default(),
            traces: TelemetryTracesConfig::default(),
        }
    }
}

impl Default for TelemetryLogsConfig {
    fn default() -> TelemetryLogsConfig {
        TelemetryLogsConfig {
            transport: SERVER_CONFIG.telemetry.logs.transport.parse().unwrap(),
            endpoint: SERVER_CONFIG.telemetry.logs.endpoint.parse().unwrap(),
        }
    }
}

impl Default for TelemetryTracesConfig {
    fn default() -> TelemetryTracesConfig {
        TelemetryTracesConfig {
            transport: SERVER_CONFIG.telemetry.traces.transport.parse().unwrap(),
            endpoint: SERVER_CONFIG.telemetry.traces.endpoint.parse().unwrap(),
        }
    }
}

impl Default for ClusterConfig {
    fn default() -> ClusterConfig {
        ClusterConfig {
            enabled: SERVER_CONFIG.cluster.enabled,
            id: SERVER_CONFIG.cluster.id as u32,
            name: SERVER_CONFIG.cluster.name.parse().unwrap(),
<<<<<<< HEAD
            transport: SERVER_CONFIG.cluster.transport.parse().unwrap(),
=======
            transport: TransportProtocol::from_str(SERVER_CONFIG.cluster.transport).unwrap(),
>>>>>>> efa97e85
            node: NodeConfig::default(),
            nodes: vec![
                ClusterNodeConfig {
                    id: SERVER_CONFIG.cluster.nodes[0].id as u32,
                    name: SERVER_CONFIG.cluster.nodes[0].name.parse().unwrap(),
                    address: SERVER_CONFIG.cluster.nodes[0].address.parse().unwrap(),
                },
                ClusterNodeConfig {
                    id: SERVER_CONFIG.cluster.nodes[1].id as u32,
                    name: SERVER_CONFIG.cluster.nodes[1].name.parse().unwrap(),
                    address: SERVER_CONFIG.cluster.nodes[1].address.parse().unwrap(),
                },
            ],
        }
    }
}

impl Default for NodeConfig {
    fn default() -> NodeConfig {
        NodeConfig {
            id: SERVER_CONFIG.cluster.node.id as u32,
        }
    }
}<|MERGE_RESOLUTION|>--- conflicted
+++ resolved
@@ -60,25 +60,6 @@
             http: HttpConfig::default(),
             telemetry: TelemetryConfig::default(),
             cluster: ClusterConfig::default(),
-<<<<<<< HEAD
-=======
-        }
-    }
-}
-
-impl Default for ArchiverConfig {
-    fn default() -> ArchiverConfig {
-        ArchiverConfig {
-            enabled: false,
-            kind: SERVER_CONFIG
-                .data_maintenance
-                .archiver
-                .kind
-                .parse()
-                .unwrap(),
-            disk: None,
-            s3: None,
->>>>>>> efa97e85
         }
     }
 }
@@ -554,11 +535,7 @@
             enabled: SERVER_CONFIG.cluster.enabled,
             id: SERVER_CONFIG.cluster.id as u32,
             name: SERVER_CONFIG.cluster.name.parse().unwrap(),
-<<<<<<< HEAD
             transport: SERVER_CONFIG.cluster.transport.parse().unwrap(),
-=======
-            transport: TransportProtocol::from_str(SERVER_CONFIG.cluster.transport).unwrap(),
->>>>>>> efa97e85
             node: NodeConfig::default(),
             nodes: vec![
                 ClusterNodeConfig {
