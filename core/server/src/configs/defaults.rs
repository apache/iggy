/* Licensed to the Apache Software Foundation (ASF) under one
 * or more contributor license agreements.  See the NOTICE file
 * distributed with this work for additional information
 * regarding copyright ownership.  The ASF licenses this file
 * to you under the Apache License, Version 2.0 (the
 * "License"); you may not use this file except in compliance
 * with the License.  You may obtain a copy of the License at
 *
 *   http://www.apache.org/licenses/LICENSE-2.0
 *
 * Unless required by applicable law or agreed to in writing,
 * software distributed under the License is distributed on an
 * "AS IS" BASIS, WITHOUT WARRANTIES OR CONDITIONS OF ANY
 * KIND, either express or implied.  See the License for the
 * specific language governing permissions and limitations
 * under the License.
 */

use super::sharding::ShardingConfig;
use super::system::MemoryPoolConfig;
use super::tcp::TcpSocketConfig;
use crate::configs::cluster::{ClusterConfig, ClusterNodeConfig, NodeConfig};
use crate::configs::http::{
    HttpConfig, HttpCorsConfig, HttpJwtConfig, HttpMetricsConfig, HttpTlsConfig,
};
use crate::configs::quic::{QuicCertificateConfig, QuicConfig, QuicSocketConfig};
use crate::configs::server::{
<<<<<<< HEAD
    DataMaintenanceConfig, HeartbeatConfig, MessageSaverConfig, MessagesMaintenanceConfig,
    PersonalAccessTokenCleanerConfig, PersonalAccessTokenConfig, ServerConfig,
    StateMaintenanceConfig, TelemetryConfig, TelemetryLogsConfig, TelemetryTracesConfig,
=======
    ArchiverConfig, DataMaintenanceConfig, DiskArchiverConfig, HeartbeatConfig, MessageSaverConfig,
    MessagesMaintenanceConfig, PersonalAccessTokenCleanerConfig, PersonalAccessTokenConfig,
    S3ArchiverConfig, ServerConfig, StateMaintenanceConfig, TelemetryConfig, TelemetryLogsConfig,
    TelemetryTracesConfig,
>>>>>>> e0322b2b
};
use crate::configs::system::{
    BackupConfig, CompatibilityConfig, CompressionConfig, EncryptionConfig, LoggingConfig,
    MessageDeduplicationConfig, PartitionConfig, RecoveryConfig, RuntimeConfig, SegmentConfig,
    StateConfig, StreamConfig, SystemConfig, TopicConfig,
};
use crate::configs::tcp::{TcpConfig, TcpTlsConfig};
use crate::configs::websocket::{WebSocketConfig, WebSocketTlsConfig};
use iggy_common::IggyByteSize;
use iggy_common::IggyDuration;
use std::sync::Arc;
use std::time::Duration;

static_toml::static_toml! {
    // static_toml crate always starts from CARGO_MANIFEST_DIR (in this case iggy-server root directory)
    pub static SERVER_CONFIG = include_toml!("../configs/server.toml");
}

impl Default for ServerConfig {
    fn default() -> ServerConfig {
        ServerConfig {
            data_maintenance: DataMaintenanceConfig::default(),
            heartbeat: HeartbeatConfig::default(),
            message_saver: MessageSaverConfig::default(),
            personal_access_token: PersonalAccessTokenConfig::default(),
            system: Arc::new(SystemConfig::default()),
            quic: QuicConfig::default(),
            tcp: TcpConfig::default(),
            websocket: WebSocketConfig::default(),
            http: HttpConfig::default(),
            telemetry: TelemetryConfig::default(),
            cluster: ClusterConfig::default(),
        }
    }
}

<<<<<<< HEAD
=======
impl Default for ArchiverConfig {
    fn default() -> ArchiverConfig {
        ArchiverConfig {
            enabled: false,
            kind: SERVER_CONFIG
                .data_maintenance
                .archiver
                .kind
                .parse()
                .unwrap(),
            disk: Some(DiskArchiverConfig::default()),
            s3: Some(S3ArchiverConfig::default()),
        }
    }
}

>>>>>>> e0322b2b
impl Default for MessagesMaintenanceConfig {
    fn default() -> MessagesMaintenanceConfig {
        MessagesMaintenanceConfig {
            cleaner_enabled: SERVER_CONFIG.data_maintenance.messages.cleaner_enabled,
            interval: SERVER_CONFIG
                .data_maintenance
                .messages
                .interval
                .parse()
                .unwrap(),
        }
    }
}

impl Default for StateMaintenanceConfig {
    fn default() -> StateMaintenanceConfig {
        StateMaintenanceConfig {
            archiver_enabled: SERVER_CONFIG.data_maintenance.state.archiver_enabled,
            overwrite: SERVER_CONFIG.data_maintenance.state.overwrite,
            interval: SERVER_CONFIG
                .data_maintenance
                .state
                .interval
                .parse()
                .unwrap(),
        }
    }
}

impl Default for QuicConfig {
    fn default() -> QuicConfig {
        QuicConfig {
            enabled: SERVER_CONFIG.quic.enabled,
            address: SERVER_CONFIG.quic.address.parse().unwrap(),
            max_concurrent_bidi_streams: SERVER_CONFIG.quic.max_concurrent_bidi_streams as u64,
            datagram_send_buffer_size: SERVER_CONFIG
                .quic
                .datagram_send_buffer_size
                .parse()
                .unwrap(),
            initial_mtu: SERVER_CONFIG.quic.initial_mtu.parse().unwrap(),
            send_window: SERVER_CONFIG.quic.send_window.parse().unwrap(),
            receive_window: SERVER_CONFIG.quic.receive_window.parse().unwrap(),
            keep_alive_interval: SERVER_CONFIG.quic.keep_alive_interval.parse().unwrap(),
            max_idle_timeout: SERVER_CONFIG.quic.max_idle_timeout.parse().unwrap(),
            certificate: QuicCertificateConfig::default(),
            socket: QuicSocketConfig::default(),
        }
    }
}

impl Default for QuicSocketConfig {
    fn default() -> QuicSocketConfig {
        QuicSocketConfig {
            override_defaults: SERVER_CONFIG.quic.socket.override_defaults,
            recv_buffer_size: SERVER_CONFIG.quic.socket.recv_buffer_size.parse().unwrap(),
            send_buffer_size: SERVER_CONFIG.quic.socket.send_buffer_size.parse().unwrap(),
            keepalive: SERVER_CONFIG.quic.socket.keepalive,
        }
    }
}

impl Default for QuicCertificateConfig {
    fn default() -> QuicCertificateConfig {
        QuicCertificateConfig {
            self_signed: SERVER_CONFIG.quic.certificate.self_signed,
            cert_file: SERVER_CONFIG.quic.certificate.cert_file.parse().unwrap(),
            key_file: SERVER_CONFIG.quic.certificate.key_file.parse().unwrap(),
        }
    }
}

impl Default for TcpConfig {
    fn default() -> TcpConfig {
        TcpConfig {
            enabled: SERVER_CONFIG.tcp.enabled,
            address: SERVER_CONFIG.tcp.address.parse().unwrap(),
            ipv6: SERVER_CONFIG.tcp.ipv_6,
            tls: TcpTlsConfig::default(),
            socket: TcpSocketConfig::default(),
        }
    }
}

impl Default for TcpTlsConfig {
    fn default() -> TcpTlsConfig {
        TcpTlsConfig {
            enabled: SERVER_CONFIG.tcp.tls.enabled,
            self_signed: SERVER_CONFIG.tcp.tls.self_signed,
            cert_file: SERVER_CONFIG.tcp.tls.cert_file.parse().unwrap(),
            key_file: SERVER_CONFIG.tcp.tls.key_file.parse().unwrap(),
        }
    }
}

impl Default for TcpSocketConfig {
    fn default() -> TcpSocketConfig {
        TcpSocketConfig {
            override_defaults: false,
            recv_buffer_size: IggyByteSize::from(100_000_u64),
            send_buffer_size: IggyByteSize::from(100_000_u64),
            keepalive: false,
            nodelay: false,
            linger: IggyDuration::new(Duration::new(0, 0)),
        }
    }
}

impl Default for WebSocketConfig {
    fn default() -> WebSocketConfig {
        WebSocketConfig {
            enabled: SERVER_CONFIG.websocket.enabled,
            address: SERVER_CONFIG.websocket.address.parse().unwrap(),
            read_buffer_size: None,
            write_buffer_size: None,
            max_write_buffer_size: None,
            max_message_size: None,
            max_frame_size: None,
            accept_unmasked_frames: false,
            tls: WebSocketTlsConfig::default(),
        }
    }
}

impl Default for WebSocketTlsConfig {
    fn default() -> WebSocketTlsConfig {
        WebSocketTlsConfig {
            enabled: SERVER_CONFIG.websocket.tls.enabled,
            self_signed: SERVER_CONFIG.websocket.tls.self_signed,
            cert_file: SERVER_CONFIG.websocket.tls.cert_file.parse().unwrap(),
            key_file: SERVER_CONFIG.websocket.tls.key_file.parse().unwrap(),
        }
    }
}

impl Default for HttpConfig {
    fn default() -> HttpConfig {
        HttpConfig {
            enabled: SERVER_CONFIG.http.enabled,
            address: SERVER_CONFIG.http.address.parse().unwrap(),
            max_request_size: SERVER_CONFIG.http.max_request_size.parse().unwrap(),
            cors: HttpCorsConfig::default(),
            jwt: HttpJwtConfig::default(),
            metrics: HttpMetricsConfig::default(),
            tls: HttpTlsConfig::default(),
        }
    }
}

impl Default for HttpCorsConfig {
    fn default() -> HttpCorsConfig {
        HttpCorsConfig {
            enabled: SERVER_CONFIG.http.cors.enabled,
            allowed_methods: SERVER_CONFIG
                .http
                .cors
                .allowed_methods
                .iter()
                .map(|s| s.parse().unwrap())
                .collect(),
            allowed_origins: SERVER_CONFIG
                .http
                .cors
                .allowed_origins
                .iter()
                .map(|s| s.parse().unwrap())
                .collect(),
            allowed_headers: SERVER_CONFIG
                .http
                .cors
                .allowed_headers
                .iter()
                .map(|s| s.parse().unwrap())
                .collect(),
            exposed_headers: SERVER_CONFIG
                .http
                .cors
                .exposed_headers
                .iter()
                .map(|s| s.parse().unwrap())
                .collect(),
            allow_credentials: SERVER_CONFIG.http.cors.allow_credentials,
            allow_private_network: SERVER_CONFIG.http.cors.allow_private_network,
        }
    }
}

impl Default for HttpJwtConfig {
    fn default() -> HttpJwtConfig {
        HttpJwtConfig {
            algorithm: SERVER_CONFIG.http.jwt.algorithm.parse().unwrap(),
            issuer: SERVER_CONFIG.http.jwt.issuer.parse().unwrap(),
            audience: SERVER_CONFIG.http.jwt.audience.parse().unwrap(),
            valid_issuers: SERVER_CONFIG
                .http
                .jwt
                .valid_issuers
                .iter()
                .map(|s| s.parse().unwrap())
                .collect(),
            valid_audiences: SERVER_CONFIG
                .http
                .jwt
                .valid_audiences
                .iter()
                .map(|s| s.parse().unwrap())
                .collect(),
            access_token_expiry: SERVER_CONFIG.http.jwt.access_token_expiry.parse().unwrap(),
            clock_skew: SERVER_CONFIG.http.jwt.clock_skew.parse().unwrap(),
            not_before: SERVER_CONFIG.http.jwt.not_before.parse().unwrap(),
            encoding_secret: SERVER_CONFIG.http.jwt.encoding_secret.parse().unwrap(),
            decoding_secret: SERVER_CONFIG.http.jwt.decoding_secret.parse().unwrap(),
            use_base64_secret: SERVER_CONFIG.http.jwt.use_base_64_secret,
        }
    }
}

impl Default for HttpMetricsConfig {
    fn default() -> HttpMetricsConfig {
        HttpMetricsConfig {
            enabled: SERVER_CONFIG.http.metrics.enabled,
            endpoint: SERVER_CONFIG.http.metrics.endpoint.parse().unwrap(),
        }
    }
}

impl Default for HttpTlsConfig {
    fn default() -> HttpTlsConfig {
        HttpTlsConfig {
            enabled: SERVER_CONFIG.http.tls.enabled,
            cert_file: SERVER_CONFIG.http.tls.cert_file.parse().unwrap(),
            key_file: SERVER_CONFIG.http.tls.key_file.parse().unwrap(),
        }
    }
}

impl Default for MessageSaverConfig {
    fn default() -> MessageSaverConfig {
        MessageSaverConfig {
            enabled: SERVER_CONFIG.message_saver.enabled,
            enforce_fsync: SERVER_CONFIG.message_saver.enforce_fsync,
            interval: SERVER_CONFIG.message_saver.interval.parse().unwrap(),
        }
    }
}

impl Default for PersonalAccessTokenConfig {
    fn default() -> PersonalAccessTokenConfig {
        PersonalAccessTokenConfig {
            max_tokens_per_user: SERVER_CONFIG.personal_access_token.max_tokens_per_user as u32,
            cleaner: PersonalAccessTokenCleanerConfig::default(),
        }
    }
}

impl Default for PersonalAccessTokenCleanerConfig {
    fn default() -> PersonalAccessTokenCleanerConfig {
        PersonalAccessTokenCleanerConfig {
            enabled: SERVER_CONFIG.personal_access_token.cleaner.enabled,
            interval: SERVER_CONFIG
                .personal_access_token
                .cleaner
                .interval
                .parse()
                .unwrap(),
        }
    }
}

impl Default for SystemConfig {
    fn default() -> SystemConfig {
        SystemConfig {
            path: SERVER_CONFIG.system.path.parse().unwrap(),
            backup: BackupConfig::default(),
            runtime: RuntimeConfig::default(),
            logging: LoggingConfig::default(),
            stream: StreamConfig::default(),
            encryption: EncryptionConfig::default(),
            topic: TopicConfig::default(),
            partition: PartitionConfig::default(),
            segment: SegmentConfig::default(),
            state: StateConfig::default(),
            compression: CompressionConfig::default(),
            message_deduplication: MessageDeduplicationConfig::default(),
            recovery: RecoveryConfig::default(),
            memory_pool: MemoryPoolConfig::default(),
            sharding: ShardingConfig::default(),
        }
    }
}

impl Default for BackupConfig {
    fn default() -> BackupConfig {
        BackupConfig {
            path: SERVER_CONFIG.system.backup.path.parse().unwrap(),
            compatibility: CompatibilityConfig::default(),
        }
    }
}

impl Default for CompatibilityConfig {
    fn default() -> Self {
        CompatibilityConfig {
            path: SERVER_CONFIG
                .system
                .backup
                .compatibility
                .path
                .parse()
                .unwrap(),
        }
    }
}

impl Default for HeartbeatConfig {
    fn default() -> HeartbeatConfig {
        HeartbeatConfig {
            enabled: SERVER_CONFIG.heartbeat.enabled,
            interval: SERVER_CONFIG.heartbeat.interval.parse().unwrap(),
        }
    }
}

impl Default for RuntimeConfig {
    fn default() -> RuntimeConfig {
        RuntimeConfig {
            path: SERVER_CONFIG.system.runtime.path.parse().unwrap(),
        }
    }
}

impl Default for CompressionConfig {
    fn default() -> Self {
        CompressionConfig {
            allow_override: SERVER_CONFIG.system.compression.allow_override,
            default_algorithm: SERVER_CONFIG
                .system
                .compression
                .default_algorithm
                .parse()
                .unwrap(),
        }
    }
}

impl Default for LoggingConfig {
    fn default() -> LoggingConfig {
        LoggingConfig {
            path: SERVER_CONFIG.system.logging.path.parse().unwrap(),
            level: SERVER_CONFIG.system.logging.level.parse().unwrap(),
            max_size: SERVER_CONFIG.system.logging.max_size.parse().unwrap(),
            retention: SERVER_CONFIG.system.logging.retention.parse().unwrap(),
            sysinfo_print_interval: SERVER_CONFIG
                .system
                .logging
                .sysinfo_print_interval
                .parse()
                .unwrap(),
        }
    }
}

impl Default for EncryptionConfig {
    fn default() -> EncryptionConfig {
        EncryptionConfig {
            enabled: SERVER_CONFIG.system.encryption.enabled,
            key: SERVER_CONFIG.system.encryption.key.parse().unwrap(),
        }
    }
}

impl Default for StreamConfig {
    fn default() -> StreamConfig {
        StreamConfig {
            path: SERVER_CONFIG.system.stream.path.parse().unwrap(),
        }
    }
}

impl Default for TopicConfig {
    fn default() -> TopicConfig {
        TopicConfig {
            path: SERVER_CONFIG.system.topic.path.parse().unwrap(),
            max_size: SERVER_CONFIG.system.topic.max_size.parse().unwrap(),
            delete_oldest_segments: SERVER_CONFIG.system.topic.delete_oldest_segments,
        }
    }
}

impl Default for PartitionConfig {
    fn default() -> PartitionConfig {
        PartitionConfig {
            path: SERVER_CONFIG.system.partition.path.parse().unwrap(),
            size_of_messages_required_to_save: SERVER_CONFIG
                .system
                .partition
                .size_of_messages_required_to_save
                .parse()
                .unwrap(),
            messages_required_to_save: SERVER_CONFIG.system.partition.messages_required_to_save
                as u32,
            enforce_fsync: SERVER_CONFIG.system.partition.enforce_fsync,
            validate_checksum: SERVER_CONFIG.system.partition.validate_checksum,
        }
    }
}

impl Default for SegmentConfig {
    fn default() -> SegmentConfig {
        SegmentConfig {
            size: SERVER_CONFIG.system.segment.size.parse().unwrap(),
            cache_indexes: SERVER_CONFIG.system.segment.cache_indexes.parse().unwrap(),
            message_expiry: SERVER_CONFIG.system.segment.message_expiry.parse().unwrap(),
            archive_expired: SERVER_CONFIG.system.segment.archive_expired,
        }
    }
}

impl Default for StateConfig {
    fn default() -> StateConfig {
        StateConfig {
            enforce_fsync: SERVER_CONFIG.system.state.enforce_fsync,
            max_file_operation_retries: SERVER_CONFIG.system.state.max_file_operation_retries
                as u32,
            retry_delay: SERVER_CONFIG.system.state.retry_delay.parse().unwrap(),
        }
    }
}

impl Default for MessageDeduplicationConfig {
    fn default() -> MessageDeduplicationConfig {
        MessageDeduplicationConfig {
            enabled: SERVER_CONFIG.system.message_deduplication.enabled,
            max_entries: SERVER_CONFIG.system.message_deduplication.max_entries as u64,
            expiry: SERVER_CONFIG
                .system
                .message_deduplication
                .expiry
                .parse()
                .unwrap(),
        }
    }
}

impl Default for RecoveryConfig {
    fn default() -> RecoveryConfig {
        RecoveryConfig {
            recreate_missing_state: SERVER_CONFIG.system.recovery.recreate_missing_state,
        }
    }
}

impl Default for MemoryPoolConfig {
    fn default() -> MemoryPoolConfig {
        MemoryPoolConfig {
            enabled: SERVER_CONFIG.system.memory_pool.enabled,
            size: SERVER_CONFIG.system.memory_pool.size.parse().unwrap(),
            bucket_capacity: SERVER_CONFIG.system.memory_pool.bucket_capacity as u32,
        }
    }
}

impl Default for TelemetryConfig {
    fn default() -> TelemetryConfig {
        TelemetryConfig {
            enabled: SERVER_CONFIG.telemetry.enabled,
            service_name: SERVER_CONFIG.telemetry.service_name.parse().unwrap(),
            logs: TelemetryLogsConfig::default(),
            traces: TelemetryTracesConfig::default(),
        }
    }
}

impl Default for TelemetryLogsConfig {
    fn default() -> TelemetryLogsConfig {
        TelemetryLogsConfig {
            transport: SERVER_CONFIG.telemetry.logs.transport.parse().unwrap(),
            endpoint: SERVER_CONFIG.telemetry.logs.endpoint.parse().unwrap(),
        }
    }
}

impl Default for TelemetryTracesConfig {
    fn default() -> TelemetryTracesConfig {
        TelemetryTracesConfig {
            transport: SERVER_CONFIG.telemetry.traces.transport.parse().unwrap(),
            endpoint: SERVER_CONFIG.telemetry.traces.endpoint.parse().unwrap(),
        }
    }
}

impl Default for ClusterConfig {
    fn default() -> ClusterConfig {
        ClusterConfig {
            enabled: SERVER_CONFIG.cluster.enabled,
            id: SERVER_CONFIG.cluster.id as u32,
            name: SERVER_CONFIG.cluster.name.parse().unwrap(),
            transport: SERVER_CONFIG.cluster.transport.parse().unwrap(),
            node: NodeConfig::default(),
            nodes: vec![
                ClusterNodeConfig {
                    id: SERVER_CONFIG.cluster.nodes[0].id as u32,
                    name: SERVER_CONFIG.cluster.nodes[0].name.parse().unwrap(),
                    address: SERVER_CONFIG.cluster.nodes[0].address.parse().unwrap(),
                },
                ClusterNodeConfig {
                    id: SERVER_CONFIG.cluster.nodes[1].id as u32,
                    name: SERVER_CONFIG.cluster.nodes[1].name.parse().unwrap(),
                    address: SERVER_CONFIG.cluster.nodes[1].address.parse().unwrap(),
                },
            ],
        }
    }
}

impl Default for NodeConfig {
    fn default() -> NodeConfig {
        NodeConfig {
            id: SERVER_CONFIG.cluster.node.id as u32,
        }
    }
}

impl Default for S3ArchiverConfig {
    fn default() -> S3ArchiverConfig {
        S3ArchiverConfig {
            bucket: SERVER_CONFIG
                .data_maintenance
                .archiver
                .s_3
                .bucket
                .parse()
                .unwrap(),
            region: Some(
                SERVER_CONFIG
                    .data_maintenance
                    .archiver
                    .s_3
                    .region
                    .parse()
                    .unwrap(),
            ),
            key_id: SERVER_CONFIG
                .data_maintenance
                .archiver
                .s_3
                .key_id
                .parse()
                .unwrap(),
            key_secret: SERVER_CONFIG
                .data_maintenance
                .archiver
                .s_3
                .key_secret
                .parse()
                .unwrap(),
            endpoint: Some(
                SERVER_CONFIG
                    .data_maintenance
                    .archiver
                    .s_3
                    .endpoint
                    .parse()
                    .unwrap(),
            ),
            tmp_upload_dir: SERVER_CONFIG
                .data_maintenance
                .archiver
                .s_3
                .tmp_upload_dir
                .parse()
                .unwrap(),
        }
    }
}

impl Default for DiskArchiverConfig {
    fn default() -> DiskArchiverConfig {
        DiskArchiverConfig {
            path: SERVER_CONFIG
                .data_maintenance
                .archiver
                .disk
                .path
                .parse()
                .unwrap(),
        }
    }
}<|MERGE_RESOLUTION|>--- conflicted
+++ resolved
@@ -25,16 +25,9 @@
 };
 use crate::configs::quic::{QuicCertificateConfig, QuicConfig, QuicSocketConfig};
 use crate::configs::server::{
-<<<<<<< HEAD
     DataMaintenanceConfig, HeartbeatConfig, MessageSaverConfig, MessagesMaintenanceConfig,
     PersonalAccessTokenCleanerConfig, PersonalAccessTokenConfig, ServerConfig,
     StateMaintenanceConfig, TelemetryConfig, TelemetryLogsConfig, TelemetryTracesConfig,
-=======
-    ArchiverConfig, DataMaintenanceConfig, DiskArchiverConfig, HeartbeatConfig, MessageSaverConfig,
-    MessagesMaintenanceConfig, PersonalAccessTokenCleanerConfig, PersonalAccessTokenConfig,
-    S3ArchiverConfig, ServerConfig, StateMaintenanceConfig, TelemetryConfig, TelemetryLogsConfig,
-    TelemetryTracesConfig,
->>>>>>> e0322b2b
 };
 use crate::configs::system::{
     BackupConfig, CompatibilityConfig, CompressionConfig, EncryptionConfig, LoggingConfig,
@@ -71,25 +64,6 @@
     }
 }
 
-<<<<<<< HEAD
-=======
-impl Default for ArchiverConfig {
-    fn default() -> ArchiverConfig {
-        ArchiverConfig {
-            enabled: false,
-            kind: SERVER_CONFIG
-                .data_maintenance
-                .archiver
-                .kind
-                .parse()
-                .unwrap(),
-            disk: Some(DiskArchiverConfig::default()),
-            s3: Some(S3ArchiverConfig::default()),
-        }
-    }
-}
-
->>>>>>> e0322b2b
 impl Default for MessagesMaintenanceConfig {
     fn default() -> MessagesMaintenanceConfig {
         MessagesMaintenanceConfig {
