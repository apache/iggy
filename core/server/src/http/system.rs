--- conflicted
+++ resolved
@@ -35,14 +35,8 @@
 use iggy_common::Stats;
 use iggy_common::Validatable;
 use iggy_common::get_snapshot::GetSnapshot;
-<<<<<<< HEAD
-use iggy_common::locking::IggyRwLockFn;
-use iggy_common::{ClientInfo, ClientInfoDetails};
+use iggy_common::{ClientInfo, ClientInfoDetails, ClusterMetadata};
 use send_wrapper::SendWrapper;
-=======
-use iggy_common::locking::IggySharedMutFn;
-use iggy_common::{ClientInfo, ClientInfoDetails, ClusterMetadata};
->>>>>>> efa97e85
 use std::sync::Arc;
 
 const NAME: &str = "Iggy API";
@@ -79,15 +73,14 @@
     Ok(Json(stats))
 }
 
-<<<<<<< HEAD
-#[debug_handler]
-=======
 async fn get_cluster_metadata(
     State(state): State<Arc<AppState>>,
     Extension(identity): Extension<Identity>,
 ) -> Result<Json<ClusterMetadata>, CustomError> {
-    let system = state.system.read().await;
-    let cluster_metadata = system
+    todo!();
+    /*
+    let shard = state.shard.shard();
+    let cluster_metadata = shard
         .get_cluster_metadata(&Session::stateless(identity.user_id, identity.ip_address))
         .with_error_context(|error| {
             format!(
@@ -96,9 +89,9 @@
             )
         })?;
     Ok(Json(cluster_metadata))
+    */
 }
 
->>>>>>> efa97e85
 async fn get_client(
     State(state): State<Arc<AppState>>,
     Extension(identity): Extension<Identity>,
