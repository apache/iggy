--- conflicted
+++ resolved
@@ -46,30 +46,19 @@
     let _ = rustls::crypto::aws_lc_rs::default_provider().install_default();
     let config = &shard.config.tcp.tls;
 
-<<<<<<< HEAD
-    let (certs, key) = if config.self_signed && !std::path::Path::new(&config.cert_file).exists() {
-        info!("Generating self-signed certificate for TCP TLS server");
-        generate_self_signed_cert()
-            .unwrap_or_else(|e| panic!("Failed to generate self-signed certificate: {e}"))
-    } else {
-        load_certificates(&config.cert_file, &config.key_file)
-            .unwrap_or_else(|e| panic!("Failed to load certificates: {e}"))
-    };
-=======
-        let (certs, key) =
-            if config.self_signed && !std::path::Path::new(&config.cert_file).exists() {
-                info!("Generating self-signed certificate for TCP TLS server");
-                generate_self_signed_cert()
-                    .unwrap_or_else(|e| panic!("Failed to generate self-signed certificate: {e}"))
-            } else {
-                info!(
-                    "Loading certificates from cert_file: {}, key_file: {}",
-                    config.cert_file, config.key_file
-                );
-                load_certificates(&config.cert_file, &config.key_file)
-                    .unwrap_or_else(|e| panic!("Failed to load certificates: {e}"))
-            };
->>>>>>> 2207416a
+    let (certs, key) =
+        if config.self_signed && !std::path::Path::new(&config.cert_file).exists() {
+            info!("Generating self-signed certificate for TCP TLS server");
+            generate_self_signed_cert()
+                .unwrap_or_else(|e| panic!("Failed to generate self-signed certificate: {e}"))
+        } else {
+            info!(
+                "Loading certificates from cert_file: {}, key_file: {}",
+                config.cert_file, config.key_file
+            );
+            load_certificates(&config.cert_file, &config.key_file)
+                .unwrap_or_else(|e| panic!("Failed to load certificates: {e}"))
+        };
 
     let server_config = ServerConfig::builder()
         .with_no_client_auth()
