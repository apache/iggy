--- conflicted
+++ resolved
@@ -17,24 +17,16 @@
  */
 
 use crate::binary::sender::SenderKind;
-<<<<<<< HEAD
 use crate::configs::tcp::TcpSocketConfig;
 use crate::shard::IggyShard;
 use crate::shard::transmission::event::ShardEvent;
-use crate::streaming::clients::client_manager::Transport;
 use crate::tcp::connection_handler::{handle_connection, handle_error};
 use crate::{shard_error, shard_info, shard_warn};
 use compio::net::{TcpListener, TcpOpts};
 use compio_tls::TlsAcceptor;
 use error_set::ErrContext;
 use futures::FutureExt;
-use iggy_common::IggyError;
-=======
-use crate::configs::tcp::TcpTlsConfig;
-use crate::streaming::systems::system::SharedSystem;
-use crate::tcp::connection_handler::{handle_connection, handle_error};
-use iggy_common::TransportProtocol;
->>>>>>> efa97e85
+use iggy_common::{IggyError, TransportProtocol};
 use rustls::ServerConfig;
 use rustls::pki_types::{CertificateDer, PrivateKeyDer};
 use rustls_pemfile::{certs, private_key};
@@ -46,7 +38,6 @@
 use tracing::trace;
 
 pub(crate) async fn start(
-<<<<<<< HEAD
     server_name: &'static str,
     mut addr: SocketAddr,
     config: &TcpSocketConfig,
@@ -82,30 +73,6 @@
         if addr.port() == 0 {
             let event = ShardEvent::TcpBound {
                 address: actual_addr,
-=======
-    address: &str,
-    config: TcpTlsConfig,
-    socket: TcpSocket,
-    system: SharedSystem,
-) -> SocketAddr {
-    let address = address.to_string();
-    let (tx, rx) = oneshot::channel();
-    tokio::spawn(async move {
-        let _ = rustls::crypto::aws_lc_rs::default_provider().install_default();
-
-        let (certs, key) =
-            if config.self_signed && !std::path::Path::new(&config.cert_file).exists() {
-                info!("Generating self-signed certificate for TCP TLS server");
-                generate_self_signed_cert()
-                    .unwrap_or_else(|e| panic!("Failed to generate self-signed certificate: {e}"))
-            } else {
-                info!(
-                    "Loading certificates from cert_file: {}, key_file: {}",
-                    config.cert_file, config.key_file
-                );
-                load_certificates(&config.cert_file, &config.key_file)
-                    .unwrap_or_else(|e| panic!("Failed to load certificates: {e}"))
->>>>>>> efa97e85
             };
             shard.broadcast_event_to_all_shards(event).await;
         }
@@ -257,7 +224,7 @@
                                 Ok(tls_stream) => {
                                     // TLS handshake successful, now create session
                                     shard_info!(shard_clone.id, "TLS handshake successful, adding TCP client: {}", address);
-                                    let transport = Transport::Tcp;
+                                    let transport = TransportProtocol::Tcp;
                                     let session = shard_clone.add_client(&address, transport);
                                     shard_info!(shard_clone.id, "Added {} client with session: {} for IP address: {}", transport, session, address);
                                     //TODO: Those can be shared with other shards.
@@ -278,32 +245,6 @@
                                     }
                                     shard_for_conn.task_registry.remove_connection(&client_id);
 
-<<<<<<< HEAD
-=======
-        loop {
-            match listener.accept().await {
-                Ok((stream, address)) => {
-                    info!("Accepted new TCP TLS connection: {}", address);
-                    let session = system
-                        .read()
-                        .await
-                        .add_client(&address, TransportProtocol::Tcp)
-                        .await;
-
-                    let client_id = session.client_id;
-                    let acceptor = acceptor.clone();
-                    let system_clone = system.clone();
-                    match acceptor.accept(stream).await {
-                        Ok(stream) => {
-                            let mut sender = SenderKind::get_tcp_tls_sender(stream);
-                            tokio::spawn(async move {
-                                if let Err(error) =
-                                    handle_connection(session, &mut sender, system_clone.clone())
-                                        .await
-                                {
-                                    handle_error(error);
-                                    system_clone.read().await.delete_client(client_id).await;
->>>>>>> efa97e85
                                     if let Err(error) = sender.shutdown().await {
                                         shard_error!(shard.id, "Failed to shutdown TCP TLS stream for client: {}, address: {}. {}", client_id, address, error);
                                     } else {
