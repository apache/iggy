/* Licensed to the Apache Software Foundation (ASF) under one
 * or more contributor license agreements.  See the NOTICE file
 * distributed with this work for additional information
 * regarding copyright ownership.  The ASF licenses this file
 * to you under the Apache License, Version 2.0 (the
 * "License"); you may not use this file except in compliance
 * with the License.  You may obtain a copy of the License at
 *
 *   http://www.apache.org/licenses/LICENSE-2.0
 *
 * Unless required by applicable law or agreed to in writing,
 * software distributed under the License is distributed on an
 * "AS IS" BASIS, WITHOUT WARRANTIES OR CONDITIONS OF ANY
 * KIND, either express or implied.  See the License for the
 * specific language governing permissions and limitations
 * under the License.
 */

use crate::binary::command::{BinaryServerCommand, ServerCommand, ServerCommandHandler};
use crate::binary::handlers::utils::receive_and_validate;
use crate::binary::{handlers::consumer_groups::COMPONENT, sender::SenderKind};

use crate::shard::IggyShard;
use crate::streaming::session::Session;
use anyhow::Result;
use err_trail::ErrContext;
use iggy_common::IggyError;
use iggy_common::join_consumer_group::JoinConsumerGroup;
use std::rc::Rc;
use tracing::{debug, instrument};

impl ServerCommandHandler for JoinConsumerGroup {
    fn code(&self) -> u32 {
        iggy_common::JOIN_CONSUMER_GROUP_CODE
    }

    #[instrument(skip_all, name = "trace_join_consumer_group", fields(iggy_user_id = session.get_user_id(), iggy_client_id = session.client_id, iggy_stream_id = self.stream_id.as_string(), iggy_topic_id = self.topic_id.as_string(), iggy_group_id = self.group_id.as_string()))]
    async fn handle(
        self,
        sender: &mut SenderKind,
        _length: u32,
        session: &Session,
        shard: &Rc<IggyShard>,
    ) -> Result<(), IggyError> {
        debug!("session: {session}, command: {self}");
        shard
            .join_consumer_group(
                session,
                &self.stream_id,
                &self.topic_id,
                &self.group_id,
            )
<<<<<<< HEAD
            .with_error_context(|error| {
=======
            .await
            .with_error(|error| {
>>>>>>> 7ef307c4
                format!(
                    "{COMPONENT} (error: {error}) - failed to join consumer group for stream_id: {}, topic_id: {}, group_id: {}, session: {}",
                    self.stream_id, self.topic_id, self.group_id, session
                )
            })?;

        sender.send_empty_ok_response().await?;
        Ok(())
    }
}

impl BinaryServerCommand for JoinConsumerGroup {
    async fn from_sender(sender: &mut SenderKind, code: u32, length: u32) -> Result<Self, IggyError>
    where
        Self: Sized,
    {
        match receive_and_validate(sender, code, length).await? {
            ServerCommand::JoinConsumerGroup(join_consumer_group) => Ok(join_consumer_group),
            _ => Err(IggyError::InvalidCommand),
        }
    }
}<|MERGE_RESOLUTION|>--- conflicted
+++ resolved
@@ -50,12 +50,7 @@
                 &self.topic_id,
                 &self.group_id,
             )
-<<<<<<< HEAD
             .with_error_context(|error| {
-=======
-            .await
-            .with_error(|error| {
->>>>>>> 7ef307c4
                 format!(
                     "{COMPONENT} (error: {error}) - failed to join consumer group for stream_id: {}, topic_id: {}, group_id: {}, session: {}",
                     self.stream_id, self.topic_id, self.group_id, session
