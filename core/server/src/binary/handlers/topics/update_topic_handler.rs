--- conflicted
+++ resolved
@@ -26,12 +26,7 @@
 use crate::streaming::session::Session;
 use crate::streaming::topics;
 use anyhow::Result;
-<<<<<<< HEAD
 use error_set::ErrContext;
-=======
-use err_trail::ErrContext;
-use iggy_common::IggyError;
->>>>>>> 7ef307c4
 use iggy_common::update_topic::UpdateTopic;
 use iggy_common::{Identifier, IggyError};
 use std::rc::Rc;
@@ -51,7 +46,6 @@
         shard: &Rc<IggyShard>,
     ) -> Result<(), IggyError> {
         debug!("session: {session}, command: {self}");
-<<<<<<< HEAD
         let name_changed = !self.name.is_empty();
         shard.update_topic(
             session,
@@ -89,30 +83,6 @@
             replication_factor: self.replication_factor,
         };
         shard.broadcast_event_to_all_shards(event).await?;
-=======
-
-        let mut system = system.write().await;
-
-        let topic = system
-                .update_topic(
-                    session,
-                    &self.stream_id,
-                    &self.topic_id,
-                    &self.name,
-                    self.message_expiry,
-                    self.compression_algorithm,
-                    self.max_topic_size,
-                    self.replication_factor,
-                )
-                .await
-                .with_error(|error| format!(
-                    "{COMPONENT} (error: {error}) - failed to update topic with id: {}, stream_id: {}, session: {session}",
-                    self.topic_id, self.stream_id
-                ))?;
-        self.message_expiry = topic.message_expiry;
-        self.max_topic_size = topic.max_topic_size;
-
->>>>>>> 7ef307c4
         let topic_id = self.topic_id.clone();
         let stream_id = self.stream_id.clone();
 
