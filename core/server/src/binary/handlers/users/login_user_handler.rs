/* Licensed to the Apache Software Foundation (ASF) under one
 * or more contributor license agreements.  See the NOTICE file
 * distributed with this work for additional information
 * regarding copyright ownership.  The ASF licenses this file
 * to you under the Apache License, Version 2.0 (the
 * "License"); you may not use this file except in compliance
 * with the License.  You may obtain a copy of the License at
 *
 *   http://www.apache.org/licenses/LICENSE-2.0
 *
 * Unless required by applicable law or agreed to in writing,
 * software distributed under the License is distributed on an
 * "AS IS" BASIS, WITHOUT WARRANTIES OR CONDITIONS OF ANY
 * KIND, either express or implied.  See the License for the
 * specific language governing permissions and limitations
 * under the License.
 */

use crate::binary::command::{BinaryServerCommand, ServerCommand, ServerCommandHandler};
use crate::binary::handlers::utils::receive_and_validate;
use crate::binary::mapper;
use crate::binary::{handlers::users::COMPONENT, sender::SenderKind};
use crate::shard::IggyShard;
use crate::streaming::session::Session;
use anyhow::Result;
use err_trail::ErrContext;
use iggy_common::IggyError;
use iggy_common::login_user::LoginUser;
use std::rc::Rc;
use tracing::{debug, info, instrument, warn};

impl ServerCommandHandler for LoginUser {
    fn code(&self) -> u32 {
        iggy_common::LOGIN_USER_CODE
    }

    #[instrument(skip_all, name = "trace_login_user", fields(iggy_user_id = session.get_user_id(), iggy_client_id = session.client_id))]
    async fn handle(
        self,
        sender: &mut SenderKind,
        _length: u32,
        session: &Session,
        shard: &Rc<IggyShard>,
    ) -> Result<(), IggyError> {
        if shard.is_shutting_down() {
            warn!("Rejecting login request during shutdown");
            return Err(IggyError::Disconnected);
        }

        debug!("session: {session}, command: {self}");
<<<<<<< HEAD
        let LoginUser {
            username, password, ..
        } = self;
        info!("Logging in user: {} ...", &username);
        let user = shard
            .login_user(&username, &password, Some(session))
            .with_error_context(|error| {
=======
        let system = system.read().await;
        let user = system
            .login_user(&self.username, &self.password, Some(session))
            .await
            .with_error(|error| {
>>>>>>> 7ef307c4
                format!(
                    "{COMPONENT} (error: {error}) - failed to login user with name: {}, session: {session}",
                    username
                )
            })?;
        info!("Logged in user: {} with ID: {}.", username, user.id);

        let identity_info = mapper::map_identity_info(user.id);
        sender.send_ok_response(&identity_info).await?;
        Ok(())
    }
}

impl BinaryServerCommand for LoginUser {
    async fn from_sender(sender: &mut SenderKind, code: u32, length: u32) -> Result<Self, IggyError>
    where
        Self: Sized,
    {
        match receive_and_validate(sender, code, length).await? {
            ServerCommand::LoginUser(login_user) => Ok(login_user),
            _ => Err(IggyError::InvalidCommand),
        }
    }
}<|MERGE_RESOLUTION|>--- conflicted
+++ resolved
@@ -48,7 +48,6 @@
         }
 
         debug!("session: {session}, command: {self}");
-<<<<<<< HEAD
         let LoginUser {
             username, password, ..
         } = self;
@@ -56,13 +55,6 @@
         let user = shard
             .login_user(&username, &password, Some(session))
             .with_error_context(|error| {
-=======
-        let system = system.read().await;
-        let user = system
-            .login_user(&self.username, &self.password, Some(session))
-            .await
-            .with_error(|error| {
->>>>>>> 7ef307c4
                 format!(
                     "{COMPONENT} (error: {error}) - failed to login user with name: {}, session: {session}",
                     username
