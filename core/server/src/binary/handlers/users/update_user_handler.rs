--- conflicted
+++ resolved
@@ -55,12 +55,7 @@
                     self.username.clone(),
                     self.status,
                 )
-<<<<<<< HEAD
                 .with_error_context(|error| {
-=======
-                .await
-                .with_error(|error| {
->>>>>>> 7ef307c4
                     format!(
                         "{COMPONENT} (error: {error}) - failed to update user with user_id: {}, session: {session}",
                         self.user_id
