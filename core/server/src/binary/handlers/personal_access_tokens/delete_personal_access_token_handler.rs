/* Licensed to the Apache Software Foundation (ASF) under one
 * or more contributor license agreements.  See the NOTICE file
 * distributed with this work for additional information
 * regarding copyright ownership.  The ASF licenses this file
 * to you under the Apache License, Version 2.0 (the
 * "License"); you may not use this file except in compliance
 * with the License.  You may obtain a copy of the License at
 *
 *   http://www.apache.org/licenses/LICENSE-2.0
 *
 * Unless required by applicable law or agreed to in writing,
 * software distributed under the License is distributed on an
 * "AS IS" BASIS, WITHOUT WARRANTIES OR CONDITIONS OF ANY
 * KIND, either express or implied.  See the License for the
 * specific language governing permissions and limitations
 * under the License.
 */

use crate::binary::command::{BinaryServerCommand, ServerCommand, ServerCommandHandler};
use crate::binary::handlers::utils::receive_and_validate;
use crate::binary::{handlers::personal_access_tokens::COMPONENT, sender::SenderKind};
use crate::shard::IggyShard;
use crate::state::command::EntryCommand;
use crate::streaming::session::Session;
use anyhow::Result;
use err_trail::ErrContext;
use iggy_common::IggyError;
use iggy_common::delete_personal_access_token::DeletePersonalAccessToken;
use std::rc::Rc;
use tracing::{debug, instrument};

impl ServerCommandHandler for DeletePersonalAccessToken {
    fn code(&self) -> u32 {
        iggy_common::DELETE_PERSONAL_ACCESS_TOKEN_CODE
    }

    #[instrument(skip_all, name = "trace_delete_personal_access_token", fields(iggy_user_id = session.get_user_id(), iggy_client_id = session.client_id))]
    async fn handle(
        self,
        sender: &mut SenderKind,
        _length: u32,
        session: &Session,
        shard: &Rc<IggyShard>,
    ) -> Result<(), IggyError> {
        debug!("session: {session}, command: {self}");
        let token_name = self.name.clone();

        shard
                .delete_personal_access_token(session, &self.name)
<<<<<<< HEAD
                .with_error_context(|error| {format!(
=======
                .await
                .with_error(|error| {format!(
>>>>>>> 7ef307c4
                    "{COMPONENT} (error: {error}) - failed to delete personal access token with name: {token_name}, session: {session}"
                )})?;

        // Broadcast the event to other shards
        let event = crate::shard::transmission::event::ShardEvent::DeletedPersonalAccessToken {
            user_id: session.get_user_id(),
            name: self.name.clone(),
        };
        shard.broadcast_event_to_all_shards(event).await?;

        shard
            .state
            .apply(
                session.get_user_id(),
                &EntryCommand::DeletePersonalAccessToken(DeletePersonalAccessToken {
                    name: self.name,
                }),
            )
            .await
            .with_error(|error| {format!(
                "{COMPONENT} (error: {error}) - failed to apply delete personal access token with name: {token_name}, session: {session}"
            )})?;
        sender.send_empty_ok_response().await?;
        Ok(())
    }
}

impl BinaryServerCommand for DeletePersonalAccessToken {
    async fn from_sender(sender: &mut SenderKind, code: u32, length: u32) -> Result<Self, IggyError>
    where
        Self: Sized,
    {
        match receive_and_validate(sender, code, length).await? {
            ServerCommand::DeletePersonalAccessToken(delete_personal_access_token) => {
                Ok(delete_personal_access_token)
            }
            _ => Err(IggyError::InvalidCommand),
        }
    }
}<|MERGE_RESOLUTION|>--- conflicted
+++ resolved
@@ -47,12 +47,7 @@
 
         shard
                 .delete_personal_access_token(session, &self.name)
-<<<<<<< HEAD
                 .with_error_context(|error| {format!(
-=======
-                .await
-                .with_error(|error| {format!(
->>>>>>> 7ef307c4
                     "{COMPONENT} (error: {error}) - failed to delete personal access token with name: {token_name}, session: {session}"
                 )})?;
 
