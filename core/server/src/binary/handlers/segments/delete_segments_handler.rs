--- conflicted
+++ resolved
@@ -56,7 +56,6 @@
         let partition_id = self.partition_id as usize;
         let segments_count = self.segments_count;
 
-<<<<<<< HEAD
         // Ensure authentication and topic exists
         shard.ensure_authenticated(session)?;
         shard.ensure_topic_exists(&stream_id, &topic_id)?;
@@ -78,23 +77,6 @@
         let payload = ShardRequestPayload::DeleteSegments { segments_count };
         let request = ShardRequest::new(stream_id.clone(), topic_id.clone(), partition_id, payload);
         let message = ShardMessage::Request(request);
-=======
-        let mut system = system.write().await;
-        system
-            .delete_segments(
-                session,
-                &self.stream_id,
-                &self.topic_id,
-                self.partition_id,
-                self.segments_count,
-            )
-            .await
-            .with_error(|error| {
-                format!(
-                    "{COMPONENT} (error: {error}) - failed to delete segments for topic with ID: {topic_id} in stream with ID: {stream_id}, session: {session}",
-                )
-            })?;
->>>>>>> 7ef307c4
 
         match shard
             .send_request_to_shard_or_recoil(Some(&namespace), message)
