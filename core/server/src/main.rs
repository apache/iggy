/* Licensed to the Apache Software Foundation (ASF) under one
 * or more contributor license agreements.  See the NOTICE file
 * distributed with this work for additional information
 * regarding copyright ownership.  The ASF licenses this file
 * to you under the Apache License, Version 2.0 (the
 * "License"); you may not use this file except in compliance
 * with the License.  You may obtain a copy of the License at
 *
 *   http://www.apache.org/licenses/LICENSE-2.0
 *
 * Unless required by applicable law or agreed to in writing,
 * software distributed under the License is distributed on an
 * "AS IS" BASIS, WITHOUT WARRANTIES OR CONDITIONS OF ANY
 * KIND, either express or implied.  See the License for the
 * specific language governing permissions and limitations
 * under the License.
 */

use std::collections::HashSet;
use std::rc::Rc;
use std::str::FromStr;
use std::sync::Arc;
use std::sync::atomic::AtomicBool;

use anyhow::Result;
use clap::Parser;
use dashmap::DashMap;
use dotenvy::dotenv;
use error_set::ErrContext;
use figlet_rs::FIGfont;
use iggy_common::create_user::CreateUser;
use iggy_common::defaults::DEFAULT_ROOT_USER_ID;
use iggy_common::{Aes256GcmEncryptor, EncryptorKind, Identifier, IggyError};
use lending_iterator::lending_iterator::constructors::into_lending_iter;
use server::args::Args;
use server::binary::handlers::streams;
use server::bootstrap::{
    create_directories, create_root_user, create_shard_connections, create_shard_executor,
    load_config, load_streams, load_users, resolve_persister, update_system_info,
};
use server::configs::config_provider::{self};
use server::configs::server::ServerConfig;
use server::configs::sharding::CpuAllocation;
use server::io::fs_utils;
#[cfg(not(feature = "tokio-console"))]
use server::log::logger::Logging;
#[cfg(feature = "tokio-console")]
use server::log::tokio_console::Logging;
use server::server_error::{ConfigError, ServerError};
use server::shard::namespace::IggyNamespace;
use server::shard::system::info::SystemInfo;
use server::shard::{IggyShard, ShardInfo, calculate_shard_assignment};
use server::slab::traits_ext::{
    EntityComponentSystem, EntityComponentSystemMutCell, IntoComponents,
};
use server::state::StateKind;
use server::state::command::EntryCommand;
use server::state::file::FileState;
use server::state::models::CreateUserWithId;
use server::state::system::SystemState;
use server::streaming::diagnostics::metrics::Metrics;
use server::streaming::storage::SystemStorage;
use server::streaming::utils::MemoryPool;
use server::streaming::utils::ptr::EternalPtr;
use server::versioning::SemanticVersion;
use server::{IGGY_ROOT_PASSWORD_ENV, IGGY_ROOT_USERNAME_ENV, map_toggle_str, shard_info};
use tokio::time::Instant;
<<<<<<< HEAD
use tracing::{error, info, instrument};

const COMPONENT: &str = "MAIN";
const SHARDS_TABLE_CAPACITY: usize = 16384;
=======
use tracing::{info, instrument, warn};
>>>>>>> efa97e85

#[instrument(skip_all, name = "trace_start_server")]
#[compio::main]
async fn main() -> Result<(), ServerError> {
    let startup_timestamp = Instant::now();
    let standard_font = FIGfont::standard().unwrap();
    let figure = standard_font.convert("Iggy Server");
    println!("{}", figure.unwrap());

    if let Some(sha) = option_env!("VERGEN_GIT_SHA") {
        println!("Commit SHA: {sha}");
    }

    if let Ok(env_path) = std::env::var("IGGY_ENV_PATH") {
        if dotenvy::from_path(&env_path).is_ok() {
            println!("Loaded environment variables from path: {env_path}");
        }
    } else if let Ok(path) = dotenv() {
        println!(
            "Loaded environment variables from .env file at path: {}",
            path.display()
        );
    }
    let args = Args::parse();
<<<<<<< HEAD
    // FIRST DISCRETE LOADING STEP.
    // TODO: I think we could get rid of config provider, since we support only TOML
    // as config provider.
=======

>>>>>>> efa97e85
    let config_provider = config_provider::resolve(&args.config_provider)?;
    // Load config and create directories.
    // Remove `local_data` directory if run with `--fresh` flag.
    let config = load_config(&config_provider)
        .await
        .with_error_context(|error| {
            format!("{COMPONENT} (error: {error}) - failed to load config during bootstrap")
        })?;
    if args.fresh {
        let system_path = config.system.get_system_path();
        if compio::fs::metadata(&system_path).await.is_ok() {
            println!(
                "Removing system path at: {} because `--fresh` flag was set",
                system_path
            );
            if let Err(e) = fs_utils::remove_dir_all(&system_path).await {
                eprintln!("Failed to remove system path at {}: {}", system_path, e);
            }
        }
    }

<<<<<<< HEAD
    // SECOND DISCRETE LOADING STEP.
    // Create directories.
    create_directories(&config.system).await?;

    // Initialize logging
    // THIRD DISCRETE LOADING STEP.
=======
>>>>>>> efa97e85
    let mut logging = Logging::new(config.telemetry.clone());
    logging.early_init();

    // From this point on, we can use tracing macros to log messages.
    logging.late_init(config.system.get_system_path(), &config.system.logging)?;

<<<<<<< HEAD
    // FOURTH DISCRETE LOADING STEP.
    MemoryPool::init_pool(config.system.clone());

    // SIXTH DISCRETE LOADING STEP.
    let partition_persister = resolve_persister(config.system.partition.enforce_fsync);
    let storage = SystemStorage::new(config.system.clone(), partition_persister);

    // SEVENTH DISCRETE LOADING STEP.
    let current_version = SemanticVersion::current().expect("Invalid version");
    let mut system_info;
    let load_system_info = storage.info.load().await;
    match load_system_info {
        Ok(info) => {
            system_info = info;
        }
        Err(e) => {
            if let IggyError::ResourceNotFound(_) = e {
                info!("System info not found, creating...");
                system_info = SystemInfo::default();
                update_system_info(&storage, &mut system_info, &current_version).await?;
            } else {
                panic!("Failed to load system info from disk. {e}");
            }
        }
    }
    info!("Loaded {system_info}.");
    let loaded_version = SemanticVersion::from_str(&system_info.version.version)?;
    if current_version.is_equal_to(&loaded_version) {
        info!("System version {current_version} is up to date.");
    } else if current_version.is_greater_than(&loaded_version) {
        info!(
            "System version {current_version} is greater than {loaded_version}, checking the available migrations..."
        );
        update_system_info(&storage, &mut system_info, &current_version).await?;
    } else {
        info!(
            "System version {current_version} is lower than {loaded_version}, possible downgrade."
        );
        update_system_info(&storage, &mut system_info, &current_version).await?;
    }

    // EIGHTH DISCRETE LOADING STEP.
    info!(
        "Server-side encryption is {}.",
        map_toggle_str(config.system.encryption.enabled)
    );
    let encryptor: Option<EncryptorKind> = match config.system.encryption.enabled {
        true => Some(EncryptorKind::Aes256Gcm(
            Aes256GcmEncryptor::from_base64_key(&config.system.encryption.key).unwrap(),
        )),
        false => None,
    };

    // TENTH DISCRETE LOADING STEP.
    let state_persister = resolve_persister(config.system.state.enforce_fsync);
    let state = StateKind::File(FileState::new(
        &config.system.get_state_messages_file_path(),
        &current_version,
        state_persister,
        encryptor.clone(),
    ));
    let state = SystemState::load(state).await?;
    let (streams_state, users_state) = state.decompose();
    let streams = load_streams(streams_state.into_values(), &config.system).await?;
    let users = load_users(users_state.into_values());

    // ELEVENTH DISCRETE LOADING STEP.
    let shards_set = config.system.sharding.cpu_allocation.to_shard_set();
    match &config.system.sharding.cpu_allocation {
        CpuAllocation::All => {
            info!(
                "Using all available CPU cores ({} shards with affinity)",
                shards_set.len()
            );
        }
        CpuAllocation::Count(count) => {
            info!("Using {count} shards with affinity to cores 0..{count}");
        }
        CpuAllocation::Range(start, end) => {
            info!(
                "Using {} shards with affinity to cores {start}..{end}",
                end - start
            );
        }
    }

    // DISCRETE STEP.
    // Increment the metrics.
    let metrics = Metrics::init();

    // TWELFTH DISCRETE LOADING STEP.
    info!("Starting {} shard(s)", shards_set.len());
    let (connections, shutdown_handles) = create_shard_connections(&shards_set);
    let mut handles = Vec::with_capacity(shards_set.len());

    // TODO: Persist the shards table and load it from the disk, so it does not have to be
    // THIRTEENTH DISCRETE LOADING STEP.
    // Shared resources bootstrap.
    let shards_table = Box::new(DashMap::with_capacity(SHARDS_TABLE_CAPACITY));
    let shards_table = Box::leak(shards_table);
    let shards_table: EternalPtr<DashMap<IggyNamespace, ShardInfo>> = shards_table.into();
    streams.with_components(|components| {
        let (root, ..) = components.into_components();
        for (_, stream) in root.iter() {
            stream.topics().with_components(|components| {
                let (root, ..) = components.into_components();
                for (_, topic) in root.iter() {
                    topic.partitions().with_components(|components| {
                        let (root, ..) = components.into_components();
                        for (_, partition) in root.iter() {
                            let stream_id = stream.id();
                            let topic_id = topic.id();
                            let partition_id = partition.id();
                            let ns = IggyNamespace::new(stream_id, topic_id, partition_id);
                            let shard_id = calculate_shard_assignment(&ns, shards_set.len() as u32);
                            let shard_info = ShardInfo::new(shard_id);
                            shards_table.insert(ns, shard_info);
                        }
                    });
                }
            })
        }
    });

    for shard_id in shards_set {
        let id = shard_id as u16;
        let streams = streams.clone();
        let shards_table = shards_table.clone();
        let users = users.clone();
        let storage = storage.clone();
        let connections = connections.clone();
        let config = config.clone();
        let encryptor = encryptor.clone();
        let metrics = metrics.clone();
        let state_persister = resolve_persister(config.system.state.enforce_fsync);
        let state = StateKind::File(FileState::new(
            &config.system.get_state_messages_file_path(),
            &current_version,
            state_persister,
            encryptor.clone(),
        ));

        // Ergh... I knew this will backfire to include `Log` as part of the `Partition` entity,
        // We have to initialize with a default log for every partition, once we `Clone` the Streams / Topics / Partitions,
        // because `Clone` impl for `Partition` does not clone the actual log, just creates an empty one.
        streams.with_components(|components| {
            let (root, ..) = components.into_components();
            for (_, stream) in root.iter() {
                stream.topics().with_components_mut(|components| {
                    let (mut root, ..) = components.into_components();
                    for (_, topic) in root.iter_mut() {
                        let partitions_count = topic.partitions().len();
                        for log_id in 0..partitions_count {
                            let id = topic.partitions_mut().insert_default_log();
                            assert_eq!(
                                id, log_id,
                                "main: partition_insert_default_log: id mismatch when creating default log"
                            );
                        }
                    }
                })
            }
        });

        let handle = std::thread::Builder::new()
            .name(format!("shard-{id}"))
            .spawn(move || {
                let affinity_set = HashSet::from([shard_id]);
                let rt = create_shard_executor(affinity_set);
                rt.block_on(async move {
                    let builder = IggyShard::builder();
                    let shard = builder
                        .id(id)
                        .streams(streams)
                        .state(state)
                        .users(users)
                        .shards_table(shards_table)
                        .connections(connections)
                        .config(config)
                        .storage(storage)
                        .encryptor(encryptor)
                        .version(current_version)
                        .metrics(metrics)
                        .build();
                    let shard = Rc::new(shard);

                    if let Err(e) = shard.run().await {
                        error!("Failed to run shard-{id}: {e}");
                    }
                    shard_info!(shard.id, "Run completed");
                })
            })
            .unwrap_or_else(|e| panic!("Failed to spawn thread for shard-{id}: {e}"));
        handles.push(handle);
    }

    let shutdown_handles_for_signal = shutdown_handles.clone();
    /*
        ::set_handler(move || {
            info!("Received shutdown signal (SIGTERM/SIGINT), initiating graceful shutdown...");

            for (shard_id, stop_sender) in &shutdown_handles_for_signal {
                info!("Sending shutdown signal to shard {}", shard_id);
                if let Err(e) = stop_sender.send_blocking(()) {
                    error!(
                        "Failed to send shutdown signal to shard {}: {}",
                        shard_id, e
                    );
                }
            }
        })
        .expect("Error setting Ctrl-C handler");
    */

    info!("Iggy server is running. Press Ctrl+C or send SIGTERM to shutdown.");
    for (idx, handle) in handles.into_iter().enumerate() {
        handle.join().expect("Failed to join shard thread");
    }

    info!("All shards have shut down. Iggy server is exiting.");

    /*
=======
    if args.with_default_root_credentials {
        let username_set = std::env::var("IGGY_ROOT_USERNAME").is_ok();
        let password_set = std::env::var("IGGY_ROOT_PASSWORD").is_ok();

        if !username_set || !password_set {
            if !username_set {
                unsafe {
                    std::env::set_var("IGGY_ROOT_USERNAME", "iggy");
                }
            }
            if !password_set {
                unsafe {
                    std::env::set_var("IGGY_ROOT_PASSWORD", "iggy");
                }
            }
            info!(
                "Using default root credentials (username: iggy, password: iggy) - FOR DEVELOPMENT ONLY!"
            );
        } else {
            warn!(
                "--with-default-root-credentials flag is ignored because root credentials are already set via environment variables"
            );
        }
    }

>>>>>>> efa97e85
    #[cfg(feature = "disable-mimalloc")]
    warn!("Using default system allocator because code was build with `disable-mimalloc` feature");
    #[cfg(not(feature = "disable-mimalloc"))]
    info!("Using mimalloc allocator");

    let system = SharedSystem::new(System::new(
        config.system.clone(),
        config.cluster.clone(),
        config.data_maintenance.clone(),
        config.personal_access_token.clone(),
    ));
    */

    /*

    let mut current_config = config.clone();

    if config.http.enabled {
        let http_addr = http_server::start(config.http, system.clone()).await;
        current_config.http.address = http_addr.to_string();
    }

    if config.quic.enabled {
        let quic_addr = quic_server::start(config.quic, system.clone());
        current_config.quic.address = quic_addr.to_string();
    }

    if config.tcp.enabled {
        let tcp_addr = tcp_server::start(config.tcp, system.clone()).await;
        current_config.tcp.address = tcp_addr.to_string();
    }

    let runtime_path = current_config.system.get_runtime_path();
    let current_config_path = format!("{runtime_path}/current_config.toml");
    let current_config_content =
        toml::to_string(&current_config).expect("Cannot serialize current_config");
    tokio::fs::write(current_config_path, current_config_content).await?;

    let elapsed_time = startup_timestamp.elapsed();
    info!(
        "Iggy server has started - overall startup took {} ms.",
        elapsed_time.as_millis()
    );

    #[cfg(unix)]
    tokio::select! {
        _ = ctrl_c.recv() => {
            info!("Received SIGINT. Shutting down Iggy server...");
        },
        _ = sigterm.recv() => {
            info!("Received SIGTERM. Shutting down Iggy server...");
        }
    }

    #[cfg(windows)]
    match tokio::signal::ctrl_c().await {
        Ok(()) => {
            info!("Received CTRL-C. Shutting down Iggy server...");
        }
        Err(err) => {
            eprintln!("Unable to listen for shutdown signal: {}", err);
        }
    }

    let shutdown_timestamp = Instant::now();
    let mut system = system.write().await;
    system.shutdown().await?;
    let elapsed_time = shutdown_timestamp.elapsed();

    info!(
        "Iggy server has shutdown successfully. Shutdown took {} ms.",
        elapsed_time.as_millis()
    );
    */
    Ok(())
}<|MERGE_RESOLUTION|>--- conflicted
+++ resolved
@@ -65,14 +65,10 @@
 use server::versioning::SemanticVersion;
 use server::{IGGY_ROOT_PASSWORD_ENV, IGGY_ROOT_USERNAME_ENV, map_toggle_str, shard_info};
 use tokio::time::Instant;
-<<<<<<< HEAD
-use tracing::{error, info, instrument};
+use tracing::{error, info, instrument, warn};
 
 const COMPONENT: &str = "MAIN";
 const SHARDS_TABLE_CAPACITY: usize = 16384;
-=======
-use tracing::{info, instrument, warn};
->>>>>>> efa97e85
 
 #[instrument(skip_all, name = "trace_start_server")]
 #[compio::main]
@@ -97,13 +93,9 @@
         );
     }
     let args = Args::parse();
-<<<<<<< HEAD
     // FIRST DISCRETE LOADING STEP.
     // TODO: I think we could get rid of config provider, since we support only TOML
     // as config provider.
-=======
-
->>>>>>> efa97e85
     let config_provider = config_provider::resolve(&args.config_provider)?;
     // Load config and create directories.
     // Remove `local_data` directory if run with `--fresh` flag.
@@ -125,22 +117,68 @@
         }
     }
 
-<<<<<<< HEAD
     // SECOND DISCRETE LOADING STEP.
     // Create directories.
     create_directories(&config.system).await?;
 
     // Initialize logging
     // THIRD DISCRETE LOADING STEP.
-=======
->>>>>>> efa97e85
     let mut logging = Logging::new(config.telemetry.clone());
     logging.early_init();
 
     // From this point on, we can use tracing macros to log messages.
     logging.late_init(config.system.get_system_path(), &config.system.logging)?;
 
-<<<<<<< HEAD
+    if args.with_default_root_credentials {
+        let username_set = std::env::var("IGGY_ROOT_USERNAME").is_ok();
+        let password_set = std::env::var("IGGY_ROOT_PASSWORD").is_ok();
+
+        if !username_set || !password_set {
+            if !username_set {
+                unsafe {
+                    std::env::set_var("IGGY_ROOT_USERNAME", "iggy");
+                }
+            }
+            if !password_set {
+                unsafe {
+                    std::env::set_var("IGGY_ROOT_PASSWORD", "iggy");
+                }
+            }
+            info!(
+                "Using default root credentials (username: iggy, password: iggy) - FOR DEVELOPMENT ONLY!"
+            );
+        } else {
+            warn!(
+                "--with-default-root-credentials flag is ignored because root credentials are already set via environment variables"
+            );
+        }
+    }
+
+    if args.with_default_root_credentials {
+        let username_set = std::env::var("IGGY_ROOT_USERNAME").is_ok();
+        let password_set = std::env::var("IGGY_ROOT_PASSWORD").is_ok();
+
+        if !username_set || !password_set {
+            if !username_set {
+                unsafe {
+                    std::env::set_var("IGGY_ROOT_USERNAME", "iggy");
+                }
+            }
+            if !password_set {
+                unsafe {
+                    std::env::set_var("IGGY_ROOT_PASSWORD", "iggy");
+                }
+            }
+            info!(
+                "Using default root credentials (username: iggy, password: iggy) - FOR DEVELOPMENT ONLY!"
+            );
+        } else {
+            warn!(
+                "--with-default-root-credentials flag is ignored because root credentials are already set via environment variables"
+            );
+        }
+    }
+
     // FOURTH DISCRETE LOADING STEP.
     MemoryPool::init_pool(config.system.clone());
 
@@ -363,33 +401,6 @@
     info!("All shards have shut down. Iggy server is exiting.");
 
     /*
-=======
-    if args.with_default_root_credentials {
-        let username_set = std::env::var("IGGY_ROOT_USERNAME").is_ok();
-        let password_set = std::env::var("IGGY_ROOT_PASSWORD").is_ok();
-
-        if !username_set || !password_set {
-            if !username_set {
-                unsafe {
-                    std::env::set_var("IGGY_ROOT_USERNAME", "iggy");
-                }
-            }
-            if !password_set {
-                unsafe {
-                    std::env::set_var("IGGY_ROOT_PASSWORD", "iggy");
-                }
-            }
-            info!(
-                "Using default root credentials (username: iggy, password: iggy) - FOR DEVELOPMENT ONLY!"
-            );
-        } else {
-            warn!(
-                "--with-default-root-credentials flag is ignored because root credentials are already set via environment variables"
-            );
-        }
-    }
-
->>>>>>> efa97e85
     #[cfg(feature = "disable-mimalloc")]
     warn!("Using default system allocator because code was build with `disable-mimalloc` feature");
     #[cfg(not(feature = "disable-mimalloc"))]
@@ -397,6 +408,7 @@
 
     let system = SharedSystem::new(System::new(
         config.system.clone(),
+        config.cluster.clone(),
         config.cluster.clone(),
         config.data_maintenance.clone(),
         config.personal_access_token.clone(),
