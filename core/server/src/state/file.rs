/* Licensed to the Apache Software Foundation (ASF) under one
 * or more contributor license agreements.  See the NOTICE file
 * distributed with this work for additional information
 * regarding copyright ownership.  The ASF licenses this file
 * to you under the Apache License, Version 2.0 (the
 * "License"); you may not use this file except in compliance
 * with the License.  You may obtain a copy of the License at
 *
 *   http://www.apache.org/licenses/LICENSE-2.0
 *
 * Unless required by applicable law or agreed to in writing,
 * software distributed under the License is distributed on an
 * "AS IS" BASIS, WITHOUT WARRANTIES OR CONDITIONS OF ANY
 * KIND, either express or implied.  See the License for the
 * specific language governing permissions and limitations
 * under the License.
 */

use crate::state::command::EntryCommand;
use crate::state::{COMPONENT, StateEntry};
use crate::streaming::persistence::persister::PersisterKind;
use crate::streaming::utils::file;
use crate::versioning::SemanticVersion;
use bytes::{Buf, BufMut, Bytes, BytesMut};
<<<<<<< HEAD
use compio::io::AsyncReadExt;
use error_set::ErrContext;
=======
use err_trail::ErrContext;
>>>>>>> 7ef307c4
use iggy_common::BytesSerializable;
use iggy_common::EncryptorKind;
use iggy_common::IggyByteSize;
use iggy_common::IggyError;
use iggy_common::IggyTimestamp;
use std::fmt::Debug;
use std::path::Path;
use std::sync::Arc;
use std::sync::atomic::{AtomicU32, AtomicU64, Ordering};
use tracing::{debug, error, info};

pub const BUF_CURSOR_CAPACITY_BYTES: usize = 512 * 1000;
const FILE_STATE_PARSE_ERROR: &str = "STATE - failed to parse file state";

#[derive(Debug)]
pub struct FileState {
    current_index: AtomicU64,
    entries_count: AtomicU64,
    current_leader: AtomicU32,
    term: AtomicU64,
    version: u32,
    path: String,
    persister: Arc<PersisterKind>,
    encryptor: Option<EncryptorKind>,
}

impl FileState {
    pub fn new(
        path: &str,
        version: &SemanticVersion,
        persister: Arc<PersisterKind>,
        encryptor: Option<EncryptorKind>,
    ) -> Self {
        Self {
            current_index: AtomicU64::new(0),
            entries_count: AtomicU64::new(0),
            current_leader: AtomicU32::new(0),
            term: AtomicU64::new(0),
            path: path.into(),
            persister,
            encryptor,
            version: version.get_numeric_version().expect("Invalid version"),
        }
    }

    pub fn current_index(&self) -> u64 {
        self.current_index.load(Ordering::SeqCst)
    }

    pub fn entries_count(&self) -> u64 {
        self.entries_count.load(Ordering::SeqCst)
    }

    pub fn term(&self) -> u64 {
        self.term.load(Ordering::SeqCst)
    }

<<<<<<< HEAD
    pub async fn init(&self) -> Result<Vec<StateEntry>, IggyError> {
        assert!(Path::new(&self.path).exists());
=======
impl State for FileState {
    async fn init(&self) -> Result<Vec<StateEntry>, IggyError> {
        if !Path::new(&self.path).exists() {
            info!("State file does not exist, creating a new one");
            self.persister
                .overwrite(&self.path, &[])
                .await
                .with_error(|error| {
                    format!(
                        "{COMPONENT} (error: {error}) - failed to overwrite state file, path: {}",
                        self.path
                    )
                })?;
        }
>>>>>>> 7ef307c4

        let entries = self
            .load_entries()
            .await
            .with_error(|error| format!("{COMPONENT} (error: {error}) - failed to load entries"))?;
        let entries_count = entries.len() as u64;
        self.entries_count.store(entries_count, Ordering::SeqCst);
        if entries_count == 0 {
            self.current_index.store(0, Ordering::SeqCst);
        } else {
            let last_index = entries[entries_count as usize - 1].index;
            self.current_index.store(last_index, Ordering::SeqCst);
        }

        Ok(entries)
    }

    pub async fn load_entries(&self) -> Result<Vec<StateEntry>, IggyError> {
        if !Path::new(&self.path).exists() {
            return Err(IggyError::StateFileNotFound);
        }

        let file = file::open(&self.path)
            .await
            .with_error(|error| {
                format!(
                    "{COMPONENT} (error: {error}) - failed to open state file, path: {}",
                    self.path
                )
            })
            .map_err(|_| IggyError::CannotReadFile)?;
        let file_size = file
            .metadata()
            .await
            .with_error(|error| {
                format!(
                    "{COMPONENT} (error: {error}) - failed to load state file metadata, path: {}",
                    self.path
                )
            })
            .map_err(|_| IggyError::CannotReadFileMetadata)?
            .len();

        if file_size == 0 {
            info!("State file is empty");
            return Ok(Vec::new());
        }

        info!(
            "Loading state, file size: {}",
            IggyByteSize::from(file_size).as_human_string()
        );
        let mut entries = Vec::new();
        let mut total_size: u64 = 0;
        let mut cursor = std::io::Cursor::new(file);
        let mut current_index = 0;
        let mut entries_count = 0;
        loop {
            let index = cursor
                .read_u64_le()
                .await
                .with_error(|error| format!("{FILE_STATE_PARSE_ERROR} index. {error}"))
                .map_err(|_| IggyError::InvalidNumberEncoding)?;
            total_size += 8;
            // Greater than one, because one of the entries after a fresh reboot is the default root user.
            if entries_count > 1 && index != current_index + 1 {
                error!(
                    "State file is corrupted, expected index: {}, got: {}",
                    current_index + 1,
                    index
                );
                return Err(IggyError::StateFileCorrupted);
            }

            current_index = index;
            entries_count += 1;
            let term = cursor
                .read_u64_le()
                .await
                .with_error(|error| format!("{FILE_STATE_PARSE_ERROR} term. {error}"))
                .map_err(|_| IggyError::InvalidNumberEncoding)?;
            total_size += 8;
            let leader_id = cursor
                .read_u32_le()
                .await
                .with_error(|error| format!("{FILE_STATE_PARSE_ERROR} leader_id. {error}"))
                .map_err(|_| IggyError::InvalidNumberEncoding)?;
            total_size += 4;
            let version = cursor
                .read_u32_le()
                .await
                .with_error(|error| format!("{FILE_STATE_PARSE_ERROR} version. {error}"))
                .map_err(|_| IggyError::InvalidNumberEncoding)?;
            total_size += 4;
            let flags = cursor
                .read_u64_le()
                .await
                .with_error(|error| format!("{FILE_STATE_PARSE_ERROR} flags. {error}"))
                .map_err(|_| IggyError::InvalidNumberEncoding)?;
            total_size += 8;
            let timestamp = IggyTimestamp::from(
                cursor
                    .read_u64_le()
                    .await
                    .with_error(|error| format!("{FILE_STATE_PARSE_ERROR} timestamp. {error}"))
                    .map_err(|_| IggyError::InvalidNumberEncoding)?,
            );
            total_size += 8;
            let user_id = cursor
                .read_u32_le()
                .await
                .with_error(|error| format!("{FILE_STATE_PARSE_ERROR} user_id. {error}"))
                .map_err(|_| IggyError::InvalidNumberEncoding)?;
            total_size += 4;
            let checksum = cursor
                .read_u32_le()
                .await
                .with_error(|error| format!("{FILE_STATE_PARSE_ERROR} checksum. {error}"))
                .map_err(|_| IggyError::InvalidNumberEncoding)?;
            total_size += 4;
            let context_length = cursor
                .read_u32_le()
                .await
                .with_error(|error| {
                    format!("{FILE_STATE_PARSE_ERROR} context context_length. {error}")
                })
                .map_err(|_| IggyError::InvalidNumberEncoding)?
                as usize;
            total_size += 4;
            let mut context = BytesMut::with_capacity(context_length);
            context.put_bytes(0, context_length);
            let (result, context) = cursor.read_exact(context).await.into();

            result
                .with_error_context(|error| format!("{FILE_STATE_PARSE_ERROR} code. {error}"))
                .map_err(|_| IggyError::CannotReadFile)?;
            let context = context.freeze();
            total_size += context_length as u64;
            let code = cursor
                .read_u32_le()
                .await
                .with_error(|error| format!("{FILE_STATE_PARSE_ERROR} code. {error}"))
                .map_err(|_| IggyError::InvalidNumberEncoding)?;
            total_size += 4;
            let mut command_length = cursor
                .read_u32_le()
                .await
                .with_error(|error| format!("{FILE_STATE_PARSE_ERROR} command_length. {error}"))
                .map_err(|_| IggyError::InvalidNumberEncoding)?
                as usize;
            total_size += 4;
            let mut command = BytesMut::with_capacity(command_length);
            command.put_bytes(0, command_length);
            let (result, command) = cursor.read_exact(command).await.into();
            result
                .with_error_context(|error| format!("{FILE_STATE_PARSE_ERROR} command. {error}"))
                .map_err(|_| IggyError::CannotReadFile)?;
            total_size += command_length as u64;
            let command_payload;
            if let Some(encryptor) = &self.encryptor {
                debug!("Decrypting state entry with index: {index}");
                command_payload = Bytes::from(encryptor.decrypt(&command.freeze())?);
                command_length = command_payload.len();
            } else {
                command_payload = command.freeze();
            }

            let mut entry_command = BytesMut::with_capacity(4 + 4 + command_length);
            entry_command.put_u32_le(code);
            entry_command.put_u32_le(command_length as u32);
            entry_command.extend(command_payload);
            let command = entry_command.freeze();
            EntryCommand::from_bytes(command.clone()).with_error(|error| {
                format!("{COMPONENT} (error: {error}) - failed to parse entry command from bytes")
            })?;
            let calculated_checksum = StateEntry::calculate_checksum(
                index, term, leader_id, version, flags, timestamp, user_id, &context, &command,
            );
            let entry = StateEntry::new(
                index,
                term,
                leader_id,
                version,
                flags,
                timestamp,
                user_id,
                calculated_checksum,
                context,
                command,
            );
            debug!("Read state entry: {entry}");
            if entry.checksum != checksum {
                return Err(IggyError::InvalidStateEntryChecksum(
                    entry.checksum,
                    checksum,
                    entry.index,
                ));
            }

            entries.push(entry);
            if total_size == file_size {
                break;
            }
        }

        info!("Loaded {entries_count} state entries, current index: {current_index}");
        Ok(entries)
    }

    pub async fn apply(&self, user_id: u32, command: &EntryCommand) -> Result<(), IggyError> {
        debug!("Applying state entry with command: {command}, user ID: {user_id}");
        let timestamp = IggyTimestamp::now();
        let index = if self.entries_count.load(Ordering::SeqCst) == 0 {
            0
        } else {
            self.current_index.fetch_add(1, Ordering::SeqCst) + 1
        };
        let term = self.term.load(Ordering::SeqCst);
        let current_leader = self.current_leader.load(Ordering::SeqCst);
        let version = self.version;
        let flags = 0;
        let context = Bytes::new();
        let mut command = command.to_bytes();
        let checksum = StateEntry::calculate_checksum(
            index,
            term,
            current_leader,
            version,
            flags,
            timestamp,
            user_id,
            &context,
            &command,
        );

        if let Some(encryptor) = &self.encryptor {
            debug!("Encrypting state entry command with index: {index}");
            let command_code = command.slice(0..4).get_u32_le();
            let mut command_length = command.slice(4..8).get_u32_le() as usize;
            let command_payload = command.slice(8..8 + command_length);
            let encrypted_command_payload = encryptor
                .encrypt(&command_payload)
                .with_error(|error| {
                    format!(
                        "{COMPONENT} (error: {error}) - failed to encrypt state entry command, index: {index}"
                    )
                })?;
            command_length = encrypted_command_payload.len();
            let mut command_bytes = BytesMut::with_capacity(4 + 4 + command_length);
            command_bytes.put_u32_le(command_code);
            command_bytes.put_u32_le(command_length as u32);
            command_bytes.extend(encrypted_command_payload);
            command = command_bytes.freeze();
        }

        let entry = StateEntry::new(
            index,
            term,
            current_leader,
            version,
            flags,
            timestamp,
            user_id,
            checksum,
            context,
            command,
        );
        let bytes = entry.to_bytes();
        let len = bytes.len();
        self.entries_count.fetch_add(1, Ordering::SeqCst);
        self.persister
            .append(&self.path, bytes)
            .await
            .with_error(|error| {
                format!(
                    "{COMPONENT} (error: {error}) - failed to append state entry data to file, path: {}, data size: {}",
                    self.path,
                    len
                )
            })?;
        debug!("Applied state entry: {entry}");
        Ok(())
    }
}<|MERGE_RESOLUTION|>--- conflicted
+++ resolved
@@ -22,12 +22,8 @@
 use crate::streaming::utils::file;
 use crate::versioning::SemanticVersion;
 use bytes::{Buf, BufMut, Bytes, BytesMut};
-<<<<<<< HEAD
 use compio::io::AsyncReadExt;
 use error_set::ErrContext;
-=======
-use err_trail::ErrContext;
->>>>>>> 7ef307c4
 use iggy_common::BytesSerializable;
 use iggy_common::EncryptorKind;
 use iggy_common::IggyByteSize;
@@ -85,25 +81,8 @@
         self.term.load(Ordering::SeqCst)
     }
 
-<<<<<<< HEAD
     pub async fn init(&self) -> Result<Vec<StateEntry>, IggyError> {
         assert!(Path::new(&self.path).exists());
-=======
-impl State for FileState {
-    async fn init(&self) -> Result<Vec<StateEntry>, IggyError> {
-        if !Path::new(&self.path).exists() {
-            info!("State file does not exist, creating a new one");
-            self.persister
-                .overwrite(&self.path, &[])
-                .await
-                .with_error(|error| {
-                    format!(
-                        "{COMPONENT} (error: {error}) - failed to overwrite state file, path: {}",
-                        self.path
-                    )
-                })?;
-        }
->>>>>>> 7ef307c4
 
         let entries = self
             .load_entries()
