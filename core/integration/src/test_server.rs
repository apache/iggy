--- conflicted
+++ resolved
@@ -34,18 +34,6 @@
 use std::process::{Child, Command, Stdio};
 use std::thread::{available_parallelism, panicking, sleep};
 use std::time::Duration;
-<<<<<<< HEAD
-=======
-
-use assert_cmd::prelude::CommandCargoExt;
-use async_trait::async_trait;
-use derive_more::Display;
-use futures::executor::block_on;
-use iggy::prelude::UserStatus::Active;
-use iggy::prelude::*;
-use iggy_common::{ConfigProvider, TransportProtocol};
-use server::configs::server::ServerConfig;
->>>>>>> 7ef307c4
 use uuid::Uuid;
 
 pub const SYSTEM_PATH_ENV_VAR: &str = "IGGY_SYSTEM_PATH";
@@ -71,10 +59,6 @@
     fn transport(&self) -> TransportProtocol;
     fn server_addr(&self) -> String;
 }
-<<<<<<< HEAD
-=======
-
->>>>>>> 7ef307c4
 #[derive(Display, Debug)]
 enum ServerProtocolAddr {
     #[display("RAW_TCP:{_0}")]
