--- conflicted
+++ resolved
@@ -32,11 +32,7 @@
 async-trait = { workspace = true }
 bytes = { workspace = true }
 chrono = { workspace = true }
-<<<<<<< HEAD
-ctor = "0.5.0"
-=======
 ctor = "0.6.0"
->>>>>>> 7ef307c4
 derive_more = { workspace = true }
 env_logger = { workspace = true }
 futures = { workspace = true }
@@ -46,15 +42,6 @@
 iggy_common = { workspace = true }
 keyring = { workspace = true }
 lazy_static = { workspace = true }
-<<<<<<< HEAD
-libc = "0.2.175"
-log = { workspace = true }
-predicates = { workspace = true }
-rand = { workspace = true }
-rcgen = "0.14.4"
-reqwest = { workspace = true }
-rmcp = { version = "0.6.4", features = [
-=======
 libc = "0.2.177"
 log = { workspace = true }
 predicates = { workspace = true }
@@ -62,7 +49,6 @@
 rcgen = "0.14.5"
 reqwest = { workspace = true }
 rmcp = { version = "0.8.3", features = [
->>>>>>> 7ef307c4
     "client",
     "reqwest",
     "transport-streamable-http-client",
@@ -72,13 +58,8 @@
 server = { workspace = true }
 tempfile = { workspace = true }
 test-case = { workspace = true }
-<<<<<<< HEAD
-tokio = { version = "1.45.1", features = ["full"] }
-compio = { workspace = true }
-=======
 testcontainers-modules = { version = "0.13.0", features = ["postgres"] }
 tokio = { workspace = true }
->>>>>>> 7ef307c4
 twox-hash = { workspace = true }
 uuid = { workspace = true }
 zip = { workspace = true }