# Licensed to the Apache Software Foundation (ASF) under one
# or more contributor license agreements.  See the NOTICE file
# distributed with this work for additional information
# regarding copyright ownership.  The ASF licenses this file
# to you under the Apache License, Version 2.0 (the
# "License"); you may not use this file except in compliance
# with the License.  You may obtain a copy of the License at
#
#   http://www.apache.org/licenses/LICENSE-2.0
#
# Unless required by applicable law or agreed to in writing,
# software distributed under the License is distributed on an
# "AS IS" BASIS, WITHOUT WARRANTIES OR CONDITIONS OF ANY
# KIND, either express or implied.  See the License for the
# specific language governing permissions and limitations
# under the License.

[package]
name = "integration"
version = "0.0.1"
edition = "2024"
license = "Apache-2.0"

# Some tests are failing in CI due to lack of IPv6 interfaces
# inside the docker containers. This is a temporary workaround (hopefully).
[features]
ci-qemu = []

[dependencies]
ahash = { workspace = true }
assert_cmd = "2.0.17"
async-trait = { workspace = true }
bytes = { workspace = true }
chrono = { workspace = true }
ctor = "0.4.3"
derive_more = { workspace = true }
env_logger = { workspace = true }
futures = { workspace = true }
humantime = { workspace = true }
iggy = { workspace = true }
iggy_binary_protocol = { workspace = true }
iggy_common = { workspace = true }
keyring = { workspace = true }
lazy_static = { workspace = true }
libc = "0.2.174"
log = { workspace = true }
predicates = { workspace = true }
rand = { workspace = true }
rcgen = "0.14.3"
reqwest = { workspace = true }
<<<<<<< HEAD
rmcp = { version = "0.3.0", features = [
=======
rmcp = { version = "0.3.2", features = [
>>>>>>> 1df72545
    "client",
    "reqwest",
    "transport-streamable-http-client",
] }
serial_test = { workspace = true }
server = { workspace = true }
tempfile = { workspace = true }
test-case = { workspace = true }
tokio = { version = "1.45.1", features = ["full"] }
compio = { workspace = true }
twox-hash = { workspace = true }
uuid = { workspace = true }
zip = { workspace = true }<|MERGE_RESOLUTION|>--- conflicted
+++ resolved
@@ -48,11 +48,7 @@
 rand = { workspace = true }
 rcgen = "0.14.3"
 reqwest = { workspace = true }
-<<<<<<< HEAD
-rmcp = { version = "0.3.0", features = [
-=======
 rmcp = { version = "0.3.2", features = [
->>>>>>> 1df72545
     "client",
     "reqwest",
     "transport-streamable-http-client",
