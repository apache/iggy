# Licensed to the Apache Software Foundation (ASF) under one
# or more contributor license agreements.  See the NOTICE file
# distributed with this work for additional information
# regarding copyright ownership.  The ASF licenses this file
# to you under the Apache License, Version 2.0 (the
# "License"); you may not use this file except in compliance
# with the License.  You may obtain a copy of the License at
#
#   http://www.apache.org/licenses/LICENSE-2.0
#
# Unless required by applicable law or agreed to in writing,
# software distributed under the License is distributed on an
# "AS IS" BASIS, WITHOUT WARRANTIES OR CONDITIONS OF ANY
# KIND, either express or implied.  See the License for the
# specific language governing permissions and limitations
# under the License.

[package]
name = "integration"
version = "0.0.1"
edition = "2024"
license = "Apache-2.0"

# Some tests are failing in CI due to lack of IPv6 interfaces
# inside the docker containers. This is a temporary workaround (hopefully).
[features]
ci-qemu = []

[dependencies]
ahash = { workspace = true }
assert_cmd = "2.0.17"
async-trait = { workspace = true }
bytes = { workspace = true }
chrono = { workspace = true }
<<<<<<< HEAD
ctor = "0.4.3"
=======
ctor = "0.5.0"
>>>>>>> 6638d612
derive_more = { workspace = true }
env_logger = { workspace = true }
futures = { workspace = true }
humantime = { workspace = true }
iggy = { workspace = true }
iggy_binary_protocol = { workspace = true }
iggy_common = { workspace = true }
keyring = { workspace = true }
lazy_static = { workspace = true }
libc = "0.2.175"
log = { workspace = true }
predicates = { workspace = true }
rand = { workspace = true }
rcgen = "0.14.3"
reqwest = { workspace = true }
<<<<<<< HEAD
rmcp = { version = "0.3.2", features = [
    "client",
    "reqwest",
    "transport-streamable-http-client",
=======
rmcp = { version = "0.6.1", features = [
    "client",
    "reqwest",
    "transport-streamable-http-client",
    "transport-streamable-http-client-reqwest",
>>>>>>> 6638d612
] }
serial_test = { workspace = true }
server = { workspace = true }
tempfile = { workspace = true }
test-case = { workspace = true }
tokio = { version = "1.45.1", features = ["full"] }
compio = { workspace = true }
twox-hash = { workspace = true }
uuid = { workspace = true }
zip = { workspace = true }<|MERGE_RESOLUTION|>--- conflicted
+++ resolved
@@ -32,11 +32,7 @@
 async-trait = { workspace = true }
 bytes = { workspace = true }
 chrono = { workspace = true }
-<<<<<<< HEAD
-ctor = "0.4.3"
-=======
 ctor = "0.5.0"
->>>>>>> 6638d612
 derive_more = { workspace = true }
 env_logger = { workspace = true }
 futures = { workspace = true }
@@ -52,18 +48,11 @@
 rand = { workspace = true }
 rcgen = "0.14.3"
 reqwest = { workspace = true }
-<<<<<<< HEAD
-rmcp = { version = "0.3.2", features = [
-    "client",
-    "reqwest",
-    "transport-streamable-http-client",
-=======
 rmcp = { version = "0.6.1", features = [
     "client",
     "reqwest",
     "transport-streamable-http-client",
     "transport-streamable-http-client-reqwest",
->>>>>>> 6638d612
 ] }
 serial_test = { workspace = true }
 server = { workspace = true }
