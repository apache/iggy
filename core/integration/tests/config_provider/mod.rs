--- conflicted
+++ resolved
@@ -150,14 +150,9 @@
         env::set_var("IGGY_CLUSTER_NODES_2_ADDRESS", expected_node_2_address);
     }
 
-<<<<<<< HEAD
     let config_path = get_root_path().join("../configs/server.toml");
     let file_config_provider = FileConfigProvider::new(config_path.as_path().display().to_string());
     let config = file_config_provider
-=======
-    let file_config_provider = get_file_config_provider();
-    let config: ServerConfig = file_config_provider
->>>>>>> 7ef307c4
         .load_config()
         .await
         .expect("Failed to load server.toml config with cluster env overrides");
@@ -224,14 +219,9 @@
         env::set_var("IGGY_CLUSTER_NODES_1_ADDRESS", expected_node_1_address);
     }
 
-<<<<<<< HEAD
     let config_path = get_root_path().join("../configs/server.toml");
     let file_config_provider = FileConfigProvider::new(config_path.as_path().display().to_string());
     let config = file_config_provider
-=======
-    let file_config_provider = get_file_config_provider();
-    let config: ServerConfig = file_config_provider
->>>>>>> 7ef307c4
         .load_config()
         .await
         .expect("Failed to load server.toml config with partial cluster env overrides");
@@ -272,18 +262,11 @@
         env::set_var("IGGY_CLUSTER_NODES_5_ADDRESS", expected_node_5_address);
     }
 
-<<<<<<< HEAD
     let config_path = get_root_path().join("../configs/server.toml");
     let file_config_provider = FileConfigProvider::new(config_path.as_path().display().to_string());
 
     // This should fail because nodes 2-4 will be missing required fields
     let result = file_config_provider.load_config().await;
-=======
-    let file_config_provider = get_file_config_provider();
-
-    // This should fail because nodes 2-4 will be missing required fields
-    let result: Result<ServerConfig, ConfigurationError> = file_config_provider.load_config().await;
->>>>>>> 7ef307c4
     assert!(
         result.is_err(),
         "Should fail to load config with sparse array due to missing required fields in intermediate elements"
@@ -311,14 +294,9 @@
         env::set_var("IGGY_CLUSTER_NODES_2_ADDRESS", expected_node_2_address);
     }
 
-<<<<<<< HEAD
     let config_path = get_root_path().join("../configs/server.toml");
     let file_config_provider = FileConfigProvider::new(config_path.as_path().display().to_string());
     let config = file_config_provider
-=======
-    let file_config_provider = get_file_config_provider();
-    let config: ServerConfig = file_config_provider
->>>>>>> 7ef307c4
         .load_config()
         .await
         .expect("Failed to load server.toml config with contiguous array override");
@@ -346,12 +324,4 @@
         env::remove_var("IGGY_CLUSTER_NODES_2_NAME");
         env::remove_var("IGGY_CLUSTER_NODES_2_ADDRESS");
     }
-<<<<<<< HEAD
-=======
-}
-
-fn get_file_config_provider() -> FileConfigProvider<ServerEnvProvider> {
-    let config_path = get_root_path().join("../configs/server.toml");
-    ServerConfig::file_config_provider(config_path.as_path().display().to_string())
->>>>>>> 7ef307c4
 }