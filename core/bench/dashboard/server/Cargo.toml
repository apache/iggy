--- conflicted
+++ resolved
@@ -23,11 +23,7 @@
 
 [dependencies]
 actix-cors = "0.7.1"
-<<<<<<< HEAD
-actix-files = "0.6.7"
-=======
 actix-files = "0.6.8"
->>>>>>> efa97e85
 actix-web = "4.11.0"
 bench-dashboard-shared = { path = "../shared" }
 bench-report = { workspace = true }
@@ -36,11 +32,7 @@
 dashmap = { workspace = true }
 file-operation = "0.8.4"
 notify = "8.2.0"
-<<<<<<< HEAD
-octocrab = "0.44.1"
-=======
 octocrab = "0.45.0"
->>>>>>> efa97e85
 serde = { workspace = true, features = ["derive"] }
 serde_json = { workspace = true }
 tempfile = { workspace = true }
