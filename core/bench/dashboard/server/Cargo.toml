--- conflicted
+++ resolved
@@ -30,13 +30,8 @@
 chrono = { workspace = true, features = ["serde"] }
 clap = { workspace = true }
 dashmap = { workspace = true }
-<<<<<<< HEAD
-file-operation = "0.5.16"
-notify = "8.1.0"
-=======
 file-operation = "0.8.4"
 notify = "8.2.0"
->>>>>>> 1df72545
 octocrab = "0.44.1"
 serde = { workspace = true, features = ["derive"] }
 serde_json = { workspace = true }
