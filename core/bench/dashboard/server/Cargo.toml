# Licensed to the Apache Software Foundation (ASF) under one
# or more contributor license agreements.  See the NOTICE file
# distributed with this work for additional information
# regarding copyright ownership.  The ASF licenses this file
# to you under the Apache License, Version 2.0 (the
# "License"); you may not use this file except in compliance
# with the License.  You may obtain a copy of the License at
#
#   http://www.apache.org/licenses/LICENSE-2.0
#
# Unless required by applicable law or agreed to in writing,
# software distributed under the License is distributed on an
# "AS IS" BASIS, WITHOUT WARRANTIES OR CONDITIONS OF ANY
# KIND, either express or implied.  See the License for the
# specific language governing permissions and limitations
# under the License.

[package]
name = "iggy-bench-dashboard-server"
license = "Apache-2.0"
version = "0.4.0"
edition = "2024"

[dependencies]
actix-cors = "0.7.1"
actix-files = "0.6.8"
actix-web = "4.11.0"
bench-dashboard-shared = { path = "../shared" }
bench-report = { workspace = true }
chrono = { workspace = true, features = ["serde"] }
clap = { workspace = true }
dashmap = { workspace = true }
<<<<<<< HEAD
file-operation = "0.8.4"
notify = "8.2.0"
octocrab = "0.45.0"
=======
file-operation = "0.8.6"
notify = "8.2.0"
octocrab = "0.47.0"
>>>>>>> 7ef307c4
serde = { workspace = true, features = ["derive"] }
serde_json = { workspace = true }
tempfile = { workspace = true }
thiserror = { workspace = true }
tokio = { workspace = true }
tracing = { workspace = true }
tracing-subscriber = { workspace = true }
uuid = { workspace = true }
walkdir = "2.5.0"
zip = { workspace = true, features = ["deflate"] }<|MERGE_RESOLUTION|>--- conflicted
+++ resolved
@@ -30,15 +30,9 @@
 chrono = { workspace = true, features = ["serde"] }
 clap = { workspace = true }
 dashmap = { workspace = true }
-<<<<<<< HEAD
-file-operation = "0.8.4"
-notify = "8.2.0"
-octocrab = "0.45.0"
-=======
 file-operation = "0.8.6"
 notify = "8.2.0"
 octocrab = "0.47.0"
->>>>>>> 7ef307c4
 serde = { workspace = true, features = ["derive"] }
 serde_json = { workspace = true }
 tempfile = { workspace = true }
