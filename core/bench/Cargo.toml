# Licensed to the Apache Software Foundation (ASF) under one
# or more contributor license agreements.  See the NOTICE file
# distributed with this work for additional information
# regarding copyright ownership.  The ASF licenses this file
# to you under the Apache License, Version 2.0 (the
# "License"); you may not use this file except in compliance
# with the License.  You may obtain a copy of the License at
#
#   http://www.apache.org/licenses/LICENSE-2.0
#
# Unless required by applicable law or agreed to in writing,
# software distributed under the License is distributed on an
# "AS IS" BASIS, WITHOUT WARRANTIES OR CONDITIONS OF ANY
# KIND, either express or implied.  See the License for the
# specific language governing permissions and limitations
# under the License.

[package]
name = "iggy-bench"
version = "0.2.4"
edition = "2024"
license = "Apache-2.0"
repository = "https://github.com/apache/iggy"
homepage = "https://iggy.apache.org"
description = "Benchmarking CLI for Iggy message streaming platform"
keywords = ["iggy", "cli", "messaging", "streaming"]
readme = "../../README.md"

[[bin]]
name = "iggy-bench"
path = "src/main.rs"
# Due to dependency to integration, which has a dependency to server, setting
# mimalloc on server is also setting it on bench.

[dependencies]
async-trait = { workspace = true }
bench-report = { workspace = true }
bytes = { workspace = true }
charming = { workspace = true }
chrono = { workspace = true }
clap = { workspace = true }
figlet-rs = { workspace = true }
futures-util = { workspace = true }
governor = "0.10.1"
hostname = "0.4.1"
human-repr = { workspace = true }
iggy = { workspace = true }
integration = { workspace = true }
nonzero_lit = { workspace = true }
rand = { workspace = true }
<<<<<<< HEAD
rayon = "1.10.0"
=======
rayon = "1.11.0"
>>>>>>> 6638d612
serde = { workspace = true }
sysinfo = { workspace = true }
tokio = { workspace = true }
toml = { workspace = true }
tracing = { workspace = true }
tracing-appender = { workspace = true }
tracing-subscriber = { workspace = true }
uuid = { workspace = true }

[lints.clippy]
enum_glob_use = "deny"
pedantic = "deny"
nursery = "deny"<|MERGE_RESOLUTION|>--- conflicted
+++ resolved
@@ -48,11 +48,7 @@
 integration = { workspace = true }
 nonzero_lit = { workspace = true }
 rand = { workspace = true }
-<<<<<<< HEAD
-rayon = "1.10.0"
-=======
 rayon = "1.11.0"
->>>>>>> 6638d612
 serde = { workspace = true }
 sysinfo = { workspace = true }
 tokio = { workspace = true }
