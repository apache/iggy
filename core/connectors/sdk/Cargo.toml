# Licensed to the Apache Software Foundation (ASF) under one
# or more contributor license agreements.  See the NOTICE file
# distributed with this work for additional information
# regarding copyright ownership.  The ASF licenses this file
# to you under the Apache License, Version 2.0 (the
# "License"); you may not use this file except in compliance
# with the License.  You may obtain a copy of the License at
#
#   http://www.apache.org/licenses/LICENSE-2.0
#
# Unless required by applicable law or agreed to in writing,
# software distributed under the License is distributed on an
# "AS IS" BASIS, WITHOUT WARRANTIES OR CONDITIONS OF ANY
# KIND, either express or implied.  See the License for the
# specific language governing permissions and limitations
# under the License.

[package]
name = "iggy_connector_sdk"
version = "0.1.0"
description = "Iggy is the persistent message streaming platform written in Rust, supporting QUIC, TCP and HTTP transport protocols, capable of processing millions of messages per second."
edition = "2024"
license = "Apache-2.0"
keywords = ["iggy", "messaging", "streaming"]
categories = ["command-line-utilities", "database", "network-programming"]
homepage = "https://iggy.apache.org"
documentation = "https://iggy.apache.org/docs"
repository = "https://github.com/apache/iggy"
readme = "../../README.md"

[package.metadata.cargo-machete]
ignored = ["prost"]

[dependencies]
async-trait = { workspace = true }
base64 = "0.22.1"
chrono = { workspace = true }
dashmap = { workspace = true }
<<<<<<< HEAD
flatbuffers = "24.3.25"
iggy = { workspace = true }
once_cell = { workspace = true }
postcard = { workspace = true }
prost = "0.13.5"
prost-types = "0.13.5"
protox = "0.8.0"
protox-parse = "0.8.0"
=======
flatbuffers = "25.2.10"
iggy = { workspace = true }
once_cell = { workspace = true }
postcard = { workspace = true }
prost = "0.14.1"
prost-types = "0.14.1"
protox = "0.9.0"
protox-parse = "0.9.0"
>>>>>>> 3c30a3f3
regex = { workspace = true }
serde = { workspace = true }
serde_json = { workspace = true }
simd-json = { workspace = true }
strum_macros = { workspace = true }
thiserror = { workspace = true }
tokio = { workspace = true }
tracing = { workspace = true }
tracing-subscriber = { workspace = true }
uuid = { workspace = true }<|MERGE_RESOLUTION|>--- conflicted
+++ resolved
@@ -36,16 +36,6 @@
 base64 = "0.22.1"
 chrono = { workspace = true }
 dashmap = { workspace = true }
-<<<<<<< HEAD
-flatbuffers = "24.3.25"
-iggy = { workspace = true }
-once_cell = { workspace = true }
-postcard = { workspace = true }
-prost = "0.13.5"
-prost-types = "0.13.5"
-protox = "0.8.0"
-protox-parse = "0.8.0"
-=======
 flatbuffers = "25.2.10"
 iggy = { workspace = true }
 once_cell = { workspace = true }
@@ -54,7 +44,6 @@
 prost-types = "0.14.1"
 protox = "0.9.0"
 protox-parse = "0.9.0"
->>>>>>> 3c30a3f3
 regex = { workspace = true }
 serde = { workspace = true }
 serde_json = { workspace = true }
