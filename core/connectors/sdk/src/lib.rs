/* Licensed to the Apache Software Foundation (ASF) under one
 * or more contributor license agreements.  See the NOTICE file
 * distributed with this work for additional information
 * regarding copyright ownership.  The ASF licenses this file
 * to you under the Apache License, Version 2.0 (the
 * "License"); you may not use this file except in compliance
 * with the License.  You may obtain a copy of the License at
 *
 *   http://www.apache.org/licenses/LICENSE-2.0
 *
 * Unless required by applicable law or agreed to in writing,
 * software distributed under the License is distributed on an
 * "AS IS" BASIS, WITHOUT WARRANTIES OR CONDITIONS OF ANY
 * KIND, either express or implied.  See the License for the
 * specific language governing permissions and limitations
 * under the License.
 */

use async_trait::async_trait;
use base64::{self, Engine};
use decoders::{
    flatbuffer::FlatBufferStreamDecoder, json::JsonStreamDecoder, proto::ProtoStreamDecoder,
    raw::RawStreamDecoder, text::TextStreamDecoder,
};
use encoders::{
    flatbuffer::FlatBufferStreamEncoder, json::JsonStreamEncoder, proto::ProtoStreamEncoder,
    raw::RawStreamEncoder, text::TextStreamEncoder,
};
use iggy::prelude::{HeaderKey, HeaderValue};
use once_cell::sync::OnceCell;
use prost::Message;
use serde::{Deserialize, Serialize};
use std::{collections::HashMap, sync::Arc};
use strum_macros::{Display, IntoStaticStr};
use thiserror::Error;
use tokio::runtime::Runtime;

pub mod decoders;
pub mod encoders;
pub mod sink;
pub mod source;
pub mod transforms;

pub use transforms::Transform;

static RUNTIME: OnceCell<Runtime> = OnceCell::new();

pub fn get_runtime() -> &'static Runtime {
    RUNTIME.get_or_init(|| Runtime::new().expect("Failed to create Tokio runtime"))
}

#[derive(Debug, Serialize, Deserialize)]
pub struct ConnectorState(pub Vec<u8>);

/// The Source trait defines the interface for a source connector, responsible for producing the messages to the configured stream and topic.
/// Once the messages are produced (e.g. fetched from an external API), they will be sent further to the specified destination.
#[async_trait]
pub trait Source: Send + Sync {
    /// Invoked when the source is initialized, allowing it to perform any necessary setup.
    async fn open(&mut self) -> Result<(), Error>;

    /// Invoked every time a batch of messages is produced to the configured stream and topic.
    async fn poll(&self) -> Result<ProducedMessages, Error>;

    /// Invoked when the source is closed, allowing it to perform any necessary cleanup.
    async fn close(&mut self) -> Result<(), Error>;
}

/// The Sink trait defines the interface for a sink connector, responsible for consuming the messages from the configured topics.
/// Once the messages are consumed (and optionally transformed before), they should be sent further to the specified destination.
#[async_trait]
pub trait Sink: Send + Sync {
    /// Invoked when the sink is initialized, allowing it to perform any necessary setup.
    async fn open(&mut self) -> Result<(), Error>;

    /// Invoked every time a batch of messages is received from the configured stream(s) and topic(s).
    async fn consume(
        &self,
        topic_metadata: &TopicMetadata,
        messages_metadata: MessagesMetadata,
        messages: Vec<ConsumedMessage>,
    ) -> Result<(), Error>;

    /// Invoked when the sink is closed, allowing it to perform any necessary cleanup.
    async fn close(&mut self) -> Result<(), Error>;
}

#[derive(Debug, Clone, Serialize, Deserialize)]
pub enum Payload {
    Json(simd_json::OwnedValue),
    Raw(Vec<u8>),
    Text(String),
    Proto(String),
    FlatBuffer(Vec<u8>),
}

impl Payload {
    pub fn try_into_vec(self) -> Result<Vec<u8>, Error> {
        match self {
            Payload::Json(value) => {
                Ok(simd_json::to_vec(&value).map_err(|_| Error::InvalidJsonPayload)?)
            }
            Payload::Raw(value) => Ok(value),
            Payload::Text(text) => Ok(text.into_bytes()),
            Payload::Proto(text) => Ok(text.into_bytes()),
            Payload::FlatBuffer(value) => Ok(value),
        }
    }
}

impl std::fmt::Display for Payload {
    fn fmt(&self, f: &mut std::fmt::Formatter<'_>) -> std::fmt::Result {
        match self {
            Payload::Json(value) => write!(
                f,
                "Json({})",
                simd_json::to_string_pretty(value).unwrap_or_default()
            ),
            Payload::Raw(value) => write!(f, "Raw({value:#?})"),
            Payload::Text(text) => write!(f, "Text({text})"),
            Payload::Proto(text) => write!(f, "Proto({text})"),
            Payload::FlatBuffer(value) => write!(f, "FlatBuffer({} bytes)", value.len()),
        }
    }
}

#[repr(C)]
#[derive(
    Debug, Copy, Clone, Eq, Hash, PartialEq, Serialize, Deserialize, Display, IntoStaticStr,
)]
#[serde(rename_all = "snake_case")]
pub enum Schema {
    #[strum(to_string = "json")]
    Json,
    #[strum(to_string = "raw")]
    Raw,
    #[strum(to_string = "text")]
    Text,
    #[strum(to_string = "proto")]
    Proto,
    #[strum(to_string = "flatbuffer")]
    FlatBuffer,
}

impl Schema {
    pub fn try_into_payload(self, mut value: Vec<u8>) -> Result<Payload, Error> {
        match self {
            Schema::Json => Ok(Payload::Json(
                simd_json::to_owned_value(&mut value).map_err(|_| Error::InvalidJsonPayload)?,
            )),
            Schema::Raw => Ok(Payload::Raw(value)),
            Schema::Text => Ok(Payload::Text(
                String::from_utf8(value).map_err(|_| Error::InvalidTextPayload)?,
            )),
            Schema::Proto => match prost_types::Any::decode(value.as_slice()) {
                Ok(any) => {
                    let json_value = simd_json::json!({
                        "type_url": any.type_url,
                        "value": base64::engine::general_purpose::STANDARD.encode(&any.value),
                    });
                    Ok(Payload::Json(json_value))
                }
                Err(_) => Ok(Payload::Raw(value)),
            },
            Schema::FlatBuffer => Ok(Payload::FlatBuffer(value)),
        }
    }

    pub fn decoder(self) -> Arc<dyn StreamDecoder> {
        match self {
            Schema::Json => Arc::new(JsonStreamDecoder),
            Schema::Raw => Arc::new(RawStreamDecoder),
            Schema::Text => Arc::new(TextStreamDecoder),
            Schema::Proto => Arc::new(ProtoStreamDecoder::default()),
            Schema::FlatBuffer => Arc::new(FlatBufferStreamDecoder::default()),
        }
    }

    pub fn encoder(self) -> Arc<dyn StreamEncoder> {
        match self {
            Schema::Json => Arc::new(JsonStreamEncoder),
            Schema::Raw => Arc::new(RawStreamEncoder),
            Schema::Text => Arc::new(TextStreamEncoder),
            Schema::Proto => Arc::new(ProtoStreamEncoder::default()),
            Schema::FlatBuffer => Arc::new(FlatBufferStreamEncoder::default()),
        }
    }
}

#[repr(C)]
#[derive(Debug, Serialize, Deserialize)]
pub struct TopicMetadata {
    pub stream: String,
    pub topic: String,
}

#[repr(C)]
#[derive(Debug, Serialize, Deserialize)]
pub struct MessagesMetadata {
    pub partition_id: u32,
    pub current_offset: u64,
    pub schema: Schema,
}

#[repr(C)]
#[derive(Debug, Clone, Serialize, Deserialize)]
pub struct ReceivedMessage {
    pub id: u128,
    pub offset: u64,
    pub checksum: u64,
    pub timestamp: u64,
    pub origin_timestamp: u64,
    pub headers: Option<HashMap<HeaderKey, HeaderValue>>,
    pub payload: Vec<u8>,
}

#[repr(C)]
#[derive(Debug, Serialize, Deserialize)]
pub struct ProducedMessages {
    pub schema: Schema,
    pub messages: Vec<ProducedMessage>,
    pub state: Option<ConnectorState>,
}

#[repr(C)]
#[derive(Debug, Serialize, Deserialize)]
pub struct ProducedMessage {
    pub id: Option<u128>,
    pub checksum: Option<u64>,
    pub timestamp: Option<u64>,
    pub origin_timestamp: Option<u64>,
    pub headers: Option<HashMap<HeaderKey, HeaderValue>>,
    pub payload: Vec<u8>,
}

#[repr(C)]
#[derive(Debug, Serialize, Deserialize)]
pub struct DecodedMessage {
    pub id: Option<u128>,
    pub offset: Option<u64>,
    pub checksum: Option<u64>,
    pub timestamp: Option<u64>,
    pub origin_timestamp: Option<u64>,
    pub headers: Option<HashMap<HeaderKey, HeaderValue>>,
    pub payload: Payload,
}

#[repr(C)]
#[derive(Debug, Serialize, Deserialize)]
pub struct RawMessages {
    pub schema: Schema,
    pub messages: Vec<RawMessage>,
}

#[repr(C)]
#[derive(Debug, Serialize, Deserialize)]
pub struct RawMessage {
    pub id: u128,
    pub offset: u64,
    pub checksum: u64,
    pub timestamp: u64,
    pub origin_timestamp: u64,
    pub headers: Vec<u8>,
    pub payload: Vec<u8>,
}

#[repr(C)]
#[derive(Debug, Serialize, Deserialize)]
pub struct ConsumedMessage {
    pub id: u128,
    pub offset: u64,
    pub checksum: u64,
    pub timestamp: u64,
    pub origin_timestamp: u64,
    pub headers: Option<HashMap<HeaderKey, HeaderValue>>,
    pub payload: Payload,
}

pub trait StreamDecoder: Send + Sync {
    fn schema(&self) -> Schema;
    fn decode(&self, payload: Vec<u8>) -> Result<Payload, Error>;
}

pub trait StreamEncoder: Send + Sync {
    fn schema(&self) -> Schema;
    fn encode(&self, payload: Payload) -> Result<Vec<u8>, Error>;
}

#[derive(Debug, Clone, PartialEq, Eq, Hash, Error)]
pub enum Error {
    #[error("Invalid config")]
    InvalidConfig,
    #[error("Invalid record")]
    InvalidRecord,
    #[error("Invalid transformer")]
    InvalidTransformer,
    #[error("HTTP request failed: {0}")]
    HttpRequestFailed(String),
    #[error("Init error: {0}")]
    InitError(String),
    #[error("Invalid payload type")]
    InvalidPayloadType,
    #[error("Invalid JSON payload.")]
    InvalidJsonPayload,
    #[error("Invalid text payload.")]
    InvalidTextPayload,
    #[error("Cannot decode schema {0}")]
    CannotDecode(Schema),
    #[error("Invalid protobuf payload.")]
    InvalidProtobufPayload,
<<<<<<< HEAD
    #[error("Cannot open state file")]
    CannotOpenStateFile,
    #[error("Cannot read state file")]
    CannotReadStateFile,
    #[error("Cannot write state file")]
    CannotWriteStateFile,
    #[error("Invalid state")]
    InvalidState,
=======
    #[error("Invalid FlatBuffer payload.")]
    InvalidFlatBufferPayload,
>>>>>>> 00619ac2
}<|MERGE_RESOLUTION|>--- conflicted
+++ resolved
@@ -308,7 +308,6 @@
     CannotDecode(Schema),
     #[error("Invalid protobuf payload.")]
     InvalidProtobufPayload,
-<<<<<<< HEAD
     #[error("Cannot open state file")]
     CannotOpenStateFile,
     #[error("Cannot read state file")]
@@ -317,8 +316,4 @@
     CannotWriteStateFile,
     #[error("Invalid state")]
     InvalidState,
-=======
-    #[error("Invalid FlatBuffer payload.")]
-    InvalidFlatBufferPayload,
->>>>>>> 00619ac2
 }