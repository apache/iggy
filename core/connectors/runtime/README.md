--- conflicted
+++ resolved
@@ -21,11 +21,7 @@
 address = "localhost:8090"
 username = "iggy"
 password = "iggy"
-<<<<<<< HEAD
-# token = "secret" # Personal Access Token (PAT) can be used instead of username and password
-=======
 token = "" # Personal Access Token (PAT) can be used instead of username and password
->>>>>>> 7ef307c4
 
 [state]
 path = "local_state"
