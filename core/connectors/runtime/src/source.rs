/*
 * Licensed to the Apache Software Foundation (ASF) under one
 * or more contributor license agreements.  See the NOTICE file
 * distributed with this work for additional information
 * regarding copyright ownership.  The ASF licenses this file
 * to you under the Apache License, Version 2.0 (the
 * "License"); you may not use this file except in compliance
 * with the License.  You may obtain a copy of the License at
 *
 *   http://www.apache.org/licenses/LICENSE-2.0
 *
 * Unless required by applicable law or agreed to in writing,
 * software distributed under the License is distributed on an
 * "AS IS" BASIS, WITHOUT WARRANTIES OR CONDITIONS OF ANY
 * KIND, either express or implied.  See the License for the
 * specific language governing permissions and limitations
 * under the License.
 */

use dashmap::DashMap;
use dlopen2::wrapper::Container;
use flume::{Receiver, Sender};
use iggy::prelude::{
    DirectConfig, HeaderKey, HeaderValue, IggyClient, IggyDuration, IggyError, IggyMessage,
};
use iggy_connector_sdk::{
    DecodedMessage, Error, ProducedMessages, StreamEncoder, TopicMetadata,
    transforms::Transform,
};
use once_cell::sync::Lazy;
use std::{
    collections::HashMap,
    str::FromStr,
    sync::{Arc, atomic::Ordering},
};
use tracing::{debug, error, info, warn};

use crate::configs::connectors::SourceConfig;
use crate::{
    PLUGIN_ID, RuntimeError, SourceApi, SourceConnector, SourceConnectorPlugin,
    SourceConnectorProducer, SourceConnectorWrapper, resolve_plugin_path,
    state::{FileStateProvider, StateProvider, StateStorage},
    transform,
};

pub static SOURCE_SENDERS: Lazy<DashMap<u32, Sender<ProducedMessages>>> = Lazy::new(DashMap::new);

pub async fn init(
    source_configs: HashMap<String, SourceConfig>,
    iggy_client: &IggyClient,
    state_path: &str,
) -> Result<HashMap<String, SourceConnector>, RuntimeError> {
    let mut source_connectors: HashMap<String, SourceConnector> = HashMap::new();
    for (key, config) in source_configs {
        let name = config.name;
        if !config.enabled {
            warn!("Source: {name} is disabled ({key})");
            continue;
        }

        let plugin_id = PLUGIN_ID.load(Ordering::Relaxed);
        let path = resolve_plugin_path(&config.path);
        info!(
            "Initializing source container with name: {name} ({key}), config version: {}, plugin: {path}",
            &config.version
        );
        let state_storage = get_state_storage(state_path, &key);
        let state = match &state_storage {
            StateStorage::File(file) => file.load().await?,
        };
        if let Some(container) = source_connectors.get_mut(&path) {
            info!("Source container for plugin: {path} is already loaded.",);
            init_source(
                &container.container,
                &config.plugin_config.unwrap_or_default(),
                plugin_id,
                state,
            );
            container.plugins.push(SourceConnectorPlugin {
                id: plugin_id,
                key: key.to_owned(),
                name: name.to_owned(),
                path: path.to_owned(),
                config_format: config.plugin_config_format,
                producer: None,
                transforms: vec![],
                state_storage,
            });
        } else {
            let container: Container<SourceApi> =
                unsafe { Container::load(&path).expect("Failed to load source container") };
            info!("Source container for plugin: {path} loaded successfully.",);
            init_source(
                &container,
                &config.plugin_config.unwrap_or_default(),
                plugin_id,
                state,
            );
            source_connectors.insert(
                path.to_owned(),
                SourceConnector {
                    container,
                    plugins: vec![SourceConnectorPlugin {
                        id: plugin_id,
                        key: key.to_owned(),
                        name: name.to_owned(),
                        path: path.to_owned(),
                        config_format: config.plugin_config_format,
                        producer: None,
                        transforms: vec![],
                        state_storage,
                    }],
                },
            );
        }

        info!(
            "Source container with name: {name} ({key}), initialized successfully with ID: {plugin_id}."
        );
        PLUGIN_ID.fetch_add(1, Ordering::Relaxed);

        let transforms = if let Some(transforms_config) = config.transforms {
            let transforms =
                transform::load(&transforms_config).expect("Failed to load transforms");
            let types = transforms
                .iter()
                .map(|t| t.r#type().into())
                .collect::<Vec<&'static str>>()
                .join(", ");
            info!("Enabled transforms for source: {name} ({key}): {types}",);
            transforms
        } else {
            vec![]
        };

        let connector = source_connectors
            .get_mut(&path)
            .expect("Failed to get source connector");
        let plugin = connector
            .plugins
            .iter_mut()
            .find(|p| p.id == plugin_id)
            .expect("Failed to get source plugin");

        for stream in config.streams.iter() {
            let linger_time =
                IggyDuration::from_str(stream.linger_time.as_deref().unwrap_or("5ms"))
                    .expect("Invalid send interval");
            let batch_length = stream.batch_length.unwrap_or(1000);
            let producer = iggy_client
                .producer(&stream.stream, &stream.topic)?
                .direct(
                    DirectConfig::builder()
                        .batch_length(batch_length)
                        .linger_time(linger_time)
                        .build(),
                )
                .build();

            producer.init().await?;
            plugin.producer = Some(SourceConnectorProducer {
                producer,
                encoder: stream.schema.encoder(),
            });
            plugin.transforms = transforms.clone();
        }
    }

    Ok(source_connectors)
}

fn init_source(
    container: &Container<SourceApi>,
    plugin_config: &serde_json::Value,
    id: u32,
    state: Option<serde_json::Value>,
) {
<<<<<<< HEAD
    let config = serde_json::to_string(config).expect("Invalid source config.");
    let state_bytes = state.as_ref().map_or(Vec::new(), |s| {
        serde_json::to_vec(s).expect("Failed to serialize state")
    });
    let state_ptr = state_bytes.as_ptr();
    let state_len = state_bytes.len();
    (container.open)(id, config.as_ptr(), config.len(), state_ptr, state_len);
=======
    let plugin_config =
        serde_json::to_string(plugin_config).expect("Invalid source plugin config.");
    let state_ptr = state.as_ref().map_or(std::ptr::null(), |s| s.0.as_ptr());
    let state_len = state.as_ref().map_or(0, |s| s.0.len());
    (container.open)(
        id,
        plugin_config.as_ptr(),
        plugin_config.len(),
        state_ptr,
        state_len,
    );
>>>>>>> 558502b1
}

fn get_state_storage(state_path: &str, key: &str) -> StateStorage {
    let path = format!("{state_path}/source_{key}.state");
    StateStorage::File(FileStateProvider::new(path))
}

pub fn handle(sources: Vec<SourceConnectorWrapper>) {
    for source in sources {
        for plugin in source.plugins {
            let plugin_id = plugin.id;
            info!("Starting handler for source connector with ID: {plugin_id}...");
            let handle = source.callback;
            tokio::task::spawn_blocking(move || {
                handle(plugin_id, handle_produced_messages);
            });
            info!("Handler for source connector with ID: {plugin_id} started successfully.");

            let (sender, receiver): (Sender<ProducedMessages>, Receiver<ProducedMessages>) =
                flume::unbounded();
            SOURCE_SENDERS.insert(plugin_id, sender);
            tokio::spawn(async move {
                info!("Source connector with ID: {plugin_id} started.");
                let Some(producer) = &plugin.producer else {
                    error!("Producer not initialized for source connector with ID: {plugin_id}");
                    return;
                };
                let encoder = producer.encoder.clone();
                let producer = &producer.producer;
                let mut number = 1u64;

                let topic_metadata = TopicMetadata {
                    stream: producer.stream().to_string(),
                    topic: producer.topic().to_string(),
                };

                while let Ok(produced_messages) = receiver.recv_async().await {
                    let count = produced_messages.messages.len();
                    info!("Source connector with ID: {plugin_id} received {count} messages",);
                    let schema = produced_messages.schema;
                    let mut messages: Vec<DecodedMessage> = Vec::with_capacity(count);
                    for message in produced_messages.messages {
                        let Ok(payload) = schema.try_into_payload(message.payload) else {
                            error!(
                                "Failed to decode message payload with schema: {} for source connector with ID: {plugin_id}",
                                produced_messages.schema
                            );
                            continue;
                        };

                        debug!(
                            "Source connector with ID: {plugin_id}] received message: {number} | schema: {schema} | payload: {payload}"
                        );
                        messages.push(DecodedMessage {
                            id: message.id,
                            offset: None,
                            headers: message.headers,
                            checksum: message.checksum,
                            timestamp: message.timestamp,
                            origin_timestamp: message.origin_timestamp,
                            payload,
                        });
                        number += 1;
                    }

                    let Ok(iggy_messages) = process_messages(
                        plugin_id,
                        &encoder,
                        &topic_metadata,
                        messages,
                        &plugin.transforms,
                    ) else {
                        error!(
                            "Failed to process {count} messages by source connector with ID: {plugin_id} before sending them to stream: {}, topic: {}.",
                            producer.stream(),
                            producer.topic()
                        );
                        continue;
                    };

                    if let Err(error) = producer.send(iggy_messages).await {
                        error!(
                            "Failed to send {count} messages to stream: {}, topic: {} by source connector with ID: {plugin_id}. {error}",
                            producer.stream(),
                            producer.topic(),
                        );
                        continue;
                    }

                    info!(
                        "Sent {count} messages to stream: {}, topic: {} by source connector with ID: {plugin_id}",
                        producer.stream(),
                        producer.topic()
                    );

                    let Some(state) = produced_messages.state else {
                        debug!("No state provided for source connector with ID: {plugin_id}");
                        continue;
                    };

                    match &plugin.state_storage {
                        StateStorage::File(file) => {
                            if let Err(error) = file.save(state).await {
                                error!(
                                    "Failed to save state for source connector with ID: {plugin_id}. {error}"
                                );
                                continue;
                            }
                            debug!("State saved for source connector with ID: {plugin_id}");
                        }
                    }
                }
            });
        }
    }
}

fn process_messages(
    id: u32,
    encoder: &Arc<dyn StreamEncoder>,
    topic_metadata: &TopicMetadata,
    messages: Vec<DecodedMessage>,
    transforms: &Vec<Arc<dyn Transform>>,
) -> Result<Vec<IggyMessage>, Error> {
    let mut iggy_messages = Vec::with_capacity(messages.len());
    for message in messages {
        let mut current_message = Some(message);
        for transform in transforms.iter() {
            let Some(message) = current_message else {
                break;
            };

            current_message = transform.transform(topic_metadata, message)?;
        }

        // The transform may return no message based on some conditions
        let Some(message) = current_message else {
            continue;
        };

        let Ok(payload) = encoder.encode(message.payload) else {
            error!(
                "Failed to encode message payload for source connector with ID: {id}, stream: {}, topic: {}",
                topic_metadata.stream, topic_metadata.topic
            );
            continue;
        };

        let Ok(iggy_message) = build_iggy_message(payload, message.id, message.headers) else {
            error!(
                "Failed to build Iggy message for source connector with ID: {id}, stream: {}, topic: {}",
                topic_metadata.stream, topic_metadata.topic
            );
            continue;
        };

        iggy_messages.push(iggy_message);
    }
    Ok(iggy_messages)
}

extern "C" fn handle_produced_messages(
    plugin_id: u32,
    messages_ptr: *const u8,
    messages_len: usize,
) {
    unsafe {
        if let Some(sender) = SOURCE_SENDERS.get(&plugin_id) {
            let messages = std::slice::from_raw_parts(messages_ptr, messages_len);
            let Ok(messages) = postcard::from_bytes::<ProducedMessages>(messages) else {
                error!(
                    "Failed to deserialize produced messages for source connector with ID: {plugin_id}"
                );
                return;
            };
            let _ = sender.send(messages);
        }
    }
}

fn build_iggy_message(
    payload: Vec<u8>,
    id: Option<u128>,
    headers: Option<HashMap<HeaderKey, HeaderValue>>,
) -> Result<IggyMessage, IggyError> {
    match (id, headers) {
        (Some(id), Some(h)) => IggyMessage::builder()
            .payload(payload.into())
            .id(id)
            .user_headers(h)
            .build(),
        (Some(id), None) => IggyMessage::builder()
            .payload(payload.into())
            .id(id)
            .build(),
        (None, Some(h)) => IggyMessage::builder()
            .payload(payload.into())
            .user_headers(h)
            .build(),
        (None, None) => IggyMessage::builder().payload(payload.into()).build(),
    }
}<|MERGE_RESOLUTION|>--- conflicted
+++ resolved
@@ -175,19 +175,13 @@
     id: u32,
     state: Option<serde_json::Value>,
 ) {
-<<<<<<< HEAD
-    let config = serde_json::to_string(config).expect("Invalid source config.");
+    let plugin_config =
+        serde_json::to_string(plugin_config).expect("Invalid source plugin config.");
     let state_bytes = state.as_ref().map_or(Vec::new(), |s| {
         serde_json::to_vec(s).expect("Failed to serialize state")
     });
     let state_ptr = state_bytes.as_ptr();
     let state_len = state_bytes.len();
-    (container.open)(id, config.as_ptr(), config.len(), state_ptr, state_len);
-=======
-    let plugin_config =
-        serde_json::to_string(plugin_config).expect("Invalid source plugin config.");
-    let state_ptr = state.as_ref().map_or(std::ptr::null(), |s| s.0.as_ptr());
-    let state_len = state.as_ref().map_or(0, |s| s.0.len());
     (container.open)(
         id,
         plugin_config.as_ptr(),
@@ -195,7 +189,6 @@
         state_ptr,
         state_len,
     );
->>>>>>> 558502b1
 }
 
 fn get_state_storage(state_path: &str, key: &str) -> StateStorage {
