/* Licensed to the Apache Software Foundation (ASF) under one
 * or more contributor license agreements.  See the NOTICE file
 * distributed with this work for additional information
 * regarding copyright ownership.  The ASF licenses this file
 * to you under the Apache License, Version 2.0 (the
 * "License"); you may not use this file except in compliance
 * with the License.  You may obtain a copy of the License at
 *
 *   http://www.apache.org/licenses/LICENSE-2.0
 *
 * Unless required by applicable law or agreed to in writing,
 * software distributed under the License is distributed on an
 * "AS IS" BASIS, WITHOUT WARRANTIES OR CONDITIONS OF ANY
 * KIND, either express or implied.  See the License for the
 * specific language governing permissions and limitations
 * under the License.
 */

use crate::context::RuntimeContext;
use auth::resolve_api_key;
use axum::{Json, Router, middleware, routing::get};
use axum_server::tls_rustls::RustlsConfig;
use config::{HttpConfig, configure_cors};
use std::{net::SocketAddr, path::PathBuf, sync::Arc};
use tokio::spawn;
use tracing::{error, info};

mod auth;
pub mod config;
mod error;
mod models;
mod sink;
mod source;

const NAME: &str = env!("CARGO_PKG_NAME");

pub async fn init(config: &HttpConfig, context: Arc<RuntimeContext>) {
    if !config.enabled {
        info!("{NAME} HTTP API is disabled");
        return;
    }

    let mut app = Router::new()
        .route("/", get(|| async { "Connector Runtime API" }))
        .route(
            "/health",
            get(|| async { Json(serde_json::json!({ "status": "healthy" })) }),
        )
        .merge(sink::router(context.clone()))
        .merge(source::router(context.clone()));

    app = app.layer(middleware::from_fn_with_state(
        context.clone(),
        resolve_api_key,
    ));

<<<<<<< HEAD
    if let Some(cors) = &config.cors
        && cors.enabled
    {
        app = app.layer(configure_cors(cors));
=======
    if config.cors.enabled {
        app = app.layer(configure_cors(&config.cors));
>>>>>>> 7ef307c4
    }

    if !config.tls.enabled {
        let listener = tokio::net::TcpListener::bind(&config.address)
            .await
            .unwrap_or_else(|_| panic!("Failed to bind to HTTP address {}", config.address));
        let address = listener
            .local_addr()
            .expect("Failed to get local address for HTTP server");
        info!("Started {NAME} HTTP API on: {address}");
        spawn(async move {
            if let Err(error) = axum::serve(
                listener,
                app.into_make_service_with_connect_info::<SocketAddr>(),
            )
            .await
            {
<<<<<<< HEAD
                error!("Failed to start {NAME} server, error: {error}");
=======
                error!("Failed to start {NAME} HTTP API, error: {error}");
>>>>>>> 7ef307c4
            }
        });
        return;
    }

    let tls_config = RustlsConfig::from_pem_file(
        PathBuf::from(&config.tls.cert_file),
        PathBuf::from(&config.tls.key_file),
    )
    .await
    .expect("Failed to load TLS certificate or key file");

    let listener =
        std::net::TcpListener::bind(&config.address).expect("Failed to bind TCP listener");
    let address = listener
        .local_addr()
        .expect("Failed to get local address for HTTPS / TLS server");

    info!("Started {NAME} on: {address}");

    spawn(async move {
        if let Err(error) = axum_server::from_tcp_rustls(listener, tls_config)
            .serve(app.into_make_service_with_connect_info::<SocketAddr>())
            .await
        {
<<<<<<< HEAD
            error!("Failed to start {NAME} server, error: {error}");
=======
            error!("Failed to start {NAME} HTTP API, error: {error}");
>>>>>>> 7ef307c4
        }
    });
}<|MERGE_RESOLUTION|>--- conflicted
+++ resolved
@@ -54,15 +54,8 @@
         resolve_api_key,
     ));
 
-<<<<<<< HEAD
-    if let Some(cors) = &config.cors
-        && cors.enabled
-    {
-        app = app.layer(configure_cors(cors));
-=======
     if config.cors.enabled {
         app = app.layer(configure_cors(&config.cors));
->>>>>>> 7ef307c4
     }
 
     if !config.tls.enabled {
@@ -80,11 +73,7 @@
             )
             .await
             {
-<<<<<<< HEAD
-                error!("Failed to start {NAME} server, error: {error}");
-=======
                 error!("Failed to start {NAME} HTTP API, error: {error}");
->>>>>>> 7ef307c4
             }
         });
         return;
@@ -110,11 +99,7 @@
             .serve(app.into_make_service_with_connect_info::<SocketAddr>())
             .await
         {
-<<<<<<< HEAD
-            error!("Failed to start {NAME} server, error: {error}");
-=======
             error!("Failed to start {NAME} HTTP API, error: {error}");
->>>>>>> 7ef307c4
         }
     });
 }