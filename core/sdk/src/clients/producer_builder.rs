// Licensed to the Apache Software Foundation (ASF) under one
// or more contributor license agreements.  See the NOTICE file
// distributed with this work for additional information
// regarding copyright ownership.  The ASF licenses this file
// to you under the Apache License, Version 2.0 (the
// "License"); you may not use this file except in compliance
// with the License.  You may obtain a copy of the License at
//
//   http://www.apache.org/licenses/LICENSE-2.0
//
// Unless required by applicable law or agreed to in writing,
// software distributed under the License is distributed on an
// "AS IS" BASIS, WITHOUT WARRANTIES OR CONDITIONS OF ANY
// KIND, either express or implied.  See the License for the
// specific language governing permissions and limitations
// under the License.

use crate::client_wrappers::client_wrapper::ClientWrapper;
use crate::clients::producer_config::{BackgroundConfig, DirectConfig};
use crate::prelude::IggyProducer;
<<<<<<< HEAD
use iggy_common::locking::IggyRwLock;
=======
use iggy_common::locking::IggySharedMut;
>>>>>>> 3c30a3f3
use iggy_common::{
    EncryptorKind, Identifier, IggyDuration, IggyExpiry, MaxTopicSize, Partitioner, Partitioning,
};
use std::sync::Arc;

pub enum SendMode {
    Direct(DirectConfig),
    Background(BackgroundConfig),
}

impl Default for SendMode {
    fn default() -> Self {
        SendMode::Direct(DirectConfig::builder().build())
    }
}

pub struct IggyProducerBuilder {
<<<<<<< HEAD
    client: IggyRwLock<ClientWrapper>,
=======
    client: IggySharedMut<ClientWrapper>,
>>>>>>> 3c30a3f3
    stream: Identifier,
    stream_name: String,
    topic: Identifier,
    topic_name: String,
    encryptor: Option<Arc<EncryptorKind>>,
    partitioner: Option<Arc<dyn Partitioner>>,
    create_stream_if_not_exists: bool,
    create_topic_if_not_exists: bool,
    topic_partitions_count: u32,
    topic_replication_factor: Option<u8>,
    send_retries_count: Option<u32>,
    send_retries_interval: Option<IggyDuration>,
    topic_message_expiry: IggyExpiry,
    topic_max_size: MaxTopicSize,
    partitioning: Option<Partitioning>,
    mode: SendMode,
}

impl IggyProducerBuilder {
    #[allow(clippy::too_many_arguments)]
    pub(crate) fn new(
<<<<<<< HEAD
        client: IggyRwLock<ClientWrapper>,
=======
        client: IggySharedMut<ClientWrapper>,
>>>>>>> 3c30a3f3
        stream: Identifier,
        stream_name: String,
        topic: Identifier,
        topic_name: String,
        encryptor: Option<Arc<EncryptorKind>>,
        partitioner: Option<Arc<dyn Partitioner>>,
    ) -> Self {
        Self {
            client,
            stream,
            stream_name,
            topic,
            topic_name,
            partitioning: None,
            encryptor,
            partitioner,
            create_stream_if_not_exists: true,
            create_topic_if_not_exists: true,
            topic_partitions_count: 1,
            topic_replication_factor: None,
            topic_message_expiry: IggyExpiry::ServerDefault,
            topic_max_size: MaxTopicSize::ServerDefault,
            send_retries_count: Some(3),
            send_retries_interval: Some(IggyDuration::ONE_SECOND),
            mode: SendMode::default(),
        }
    }

    /// Sets the stream identifier.
    pub fn stream(self, stream: Identifier) -> Self {
        Self { stream, ..self }
    }

    /// Sets the stream name.
    pub fn topic(self, topic: Identifier) -> Self {
        Self { topic, ..self }
    }

    /// Sets the encryptor for encrypting the messages' payloads.
    pub fn encryptor(self, encryptor: Arc<EncryptorKind>) -> Self {
        Self {
            encryptor: Some(encryptor),
            ..self
        }
    }

    /// Clears the encryptor for encrypting the messages' payloads.
    pub fn without_encryptor(self) -> Self {
        Self {
            encryptor: None,
            ..self
        }
    }

    /// Sets the partitioning strategy for messages.
    pub fn partitioning(self, partitioning: Partitioning) -> Self {
        Self {
            partitioning: Some(partitioning),
            ..self
        }
    }

    /// Clears the partitioning strategy.
    pub fn without_partitioning(self) -> Self {
        Self {
            partitioning: None,
            ..self
        }
    }

    /// Sets the partitioner for messages.
    pub fn partitioner(self, partitioner: Arc<dyn Partitioner>) -> Self {
        Self {
            partitioner: Some(partitioner),
            ..self
        }
    }

    /// Clears the partitioner.
    pub fn without_partitioner(self) -> Self {
        Self {
            partitioner: None,
            ..self
        }
    }

    /// Creates the stream if it does not exist - requires user to have the necessary permissions.
    pub fn create_stream_if_not_exists(self) -> Self {
        Self {
            create_stream_if_not_exists: true,
            ..self
        }
    }

    /// Does not create the stream if it does not exist.
    pub fn do_not_create_stream_if_not_exists(self) -> Self {
        Self {
            create_stream_if_not_exists: false,
            ..self
        }
    }

    /// Creates the topic if it does not exist - requires user to have the necessary permissions.
    pub fn create_topic_if_not_exists(
        self,
        partitions_count: u32,
        replication_factor: Option<u8>,
        message_expiry: IggyExpiry,
        max_size: MaxTopicSize,
    ) -> Self {
        Self {
            create_topic_if_not_exists: true,
            topic_partitions_count: partitions_count,
            topic_replication_factor: replication_factor,
            topic_message_expiry: message_expiry,
            topic_max_size: max_size,
            ..self
        }
    }

    /// Does not create the topic if it does not exist.
    pub fn do_not_create_topic_if_not_exists(self) -> Self {
        Self {
            create_topic_if_not_exists: false,
            ..self
        }
    }

    /// Sets the retry policy (maximum number of retries and interval between them) in case of messages sending failure.
    /// The error can be related either to disconnecting from the server or to the server rejecting the messages.
    /// Default is 3 retries with 1 second interval between them.
    pub fn send_retries(self, retries: Option<u32>, interval: Option<IggyDuration>) -> Self {
        Self {
            send_retries_count: retries,
            send_retries_interval: interval,
            ..self
        }
    }

    /// Sets the producer to use direct message sending.
    /// This mode ensures that messages are sent immediately to the server
    /// without being buffered or delayed.
    pub fn direct(mut self, config: DirectConfig) -> Self {
        self.mode = SendMode::Direct(config);
        self
    }

    /// Sets the producer to use background message sending.
    /// This mode buffers messages and sends them in the background.
    pub fn background(mut self, config: BackgroundConfig) -> Self {
        self.mode = SendMode::Background(config);
        self
    }

    pub fn build(self) -> IggyProducer {
        IggyProducer::new(
            self.client,
            self.stream,
            self.stream_name,
            self.topic,
            self.topic_name,
            self.partitioning,
            self.encryptor,
            self.partitioner,
            self.create_stream_if_not_exists,
            self.create_topic_if_not_exists,
            self.topic_partitions_count,
            self.topic_replication_factor,
            self.topic_message_expiry,
            self.topic_max_size,
            self.send_retries_count,
            self.send_retries_interval,
            self.mode,
        )
    }
}<|MERGE_RESOLUTION|>--- conflicted
+++ resolved
@@ -16,13 +16,10 @@
 // under the License.
 
 use crate::client_wrappers::client_wrapper::ClientWrapper;
+use crate::client_wrappers::client_wrapper::ClientWrapper;
 use crate::clients::producer_config::{BackgroundConfig, DirectConfig};
 use crate::prelude::IggyProducer;
-<<<<<<< HEAD
 use iggy_common::locking::IggyRwLock;
-=======
-use iggy_common::locking::IggySharedMut;
->>>>>>> 3c30a3f3
 use iggy_common::{
     EncryptorKind, Identifier, IggyDuration, IggyExpiry, MaxTopicSize, Partitioner, Partitioning,
 };
@@ -40,11 +37,7 @@
 }
 
 pub struct IggyProducerBuilder {
-<<<<<<< HEAD
     client: IggyRwLock<ClientWrapper>,
-=======
-    client: IggySharedMut<ClientWrapper>,
->>>>>>> 3c30a3f3
     stream: Identifier,
     stream_name: String,
     topic: Identifier,
@@ -66,11 +59,7 @@
 impl IggyProducerBuilder {
     #[allow(clippy::too_many_arguments)]
     pub(crate) fn new(
-<<<<<<< HEAD
         client: IggyRwLock<ClientWrapper>,
-=======
-        client: IggySharedMut<ClientWrapper>,
->>>>>>> 3c30a3f3
         stream: Identifier,
         stream_name: String,
         topic: Identifier,
