/* Licensed to the Apache Software Foundation (ASF) under one
 * or more contributor license agreements.  See the NOTICE file
 * distributed with this work for additional information
 * regarding copyright ownership.  The ASF licenses this file
 * to you under the Apache License, Version 2.0 (the
 * "License"); you may not use this file except in compliance
 * with the License.  You may obtain a copy of the License at
 *
 *   http://www.apache.org/licenses/LICENSE-2.0
 *
 * Unless required by applicable law or agreed to in writing,
 * software distributed under the License is distributed on an
 * "AS IS" BASIS, WITHOUT WARRANTIES OR CONDITIONS OF ANY
 * KIND, either express or implied.  See the License for the
 * specific language governing permissions and limitations
 * under the License.
 */
use super::ORDERING;
use crate::client_wrappers::client_wrapper::ClientWrapper;
use crate::clients::MAX_BATCH_LENGTH;
use crate::clients::producer_builder::SendMode;
use crate::clients::producer_config::DirectConfig;
use crate::clients::producer_dispatcher::ProducerDispatcher;
use bytes::Bytes;
use futures_util::StreamExt;
<<<<<<< HEAD
use iggy_binary_protocol::Client;
use iggy_common::locking::{IggyRwLock, IggySharedMutFn};
=======
use iggy_binary_protocol::{Client, MessageClient, StreamClient, TopicClient};
use iggy_common::locking::{IggySharedMut, IggySharedMutFn};
>>>>>>> 4c9f27a8
use iggy_common::{
    CompressionAlgorithm, DiagnosticEvent, EncryptorKind, IdKind, Identifier, IggyDuration,
    IggyError, IggyExpiry, IggyMessage, IggyTimestamp, MaxTopicSize, Partitioner, Partitioning,
};
use std::sync::Arc;
use std::sync::atomic::Ordering;
use std::sync::atomic::{AtomicBool, AtomicU64};
use std::time::Duration;
use tokio::time::{Interval, sleep};
use tracing::{error, info, trace, warn};

#[cfg(test)]
use mockall::automock;

#[cfg_attr(test, automock)]
pub trait ProducerCoreBackend: Send + Sync + 'static {
    fn send_internal(
        &self,
        stream: &Identifier,
        topic: &Identifier,
        msgs: Vec<IggyMessage>,
        partitioning: Option<Arc<Partitioning>>,
    ) -> impl Future<Output = Result<(), IggyError>> + Send;
}

pub struct ProducerCore {
    initialized: AtomicBool,
    can_send: Arc<AtomicBool>,
<<<<<<< HEAD
    client: Arc<IggyRwLock<Box<dyn Client>>>,
=======
    client: Arc<IggySharedMut<ClientWrapper>>,
>>>>>>> 4c9f27a8
    stream_id: Arc<Identifier>,
    stream_name: String,
    topic_id: Arc<Identifier>,
    topic_name: String,
    partitioning: Option<Arc<Partitioning>>,
    encryptor: Option<Arc<EncryptorKind>>,
    partitioner: Option<Arc<dyn Partitioner>>,
    create_stream_if_not_exists: bool,
    create_topic_if_not_exists: bool,
    topic_partitions_count: u32,
    topic_replication_factor: Option<u8>,
    topic_message_expiry: IggyExpiry,
    topic_max_size: MaxTopicSize,
    default_partitioning: Arc<Partitioning>,
    last_sent_at: Arc<AtomicU64>,
    send_retries_count: Option<u32>,
    send_retries_interval: Option<IggyDuration>,
    direct_config: Option<DirectConfig>,
}

impl ProducerCore {
    pub async fn init(&self) -> Result<(), IggyError> {
        if self.initialized.load(Ordering::SeqCst) {
            return Ok(());
        }

        let stream_id = self.stream_id.clone();
        let topic_id = self.topic_id.clone();
        info!("Initializing producer for stream: {stream_id} and topic: {topic_id}...");
        self.subscribe_events().await;
        let client = self.client.clone();
        let client = client.read().await;
        if client.get_stream(&stream_id).await?.is_none() {
            if !self.create_stream_if_not_exists {
                error!("Stream does not exist and auto-creation is disabled.");
                return Err(IggyError::StreamNameNotFound(self.stream_name.clone()));
            }

            let (name, id) = match stream_id.kind {
                IdKind::Numeric => (
                    self.stream_name.to_owned(),
                    Some(self.stream_id.get_u32_value()?),
                ),
                IdKind::String => (self.stream_id.get_string_value()?, None),
            };
            info!("Creating stream: {name}");
            client.create_stream(&name, id).await?;
        }

        if client.get_topic(&stream_id, &topic_id).await?.is_none() {
            if !self.create_topic_if_not_exists {
                error!("Topic does not exist and auto-creation is disabled.");
                return Err(IggyError::TopicNameNotFound(
                    self.topic_name.clone(),
                    self.stream_name.clone(),
                ));
            }

            let (name, id) = match self.topic_id.kind {
                IdKind::Numeric => (
                    self.topic_name.to_owned(),
                    Some(self.topic_id.get_u32_value()?),
                ),
                IdKind::String => (self.topic_id.get_string_value()?, None),
            };
            info!("Creating topic: {name} for stream: {}", self.stream_name);
            client
                .create_topic(
                    &self.stream_id,
                    &self.topic_name,
                    self.topic_partitions_count,
                    CompressionAlgorithm::None,
                    self.topic_replication_factor,
                    id,
                    self.topic_message_expiry,
                    self.topic_max_size,
                )
                .await?;
        }

        let _ = self
            .initialized
            .compare_exchange(false, true, Ordering::SeqCst, Ordering::SeqCst);
        info!("Producer has been initialized for stream: {stream_id} and topic: {topic_id}.");
        Ok(())
    }

    async fn subscribe_events(&self) {
        trace!("Subscribing to diagnostic events");
        let mut receiver;
        {
            let client = self.client.read().await;
            receiver = client.subscribe_events().await;
        }

        let can_send = self.can_send.clone();

        tokio::spawn(async move {
            while let Some(event) = receiver.next().await {
                trace!("Received diagnostic event: {event}");
                match event {
                    DiagnosticEvent::Shutdown => {
                        can_send.store(false, ORDERING);
                        warn!("Client has been shutdown");
                    }
                    DiagnosticEvent::Connected => {
                        can_send.store(false, ORDERING);
                        trace!("Connected to the server");
                    }
                    DiagnosticEvent::Disconnected => {
                        can_send.store(false, ORDERING);
                        warn!("Disconnected from the server");
                    }
                    DiagnosticEvent::SignedIn => {
                        can_send.store(true, ORDERING);
                    }
                    DiagnosticEvent::SignedOut => {
                        can_send.store(false, ORDERING);
                    }
                }
            }
        });
    }

    async fn try_send_messages(
        &self,
        stream: &Identifier,
        topic: &Identifier,
        partitioning: &Arc<Partitioning>,
        messages: &mut [IggyMessage],
    ) -> Result<(), IggyError> {
        let client = self.client.read().await;
        let Some(max_retries) = self.send_retries_count else {
            return client
                .send_messages(stream, topic, partitioning, messages)
                .await;
        };

        if max_retries == 0 {
            return client
                .send_messages(stream, topic, partitioning, messages)
                .await;
        }

        let mut timer = if let Some(interval) = self.send_retries_interval {
            let mut timer = tokio::time::interval(interval.get_duration());
            timer.tick().await;
            Some(timer)
        } else {
            None
        };

        self.wait_until_connected(max_retries, stream, topic, &mut timer)
            .await?;
        self.send_with_retries(
            max_retries,
            stream,
            topic,
            partitioning,
            messages,
            &mut timer,
        )
        .await
    }

    async fn wait_until_connected(
        &self,
        max_retries: u32,
        stream: &Identifier,
        topic: &Identifier,
        timer: &mut Option<Interval>,
    ) -> Result<(), IggyError> {
        let mut retries = 0;
        while !self.can_send.load(ORDERING) {
            retries += 1;
            if retries > max_retries {
                error!(
                    "Failed to send messages to topic: {topic}, stream: {stream} \
                     after {max_retries} retries. Client is disconnected."
                );
                return Err(IggyError::CannotSendMessagesDueToClientDisconnection);
            }

            error!(
                "Trying to send messages to topic: {topic}, stream: {stream} \
                 but the client is disconnected. Retrying {retries}/{max_retries}..."
            );

            if let Some(timer) = timer.as_mut() {
                trace!(
                    "Waiting for the next retry to send messages to topic: {topic}, \
                     stream: {stream} for disconnected client..."
                );
                timer.tick().await;
            }
        }
        Ok(())
    }

    async fn send_with_retries(
        &self,
        max_retries: u32,
        stream: &Identifier,
        topic: &Identifier,
        partitioning: &Arc<Partitioning>,
        messages: &mut [IggyMessage],
        timer: &mut Option<Interval>,
    ) -> Result<(), IggyError> {
        let client = self.client.read().await;
        let mut retries = 0;
        loop {
            match client
                .send_messages(stream, topic, partitioning, messages)
                .await
            {
                Ok(_) => return Ok(()),
                Err(error) => {
                    retries += 1;
                    if retries > max_retries {
                        error!(
                            "Failed to send messages to topic: {topic}, stream: {stream} \
                             after {max_retries} retries. {error}."
                        );
                        return Err(error);
                    }

                    error!(
                        "Failed to send messages to topic: {topic}, stream: {stream}. \
                         {error} Retrying {retries}/{max_retries}..."
                    );

                    if let Some(t) = timer.as_mut() {
                        trace!(
                            "Waiting for the next retry to send messages to topic: {topic}, \
                             stream: {stream}..."
                        );
                        t.tick().await;
                    }
                }
            }
        }
    }

    fn encrypt_messages(&self, messages: &mut [IggyMessage]) -> Result<(), IggyError> {
        if let Some(encryptor) = &self.encryptor {
            for message in messages {
                message.payload = Bytes::from(encryptor.encrypt(&message.payload)?);
                message.header.payload_length = message.payload.len() as u32;
            }
        }
        Ok(())
    }

    fn get_partitioning(
        &self,
        stream: &Identifier,
        topic: &Identifier,
        messages: &[IggyMessage],
        partitioning: Option<Arc<Partitioning>>,
    ) -> Result<Arc<Partitioning>, IggyError> {
        if let Some(partitioner) = &self.partitioner {
            trace!("Calculating partition id using custom partitioner.");
            let partition_id = partitioner.calculate_partition_id(stream, topic, messages)?;
            Ok(Arc::new(Partitioning::partition_id(partition_id)))
        } else {
            trace!("Using the provided partitioning.");
            Ok(partitioning.unwrap_or_else(|| {
                self.partitioning
                    .clone()
                    .unwrap_or_else(|| self.default_partitioning.clone())
            }))
        }
    }

    async fn wait_before_sending(interval: u64, last_sent_at: u64) {
        if interval == 0 {
            return;
        }

        let now: u64 = IggyTimestamp::now().into();
        let elapsed = now - last_sent_at;
        if elapsed >= interval {
            trace!("No need to wait before sending messages. {now} - {last_sent_at} = {elapsed}");
            return;
        }

        let remaining = interval - elapsed;
        trace!(
            "Waiting for {remaining} microseconds before sending messages... {interval} - {elapsed} = {remaining}"
        );
        sleep(Duration::from_micros(remaining)).await;
    }

    fn make_failed_error(&self, cause: IggyError, failed: Vec<IggyMessage>) -> IggyError {
        IggyError::ProducerSendFailed {
            cause: Box::new(cause),
            failed: Arc::new(failed),
            stream_name: self.stream_name.clone(),
            topic_name: self.topic_name.clone(),
        }
    }
}

impl ProducerCoreBackend for ProducerCore {
    async fn send_internal(
        &self,
        stream: &Identifier,
        topic: &Identifier,
        mut msgs: Vec<IggyMessage>,
        partitioning: Option<Arc<Partitioning>>,
    ) -> Result<(), IggyError> {
        if msgs.is_empty() {
            return Ok(());
        }

        if let Err(err) = self.encrypt_messages(&mut msgs) {
            return Err(self.make_failed_error(err, msgs));
        }

        let part = match self.get_partitioning(stream, topic, &msgs, partitioning.clone()) {
            Ok(p) => p,
            Err(err) => {
                return Err(self.make_failed_error(err, msgs));
            }
        };

        match &self.direct_config {
            Some(cfg) => {
                let linger_time_micros = cfg.linger_time.as_micros();
                if linger_time_micros > 0 {
                    Self::wait_before_sending(linger_time_micros, self.last_sent_at.load(ORDERING))
                        .await;
                }

                let max = if cfg.batch_length == 0 {
                    MAX_BATCH_LENGTH
                } else {
                    cfg.batch_length as usize
                };
                let mut index = 0;
                while index < msgs.len() {
                    let end = (index + max).min(msgs.len());
                    let chunk = &mut msgs[index..end];

                    if let Err(err) = self.try_send_messages(stream, topic, &part, chunk).await {
                        let failed_tail = msgs.split_off(index);
                        return Err(self.make_failed_error(err, failed_tail));
                    }
                    self.last_sent_at
                        .store(IggyTimestamp::now().into(), ORDERING);
                    index = end;
                }
            }
            // background send on
            _ => {
                self.try_send_messages(stream, topic, &part, &mut msgs)
                    .await
                    .map_err(|err| self.make_failed_error(err, msgs))?;
                self.last_sent_at
                    .store(IggyTimestamp::now().into(), ORDERING);
            }
        }

        Ok(())
    }
}

unsafe impl Send for IggyProducer {}
unsafe impl Sync for IggyProducer {}

pub struct IggyProducer {
    core: Arc<ProducerCore>,
    dispatcher: Option<ProducerDispatcher>,
}

impl IggyProducer {
    #[allow(clippy::too_many_arguments)]
    pub(crate) fn new(
<<<<<<< HEAD
        client: IggyRwLock<Box<dyn Client>>,
=======
        client: IggySharedMut<ClientWrapper>,
>>>>>>> 4c9f27a8
        stream: Identifier,
        stream_name: String,
        topic: Identifier,
        topic_name: String,
        partitioning: Option<Partitioning>,
        encryptor: Option<Arc<EncryptorKind>>,
        partitioner: Option<Arc<dyn Partitioner>>,
        create_stream_if_not_exists: bool,
        create_topic_if_not_exists: bool,
        topic_partitions_count: u32,
        topic_replication_factor: Option<u8>,
        topic_message_expiry: IggyExpiry,
        topic_max_size: MaxTopicSize,
        send_retries_count: Option<u32>,
        send_retries_interval: Option<IggyDuration>,
        mode: SendMode,
    ) -> Self {
        let core = Arc::new(ProducerCore {
            initialized: AtomicBool::new(false),
            client: Arc::new(client),
            can_send: Arc::new(AtomicBool::new(true)),
            stream_id: Arc::new(stream),
            stream_name,
            topic_id: Arc::new(topic),
            topic_name,
            partitioning: partitioning.map(Arc::new),
            encryptor,
            partitioner,
            create_stream_if_not_exists,
            create_topic_if_not_exists,
            topic_partitions_count,
            topic_replication_factor,
            topic_message_expiry,
            topic_max_size,
            default_partitioning: Arc::new(Partitioning::balanced()),
            last_sent_at: Arc::new(AtomicU64::new(0)),
            send_retries_count,
            send_retries_interval,
            direct_config: match mode {
                SendMode::Direct(ref cfg) => Some(cfg.clone()),
                _ => None,
            },
        });
        let dispatcher = match mode {
            SendMode::Background(cfg) => Some(ProducerDispatcher::new(core.clone(), cfg)),
            _ => None,
        };

        Self { core, dispatcher }
    }

    pub fn stream(&self) -> &Identifier {
        &self.core.stream_id
    }

    pub fn topic(&self) -> &Identifier {
        &self.core.topic_id
    }

    /// Initializes the producer by subscribing to diagnostic events, creating the stream and topic if they do not exist etc.
    ///
    /// Note: This method must be invoked before producing messages.
    pub async fn init(&self) -> Result<(), IggyError> {
        self.core.init().await
    }

    pub async fn send(&self, messages: Vec<IggyMessage>) -> Result<(), IggyError> {
        if messages.is_empty() {
            trace!("No messages to send.");
            return Ok(());
        }

        let stream_id = self.core.stream_id.clone();
        let topic_id = self.core.topic_id.clone();

        match &self.dispatcher {
            Some(disp) => disp.dispatch(messages, stream_id, topic_id, None).await,
            None => {
                self.core
                    .send_internal(&stream_id, &topic_id, messages, None)
                    .await
            }
        }
    }

    pub async fn send_one(&self, message: IggyMessage) -> Result<(), IggyError> {
        self.send(vec![message]).await
    }

    pub async fn send_with_partitioning(
        &self,
        messages: Vec<IggyMessage>,
        partitioning: Option<Arc<Partitioning>>,
    ) -> Result<(), IggyError> {
        if messages.is_empty() {
            trace!("No messages to send.");
            return Ok(());
        }

        let stream_id = self.core.stream_id.clone();
        let topic_id = self.core.topic_id.clone();

        match &self.dispatcher {
            Some(disp) => {
                disp.dispatch(messages, stream_id, topic_id, partitioning)
                    .await
            }
            None => {
                self.core
                    .send_internal(&stream_id, &topic_id, messages, partitioning)
                    .await
            }
        }
    }

    pub async fn send_to(
        &self,
        stream: Arc<Identifier>,
        topic: Arc<Identifier>,
        messages: Vec<IggyMessage>,
        partitioning: Option<Arc<Partitioning>>,
    ) -> Result<(), IggyError> {
        if messages.is_empty() {
            trace!("No messages to send.");
            return Ok(());
        }

        match &self.dispatcher {
            Some(disp) => disp.dispatch(messages, stream, topic, partitioning).await,
            None => {
                self.core
                    .send_internal(&stream, &topic, messages, partitioning)
                    .await
            }
        }
    }

    pub async fn shutdown(self) {
        if let Some(disp) = self.dispatcher {
            disp.shutdown().await;
        }
    }
}<|MERGE_RESOLUTION|>--- conflicted
+++ resolved
@@ -23,13 +23,8 @@
 use crate::clients::producer_dispatcher::ProducerDispatcher;
 use bytes::Bytes;
 use futures_util::StreamExt;
-<<<<<<< HEAD
-use iggy_binary_protocol::Client;
+use iggy_binary_protocol::{Client, MessageClient, StreamClient, TopicClient};
 use iggy_common::locking::{IggyRwLock, IggySharedMutFn};
-=======
-use iggy_binary_protocol::{Client, MessageClient, StreamClient, TopicClient};
-use iggy_common::locking::{IggySharedMut, IggySharedMutFn};
->>>>>>> 4c9f27a8
 use iggy_common::{
     CompressionAlgorithm, DiagnosticEvent, EncryptorKind, IdKind, Identifier, IggyDuration,
     IggyError, IggyExpiry, IggyMessage, IggyTimestamp, MaxTopicSize, Partitioner, Partitioning,
@@ -58,11 +53,7 @@
 pub struct ProducerCore {
     initialized: AtomicBool,
     can_send: Arc<AtomicBool>,
-<<<<<<< HEAD
-    client: Arc<IggyRwLock<Box<dyn Client>>>,
-=======
-    client: Arc<IggySharedMut<ClientWrapper>>,
->>>>>>> 4c9f27a8
+    client: Arc<IggyRwLock<ClientWrapper>>,
     stream_id: Arc<Identifier>,
     stream_name: String,
     topic_id: Arc<Identifier>,
@@ -441,11 +432,7 @@
 impl IggyProducer {
     #[allow(clippy::too_many_arguments)]
     pub(crate) fn new(
-<<<<<<< HEAD
-        client: IggyRwLock<Box<dyn Client>>,
-=======
-        client: IggySharedMut<ClientWrapper>,
->>>>>>> 4c9f27a8
+        client: IggyRwLock<ClientWrapper>,
         stream: Identifier,
         stream_name: String,
         topic: Identifier,
