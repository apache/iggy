--- conflicted
+++ resolved
@@ -31,13 +31,7 @@
 use async_broadcast::Receiver;
 use async_trait::async_trait;
 use iggy_binary_protocol::{Client, SystemClient};
-<<<<<<< HEAD
 use iggy_common::{ConnectionStringUtils, DiagnosticEvent, Partitioner, TransportProtocol};
-=======
-use iggy_common::{
-    ConnectionStringUtils, Consumer, DiagnosticEvent, Partitioner, TransportProtocol,
-};
->>>>>>> efa97e85
 use std::fmt::Debug;
 use std::sync::Arc;
 use tokio::spawn;
@@ -51,11 +45,7 @@
 #[derive(Debug)]
 #[allow(dead_code)]
 pub struct IggyClient {
-<<<<<<< HEAD
     pub(crate) client: IggyRwLock<ClientWrapper>,
-=======
-    pub(crate) client: IggySharedMut<ClientWrapper>,
->>>>>>> efa97e85
     partitioner: Option<Arc<dyn Partitioner>>,
     pub(crate) encryptor: Option<Arc<EncryptorKind>>,
 }
@@ -72,6 +62,7 @@
         IggyClientBuilder::new()
     }
 
+    /// Creates a new `IggyClientBuilder` from the provided connection string.
     /// Creates a new `IggyClientBuilder` from the provided connection string.
     pub fn builder_from_connection_string(
         connection_string: &str,
@@ -81,11 +72,7 @@
 
     /// Creates a new `IggyClient` with the provided client implementation for the specific transport.
     pub fn new(client: ClientWrapper) -> Self {
-<<<<<<< HEAD
         let client = IggyRwLock::new(client);
-=======
-        let client = IggySharedMut::new(client);
->>>>>>> efa97e85
         IggyClient {
             client,
             partitioner: None,
@@ -93,6 +80,7 @@
         }
     }
 
+    /// Creates a new `IggyClient` from the provided connection string.
     /// Creates a new `IggyClient` from the provided connection string.
     pub fn from_connection_string(connection_string: &str) -> Result<Self, IggyError> {
         match ConnectionStringUtils::parse_protocol(connection_string)? {
@@ -130,11 +118,7 @@
     }
 
     /// Returns the underlying client implementation for the specific transport.
-<<<<<<< HEAD
     pub fn client(&self) -> IggyRwLock<ClientWrapper> {
-=======
-    pub fn client(&self) -> IggySharedMut<ClientWrapper> {
->>>>>>> efa97e85
         self.client.clone()
     }
 
