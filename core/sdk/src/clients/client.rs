/* Licensed to the Apache Software Foundation (ASF) under one
 * or more contributor license agreements.  See the NOTICE file
 * distributed with this work for additional information
 * regarding copyright ownership.  The ASF licenses this file
 * to you under the Apache License, Version 2.0 (the
 * "License"); you may not use this file except in compliance
 * with the License.  You may obtain a copy of the License at
 *
 *   http://www.apache.org/licenses/LICENSE-2.0
 *
 * Unless required by applicable law or agreed to in writing,
 * software distributed under the License is distributed on an
 * "AS IS" BASIS, WITHOUT WARRANTIES OR CONDITIONS OF ANY
 * KIND, either express or implied.  See the License for the
 * specific language governing permissions and limitations
 * under the License.
 */

use crate::clients::client_builder::IggyClientBuilder;
use iggy_common::locking::{IggyRwLock, IggyRwLockFn};

use crate::client_wrappers::client_wrapper::ClientWrapper;
use crate::http::http_client::HttpClient;
use crate::prelude::EncryptorKind;
use crate::prelude::IggyConsumerBuilder;
use crate::prelude::IggyError;
use crate::prelude::IggyProducerBuilder;
use crate::quic::quic_client::QuicClient;
use crate::tcp::tcp_client::TcpClient;
use async_broadcast::Receiver;
use async_trait::async_trait;
use iggy_binary_protocol::{Client, SystemClient};
use iggy_common::{
    ConnectionStringUtils, Consumer, DiagnosticEvent, Partitioner, TransportProtocol,
};
use std::fmt::Debug;
use std::sync::Arc;
use tokio::spawn;
use tokio::time::sleep;
use tracing::log::warn;
use tracing::{debug, error, info};

/// The main client struct which implements all the `Client` traits and wraps the underlying low-level client for the specific transport.
///
/// It also provides the additional builders for the standalone consumer, consumer group, and producer.
#[derive(Debug)]
#[allow(dead_code)]
pub struct IggyClient {
<<<<<<< HEAD
    pub(crate) client: IggyRwLock<ClientWrapper>,
=======
    pub(crate) client: IggySharedMut<ClientWrapper>,
>>>>>>> 6638d612
    partitioner: Option<Arc<dyn Partitioner>>,
    pub(crate) encryptor: Option<Arc<EncryptorKind>>,
}

impl Default for IggyClient {
    fn default() -> Self {
        IggyClient::new(ClientWrapper::Tcp(TcpClient::default()))
    }
}

impl IggyClient {
    /// Creates a new `IggyClientBuilder`.
    pub fn builder() -> IggyClientBuilder {
        IggyClientBuilder::new()
    }

    /// Creates a new `IggyClientBuilder` from the provided connection string.
    pub fn builder_from_connection_string(
        connection_string: &str,
    ) -> Result<IggyClientBuilder, IggyError> {
        IggyClientBuilder::from_connection_string(connection_string)
    }

    /// Creates a new `IggyClient` with the provided client implementation for the specific transport.
    pub fn new(client: ClientWrapper) -> Self {
<<<<<<< HEAD
        let client = IggyRwLock::new(client);
=======
        let client = IggySharedMut::new(client);
>>>>>>> 6638d612
        IggyClient {
            client,
            partitioner: None,
            encryptor: None,
        }
    }

    /// Creates a new `IggyClient` from the provided connection string.
    pub fn from_connection_string(connection_string: &str) -> Result<Self, IggyError> {
        match ConnectionStringUtils::parse_protocol(connection_string)? {
            TransportProtocol::Tcp => Ok(IggyClient::new(ClientWrapper::Tcp(
                TcpClient::from_connection_string(connection_string)?,
            ))),
            TransportProtocol::Quic => Ok(IggyClient::new(ClientWrapper::Quic(
                QuicClient::from_connection_string(connection_string)?,
            ))),
            TransportProtocol::Http => Ok(IggyClient::new(ClientWrapper::Http(
                HttpClient::from_connection_string(connection_string)?,
            ))),
        }
    }

    /// Creates a new `IggyClient` with the provided client implementation for the specific transport and the optional implementations for the `partitioner` and `encryptor`.
    pub fn create(
        client: ClientWrapper,
        partitioner: Option<Arc<dyn Partitioner>>,
        encryptor: Option<Arc<EncryptorKind>>,
    ) -> Self {
        if partitioner.is_some() {
            info!("Partitioner is enabled.");
        }
        if encryptor.is_some() {
            info!("Client-side encryption is enabled.");
        }

        let client = IggyRwLock::new(client);
        IggyClient {
            client,
            partitioner,
            encryptor,
        }
    }

    /// Returns the underlying client implementation for the specific transport.
<<<<<<< HEAD
    pub fn client(&self) -> IggyRwLock<ClientWrapper> {
=======
    pub fn client(&self) -> IggySharedMut<ClientWrapper> {
>>>>>>> 6638d612
        self.client.clone()
    }

    /// Returns the builder for the standalone consumer.
    pub fn consumer(
        &self,
        name: &str,
        stream: &str,
        topic: &str,
        partition: u32,
    ) -> Result<IggyConsumerBuilder, IggyError> {
        Ok(IggyConsumerBuilder::new(
            self.client.clone(),
            name.to_owned(),
            Consumer::new(name.try_into()?),
            stream.try_into()?,
            topic.try_into()?,
            Some(partition),
            self.encryptor.clone(),
            None,
        ))
    }

    /// Returns the builder for the consumer group.
    pub fn consumer_group(
        &self,
        name: &str,
        stream: &str,
        topic: &str,
    ) -> Result<IggyConsumerBuilder, IggyError> {
        Ok(IggyConsumerBuilder::new(
            self.client.clone(),
            name.to_owned(),
            Consumer::group(name.try_into()?),
            stream.try_into()?,
            topic.try_into()?,
            None,
            self.encryptor.clone(),
            None,
        ))
    }

    /// Returns the builder for the producer.
    pub fn producer(&self, stream: &str, topic: &str) -> Result<IggyProducerBuilder, IggyError> {
        Ok(IggyProducerBuilder::new(
            self.client.clone(),
            stream.try_into()?,
            stream.to_owned(),
            topic.try_into()?,
            topic.to_owned(),
            self.encryptor.clone(),
            None,
        ))
    }
}

#[async_trait]
impl Client for IggyClient {
    async fn connect(&self) -> Result<(), IggyError> {
        let heartbeat_interval;
        {
            let client = self.client.read().await;
            client.connect().await?;
            heartbeat_interval = client.heartbeat_interval().await;
        }

        let client = self.client.clone();
        spawn(async move {
            loop {
                debug!("Sending the heartbeat...");
                if let Err(error) = client.read().await.ping().await {
                    error!("There was an error when sending a heartbeat. {error}");
                    if error == IggyError::ClientShutdown {
                        warn!("The client has been shut down - stopping the heartbeat.");
                        return;
                    }
                } else {
                    debug!("Heartbeat was sent successfully.");
                }
                sleep(heartbeat_interval.get_duration()).await
            }
        });
        Ok(())
    }

    async fn disconnect(&self) -> Result<(), IggyError> {
        self.client.read().await.disconnect().await
    }

    async fn shutdown(&self) -> Result<(), IggyError> {
        self.client.read().await.shutdown().await
    }

    async fn subscribe_events(&self) -> Receiver<DiagnosticEvent> {
        self.client.read().await.subscribe_events().await
    }
}

#[cfg(test)]
mod tests {
    use super::*;

    #[test]
    fn should_fail_with_empty_connection_string() {
        let value = "";
        let client = IggyClient::from_connection_string(value);
        assert!(client.is_err());
    }

    #[test]
    fn should_fail_without_username() {
        let connection_string_prefix = "iggy+";
        let protocol = TransportProtocol::Tcp;
        let server_address = "127.0.0.1";
        let port = "1234";
        let username = "";
        let password = "secret";
        let value = format!(
            "{connection_string_prefix}{protocol}://{username}:{password}@{server_address}:{port}"
        );
        let client = IggyClient::from_connection_string(&value);
        assert!(client.is_err());
    }

    #[test]
    fn should_fail_without_password() {
        let connection_string_prefix = "iggy+";
        let protocol = TransportProtocol::Tcp;
        let server_address = "127.0.0.1";
        let port = "1234";
        let username = "user";
        let password = "";
        let value = format!(
            "{connection_string_prefix}{protocol}://{username}:{password}@{server_address}:{port}"
        );
        let client = IggyClient::from_connection_string(&value);
        assert!(client.is_err());
    }

    #[test]
    fn should_fail_without_server_address() {
        let connection_string_prefix = "iggy+";
        let protocol = TransportProtocol::Tcp;
        let server_address = "";
        let port = "1234";
        let username = "user";
        let password = "secret";
        let value = format!(
            "{connection_string_prefix}{protocol}://{username}:{password}@{server_address}:{port}"
        );
        let client = IggyClient::from_connection_string(&value);
        assert!(client.is_err());
    }

    #[test]
    fn should_fail_without_port() {
        let connection_string_prefix = "iggy+";
        let protocol = TransportProtocol::Tcp;
        let server_address = "127.0.0.1";
        let port = "";
        let username = "user";
        let password = "secret";
        let value = format!(
            "{connection_string_prefix}{protocol}://{username}:{password}@{server_address}:{port}"
        );
        let client = IggyClient::from_connection_string(&value);
        assert!(client.is_err());
    }

    #[test]
    fn should_fail_with_invalid_prefix() {
        let connection_string_prefix = "invalid+";
        let protocol = TransportProtocol::Tcp;
        let server_address = "127.0.0.1";
        let port = "1234";
        let username = "user";
        let password = "secret";
        let value = format!(
            "{connection_string_prefix}{protocol}://{username}:{password}@{server_address}:{port}"
        );
        let client = IggyClient::from_connection_string(&value);
        assert!(client.is_err());
    }

    #[test]
    fn should_succeed_with_default_prefix() {
        let default_connection_string_prefix = "iggy://";
        let server_address = "127.0.0.1";
        let port = "1234";
        let username = "user";
        let password = "secret";
        let value = format!(
            "{default_connection_string_prefix}{username}:{password}@{server_address}:{port}"
        );
        let client = IggyClient::from_connection_string(&value);
        assert!(client.is_ok());
    }

    #[test]
    fn should_succeed_with_tcp_protocol() {
        let connection_string_prefix = "iggy+";
        let protocol = TransportProtocol::Tcp;
        let server_address = "127.0.0.1";
        let port = "1234";
        let username = "user";
        let password = "secret";
        let value = format!(
            "{connection_string_prefix}{protocol}://{username}:{password}@{server_address}:{port}"
        );
        let client = IggyClient::from_connection_string(&value);
        assert!(client.is_ok());
    }

    #[test]
    fn should_succeed_with_tcp_protocol_using_pat() {
        let connection_string_prefix = "iggy+";
        let protocol = TransportProtocol::Tcp;
        let server_address = "127.0.0.1";
        let port = "1234";
        let pat = "iggypat-1234567890abcdef";
        let value = format!("{connection_string_prefix}{protocol}://{pat}@{server_address}:{port}");
        let client = IggyClient::from_connection_string(&value);
        assert!(client.is_ok());
    }

    #[tokio::test]
    async fn should_succeed_with_quic_protocol() {
        let connection_string_prefix = "iggy+";
        let protocol = TransportProtocol::Quic;
        let server_address = "127.0.0.1";
        let port = "1234";
        let username = "user";
        let password = "secret";
        let value = format!(
            "{connection_string_prefix}{protocol}://{username}:{password}@{server_address}:{port}"
        );
        let client = IggyClient::from_connection_string(&value);
        assert!(client.is_ok());
    }

    #[tokio::test]
    async fn should_succeed_with_quic_protocol_using_pat() {
        let connection_string_prefix = "iggy+";
        let protocol = TransportProtocol::Quic;
        let server_address = "127.0.0.1";
        let port = "1234";
        let pat = "iggypat-1234567890abcdef";
        let value = format!("{connection_string_prefix}{protocol}://{pat}@{server_address}:{port}");
        let client = IggyClient::from_connection_string(&value);
        assert!(client.is_ok());
    }

    #[test]
    fn should_succeed_with_http_protocol() {
        let connection_string_prefix = "iggy+";
        let protocol = TransportProtocol::Http;
        let server_address = "127.0.0.1";
        let port = "1234";
        let username = "user";
        let password = "secret";
        let value = format!(
            "{connection_string_prefix}{protocol}://{username}:{password}@{server_address}:{port}"
        );
        let client = IggyClient::from_connection_string(&value);
        assert!(client.is_ok());
    }

    #[test]
    fn should_succeed_with_http_protocol_with_pat() {
        let connection_string_prefix = "iggy+";
        let protocol = TransportProtocol::Http;
        let server_address = "127.0.0.1";
        let port = "1234";
        let pat = "iggypat-1234567890abcdef";
        let value = format!("{connection_string_prefix}{protocol}://{pat}@{server_address}:{port}");
        let client = IggyClient::from_connection_string(&value);
        assert!(client.is_ok());
    }
}<|MERGE_RESOLUTION|>--- conflicted
+++ resolved
@@ -18,6 +18,7 @@
 
 use crate::clients::client_builder::IggyClientBuilder;
 use iggy_common::locking::{IggyRwLock, IggyRwLockFn};
+use iggy_common::Consumer;
 
 use crate::client_wrappers::client_wrapper::ClientWrapper;
 use crate::http::http_client::HttpClient;
@@ -31,7 +32,7 @@
 use async_trait::async_trait;
 use iggy_binary_protocol::{Client, SystemClient};
 use iggy_common::{
-    ConnectionStringUtils, Consumer, DiagnosticEvent, Partitioner, TransportProtocol,
+    ConnectionStringUtils, DiagnosticEvent, Partitioner, TransportProtocol,
 };
 use std::fmt::Debug;
 use std::sync::Arc;
@@ -46,11 +47,7 @@
 #[derive(Debug)]
 #[allow(dead_code)]
 pub struct IggyClient {
-<<<<<<< HEAD
-    pub(crate) client: IggyRwLock<ClientWrapper>,
-=======
     pub(crate) client: IggySharedMut<ClientWrapper>,
->>>>>>> 6638d612
     partitioner: Option<Arc<dyn Partitioner>>,
     pub(crate) encryptor: Option<Arc<EncryptorKind>>,
 }
@@ -76,11 +73,7 @@
 
     /// Creates a new `IggyClient` with the provided client implementation for the specific transport.
     pub fn new(client: ClientWrapper) -> Self {
-<<<<<<< HEAD
-        let client = IggyRwLock::new(client);
-=======
         let client = IggySharedMut::new(client);
->>>>>>> 6638d612
         IggyClient {
             client,
             partitioner: None,
@@ -125,11 +118,7 @@
     }
 
     /// Returns the underlying client implementation for the specific transport.
-<<<<<<< HEAD
-    pub fn client(&self) -> IggyRwLock<ClientWrapper> {
-=======
     pub fn client(&self) -> IggySharedMut<ClientWrapper> {
->>>>>>> 6638d612
         self.client.clone()
     }
 
