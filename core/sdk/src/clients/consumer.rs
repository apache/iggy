/* Licensed to the Apache Software Foundation (ASF) under one
 * or more contributor license agreements.  See the NOTICE file
 * distributed with this work for additional information
 * regarding copyright ownership.  The ASF licenses this file
 * to you under the Apache License, Version 2.0 (the
 * "License"); you may not use this file except in compliance
 * with the License.  You may obtain a copy of the License at
 *
 *   http://www.apache.org/licenses/LICENSE-2.0
 *
 * Unless required by applicable law or agreed to in writing,
 * software distributed under the License is distributed on an
 * "AS IS" BASIS, WITHOUT WARRANTIES OR CONDITIONS OF ANY
 * KIND, either express or implied.  See the License for the
 * specific language governing permissions and limitations
 * under the License.
 */

use crate::client_wrappers::client_wrapper::ClientWrapper;
use bytes::Bytes;
use dashmap::DashMap;
use futures::Stream;
use futures_util::{FutureExt, StreamExt};
use iggy_binary_protocol::{
    Client, ConsumerGroupClient, ConsumerOffsetClient, MessageClient, StreamClient, TopicClient,
};
<<<<<<< HEAD
use iggy_common::locking::{IggyRwLock, IggyRwLockFn};
=======
use iggy_common::locking::{IggySharedMut, IggySharedMutFn};
>>>>>>> 6638d612
use iggy_common::{
    Consumer, ConsumerKind, DiagnosticEvent, EncryptorKind, IdKind, Identifier, IggyDuration,
    IggyError, IggyMessage, IggyTimestamp, PolledMessages, PollingKind, PollingStrategy,
};
use std::collections::VecDeque;
use std::future::Future;
use std::pin::Pin;
use std::sync::Arc;
use std::sync::atomic::{AtomicBool, AtomicU32, AtomicU64};
use std::task::{Context, Poll};
use std::time::Duration;
use tokio::time;
use tokio::time::sleep;
use tracing::{error, info, trace, warn};

const ORDERING: std::sync::atomic::Ordering = std::sync::atomic::Ordering::SeqCst;
type PollMessagesFuture = Pin<Box<dyn Future<Output = Result<PolledMessages, IggyError>>>>;

/// The auto-commit configuration for storing the offset on the server.
#[derive(Debug, PartialEq, Copy, Clone)]
pub enum AutoCommit {
    /// The auto-commit is disabled and the offset must be stored manually by the consumer.
    Disabled,
    /// The auto-commit is enabled and the offset is stored on the server after a certain interval.
    Interval(IggyDuration),
    /// The auto-commit is enabled and the offset is stored on the server after a certain interval or depending on the mode when consuming the messages.
    IntervalOrWhen(IggyDuration, AutoCommitWhen),
    /// The auto-commit is enabled and the offset is stored on the server after a certain interval or depending on the mode after consuming the messages.
    ///
    /// **This will only work with the `IggyConsumerMessageExt` trait when using `consume_messages()`.**
    IntervalOrAfter(IggyDuration, AutoCommitAfter),
    /// The auto-commit is enabled and the offset is stored on the server depending on the mode when consuming the messages.
    When(AutoCommitWhen),
    /// The auto-commit is enabled and the offset is stored on the server depending on the mode after consuming the messages.
    ///
    /// **This will only work with the `IggyConsumerMessageExt` trait when using `consume_messages()`.**
    After(AutoCommitAfter),
}

/// The auto-commit mode for storing the offset on the server.
#[derive(Debug, PartialEq, Copy, Clone)]
pub enum AutoCommitWhen {
    /// The offset is stored on the server when the messages are received.
    PollingMessages,
    /// The offset is stored on the server when all the messages are consumed.
    ConsumingAllMessages,
    /// The offset is stored on the server when consuming each message.
    ConsumingEachMessage,
    /// The offset is stored on the server when consuming every Nth message.
    ConsumingEveryNthMessage(u32),
}

/// The auto-commit mode for storing the offset on the server **after** receiving the messages.
///
/// **This will only work with the `IggyConsumerMessageExt` trait when using `consume_messages()`.**
#[derive(Debug, PartialEq, Copy, Clone)]
pub enum AutoCommitAfter {
    /// The offset is stored on the server after all the messages are consumed.
    ConsumingAllMessages,
    /// The offset is stored on the server after consuming each message.
    ConsumingEachMessage,
    /// The offset is stored on the server after consuming every Nth message.
    ConsumingEveryNthMessage(u32),
}

unsafe impl Send for IggyConsumer {}
unsafe impl Sync for IggyConsumer {}

pub struct IggyConsumer {
    initialized: bool,
    can_poll: Arc<AtomicBool>,
<<<<<<< HEAD
    client: IggyRwLock<ClientWrapper>,
=======
    client: IggySharedMut<ClientWrapper>,
>>>>>>> 6638d612
    consumer_name: String,
    consumer: Arc<Consumer>,
    is_consumer_group: bool,
    joined_consumer_group: Arc<AtomicBool>,
    stream_id: Arc<Identifier>,
    topic_id: Arc<Identifier>,
    partition_id: Option<u32>,
    polling_strategy: PollingStrategy,
    poll_interval_micros: u64,
    batch_length: u32,
    auto_commit: AutoCommit,
    auto_commit_after_polling: bool,
    auto_join_consumer_group: bool,
    create_consumer_group_if_not_exists: bool,
    last_stored_offsets: Arc<DashMap<u32, AtomicU64>>,
    last_consumed_offsets: Arc<DashMap<u32, AtomicU64>>,
    current_offsets: Arc<DashMap<u32, AtomicU64>>,
    poll_future: Option<PollMessagesFuture>,
    buffered_messages: VecDeque<IggyMessage>,
    encryptor: Option<Arc<EncryptorKind>>,
    store_offset_sender: flume::Sender<(u32, u64)>,
    store_offset_after_each_message: bool,
    store_offset_after_all_messages: bool,
    store_after_every_nth_message: u64,
    last_polled_at: Arc<AtomicU64>,
    current_partition_id: Arc<AtomicU32>,
    reconnection_retry_interval: IggyDuration,
    init_retries: Option<u32>,
    init_retry_interval: IggyDuration,
    allow_replay: bool,
}

impl IggyConsumer {
    #[allow(clippy::too_many_arguments)]
    pub(crate) fn new(
<<<<<<< HEAD
        client: IggyRwLock<ClientWrapper>,
=======
        client: IggySharedMut<ClientWrapper>,
>>>>>>> 6638d612
        consumer_name: String,
        consumer: Consumer,
        stream_id: Identifier,
        topic_id: Identifier,
        partition_id: Option<u32>,
        polling_interval: Option<IggyDuration>,
        polling_strategy: PollingStrategy,
        batch_length: u32,
        auto_commit: AutoCommit,
        auto_join_consumer_group: bool,
        create_consumer_group_if_not_exists: bool,
        encryptor: Option<Arc<EncryptorKind>>,
        reconnection_retry_interval: IggyDuration,
        init_retries: Option<u32>,
        init_retry_interval: IggyDuration,
        allow_replay: bool,
    ) -> Self {
        let (store_offset_sender, _) = flume::unbounded();
        Self {
            initialized: false,
            is_consumer_group: consumer.kind == ConsumerKind::ConsumerGroup,
            joined_consumer_group: Arc::new(AtomicBool::new(false)),
            can_poll: Arc::new(AtomicBool::new(true)),
            client,
            consumer_name,
            consumer: Arc::new(consumer),
            stream_id: Arc::new(stream_id),
            topic_id: Arc::new(topic_id),
            partition_id,
            polling_strategy,
            poll_interval_micros: polling_interval.map_or(0, |interval| interval.as_micros()),
            last_stored_offsets: Arc::new(DashMap::new()),
            last_consumed_offsets: Arc::new(DashMap::new()),
            current_offsets: Arc::new(DashMap::new()),
            poll_future: None,
            batch_length,
            auto_commit,
            auto_commit_after_polling: matches!(
                auto_commit,
                AutoCommit::When(AutoCommitWhen::PollingMessages)
                    | AutoCommit::IntervalOrWhen(_, AutoCommitWhen::PollingMessages)
            ),
            auto_join_consumer_group,
            create_consumer_group_if_not_exists,
            buffered_messages: VecDeque::new(),
            encryptor,
            store_offset_sender,
            store_offset_after_each_message: matches!(
                auto_commit,
                AutoCommit::When(AutoCommitWhen::ConsumingEachMessage)
                    | AutoCommit::IntervalOrWhen(_, AutoCommitWhen::ConsumingEachMessage)
            ),
            store_offset_after_all_messages: matches!(
                auto_commit,
                AutoCommit::When(AutoCommitWhen::ConsumingAllMessages)
                    | AutoCommit::IntervalOrWhen(_, AutoCommitWhen::ConsumingAllMessages)
            ),
            store_after_every_nth_message: match auto_commit {
                AutoCommit::When(AutoCommitWhen::ConsumingEveryNthMessage(n))
                | AutoCommit::IntervalOrWhen(_, AutoCommitWhen::ConsumingEveryNthMessage(n)) => {
                    n as u64
                }
                _ => 0,
            },
            last_polled_at: Arc::new(AtomicU64::new(0)),
            current_partition_id: Arc::new(AtomicU32::new(0)),
            reconnection_retry_interval,
            init_retries,
            init_retry_interval,
            allow_replay,
        }
    }

    pub(crate) fn auto_commit(&self) -> AutoCommit {
        self.auto_commit
    }

    /// Returns the name of the consumer.
    pub fn name(&self) -> &str {
        &self.consumer_name
    }

    /// Returns the topic ID of the consumer.
    pub fn topic(&self) -> &Identifier {
        &self.topic_id
    }

    /// Returns the stream ID of the consumer.
    pub fn stream(&self) -> &Identifier {
        &self.stream_id
    }

    /// Returns the current partition ID of the consumer.
    pub fn partition_id(&self) -> u32 {
        self.current_partition_id.load(ORDERING)
    }

    /// Stores the consumer offset on the server either for the current partition or the provided partition ID.
    pub async fn store_offset(
        &self,
        offset: u64,
        partition_id: Option<u32>,
    ) -> Result<(), IggyError> {
        let partition_id = if let Some(partition_id) = partition_id {
            partition_id
        } else {
            self.current_partition_id.load(ORDERING)
        };
        Self::store_consumer_offset(
            &self.client,
            &self.consumer,
            &self.stream_id,
            &self.topic_id,
            partition_id,
            offset,
            &self.last_stored_offsets,
            self.allow_replay,
        )
        .await
    }

    /// Retrieves the last consumed offset for the specified partition ID.
    /// To get the current partition ID use `partition_id()`
    pub fn get_last_consumed_offset(&self, partition_id: u32) -> Option<u64> {
        let offset = self.last_consumed_offsets.get(&partition_id)?;
        Some(offset.load(ORDERING))
    }

    /// Deletes the consumer offset on the server either for the current partition or the provided partition ID.
    pub async fn delete_offset(&self, partition_id: Option<u32>) -> Result<(), IggyError> {
        let client = self.client.read().await;
        client
            .delete_consumer_offset(
                &self.consumer,
                &self.stream_id,
                &self.topic_id,
                partition_id,
            )
            .await
    }

    /// Retrieves the last stored offset (on the server) for the specified partition ID.
    /// To get the current partition ID use `partition_id()`
    pub fn get_last_stored_offset(&self, partition_id: u32) -> Option<u64> {
        let offset = self.last_stored_offsets.get(&partition_id)?;
        Some(offset.load(ORDERING))
    }

    /// Initializes the consumer by subscribing to diagnostic events, initializing the consumer group if needed, storing the offsets in the background etc.
    ///
    /// Note: This method must be called before polling messages.
    pub async fn init(&mut self) -> Result<(), IggyError> {
        if self.initialized {
            return Ok(());
        }

        let stream_id = self.stream_id.clone();
        let topic_id = self.topic_id.clone();
        let consumer_name = &self.consumer_name;

        info!(
            "Initializing consumer: {consumer_name} for stream: {stream_id}, topic: {topic_id}..."
        );

        {
            let mut retries = 0;
            let init_retries = self.init_retries.unwrap_or_default();
            let interval = self.init_retry_interval;

            let mut timer = time::interval(interval.get_duration());
            timer.tick().await;

            let client = self.client.read().await;
            let mut stream_exists = client.get_stream(&stream_id).await?.is_some();
            let mut topic_exists = client.get_topic(&stream_id, &topic_id).await?.is_some();

            loop {
                if stream_exists && topic_exists {
                    info!(
                        "Stream: {stream_id} and topic: {topic_id} were found. Initializing consumer...",
                    );
                    break;
                }

                if retries >= init_retries {
                    break;
                }

                retries += 1;
                if !stream_exists {
                    warn!(
                        "Stream: {stream_id} does not exist. Retrying ({retries}/{init_retries}) in {interval}...",
                    );
                    timer.tick().await;
                    stream_exists = client.get_stream(&stream_id).await?.is_some();
                }

                if !stream_exists {
                    continue;
                }

                topic_exists = client.get_topic(&stream_id, &topic_id).await?.is_some();
                if topic_exists {
                    break;
                }

                warn!(
                    "Topic: {topic_id} does not exist in stream: {stream_id}. Retrying ({retries}/{init_retries}) in {interval}...",
                );
                timer.tick().await;
            }

            if !stream_exists {
                error!("Stream: {stream_id} was not found.");
                return Err(IggyError::StreamNameNotFound(
                    self.stream_id.get_string_value().unwrap_or_default(),
                ));
            };

            if !topic_exists {
                error!("Topic: {topic_id} was not found in stream: {stream_id}.");
                return Err(IggyError::TopicNameNotFound(
                    self.topic_id.get_string_value().unwrap_or_default(),
                    self.stream_id.get_string_value().unwrap_or_default(),
                ));
            }
        }

        self.subscribe_events().await;
        self.init_consumer_group().await?;

        match self.auto_commit {
            AutoCommit::Interval(interval) => self.store_offsets_in_background(interval),
            AutoCommit::IntervalOrWhen(interval, _) => self.store_offsets_in_background(interval),
            AutoCommit::IntervalOrAfter(interval, _) => self.store_offsets_in_background(interval),
            _ => {}
        }

        let client = self.client.clone();
        let consumer = self.consumer.clone();
        let stream_id = self.stream_id.clone();
        let topic_id = self.topic_id.clone();
        let last_stored_offsets = self.last_stored_offsets.clone();
        let (store_offset_sender, store_offset_receiver) = flume::unbounded();
        self.store_offset_sender = store_offset_sender;

        tokio::spawn(async move {
            while let Ok((partition_id, offset)) = store_offset_receiver.recv_async().await {
                trace!(
                    "Received offset to store: {offset}, partition ID: {partition_id}, stream: {stream_id}, topic: {topic_id}"
                );
                _ = Self::store_consumer_offset(
                    &client,
                    &consumer,
                    &stream_id,
                    &topic_id,
                    partition_id,
                    offset,
                    &last_stored_offsets,
                    false,
                )
                .await
            }
        });

        self.initialized = true;
        info!(
            "Consumer: {consumer_name} has been initialized for stream: {}, topic: {}.",
            self.stream_id, self.topic_id
        );
        Ok(())
    }

    #[allow(clippy::too_many_arguments)]
    async fn store_consumer_offset(
<<<<<<< HEAD
        client: &IggyRwLock<ClientWrapper>,
=======
        client: &IggySharedMut<ClientWrapper>,
>>>>>>> 6638d612
        consumer: &Consumer,
        stream_id: &Identifier,
        topic_id: &Identifier,
        partition_id: u32,
        offset: u64,
        last_stored_offsets: &DashMap<u32, AtomicU64>,
        allow_replay: bool,
    ) -> Result<(), IggyError> {
        trace!(
            "Storing offset: {offset} for consumer: {consumer}, partition ID: {partition_id}, topic: {topic_id}, stream: {stream_id}..."
        );
        let stored_offset;
        if let Some(offset_entry) = last_stored_offsets.get(&partition_id) {
            stored_offset = offset_entry.load(ORDERING);
        } else {
            stored_offset = 0;
            last_stored_offsets.insert(partition_id, AtomicU64::new(0));
        }

        if !allow_replay && (offset <= stored_offset && offset >= 1) {
            trace!(
                "Offset: {offset} is less than or equal to the last stored offset: {stored_offset} for consumer: {consumer}, partition ID: {partition_id}, topic: {topic_id}, stream: {stream_id}. Skipping storing the offset."
            );
            return Ok(());
        }

        let client = client.read().await;
        if let Err(error) = client
            .store_consumer_offset(consumer, stream_id, topic_id, Some(partition_id), offset)
            .await
        {
            error!(
                "Failed to store offset: {offset} for consumer: {consumer}, partition ID: {partition_id}, topic: {topic_id}, stream: {stream_id}. {error}"
            );
            return Err(error);
        }
        trace!(
            "Stored offset: {offset} for consumer: {consumer}, partition ID: {partition_id}, topic: {topic_id}, stream: {stream_id}."
        );
        if let Some(last_offset_entry) = last_stored_offsets.get(&partition_id) {
            last_offset_entry.store(offset, ORDERING);
        } else {
            last_stored_offsets.insert(partition_id, AtomicU64::new(offset));
        }
        Ok(())
    }

    fn store_offsets_in_background(&self, interval: IggyDuration) {
        let client = self.client.clone();
        let consumer = self.consumer.clone();
        let stream_id = self.stream_id.clone();
        let topic_id = self.topic_id.clone();
        let last_consumed_offsets = self.last_consumed_offsets.clone();
        let last_stored_offsets = self.last_stored_offsets.clone();
        tokio::spawn(async move {
            loop {
                sleep(interval.get_duration()).await;
                for entry in last_consumed_offsets.iter() {
                    let partition_id = *entry.key();
                    let consumed_offset = entry.load(ORDERING);
                    _ = Self::store_consumer_offset(
                        &client,
                        &consumer,
                        &stream_id,
                        &topic_id,
                        partition_id,
                        consumed_offset,
                        &last_stored_offsets,
                        false,
                    )
                    .await;
                }
            }
        });
    }

    pub(crate) fn send_store_offset(&self, partition_id: u32, offset: u64) {
        if let Err(error) = self.store_offset_sender.send((partition_id, offset)) {
            error!(
                "Failed to send offset to store: {error}, please verify if `init()` on IggyConsumer object has been called."
            );
        }
    }

    async fn init_consumer_group(&self) -> Result<(), IggyError> {
        if !self.is_consumer_group {
            return Ok(());
        }

        if !self.auto_join_consumer_group {
            warn!("Auto join consumer group is disabled");
            return Ok(());
        }

        Self::initialize_consumer_group(
            self.client.clone(),
            self.create_consumer_group_if_not_exists,
            self.stream_id.clone(),
            self.topic_id.clone(),
            self.consumer.clone(),
            &self.consumer_name,
            self.joined_consumer_group.clone(),
        )
        .await
    }

    async fn subscribe_events(&self) {
        trace!("Subscribing to diagnostic events");
        let mut receiver;
        {
            let client = self.client.read().await;
            receiver = client.subscribe_events().await;
        }

        let is_consumer_group = self.is_consumer_group;
        let can_join_consumer_group = is_consumer_group && self.auto_join_consumer_group;
        let client = self.client.clone();
        let create_consumer_group_if_not_exists = self.create_consumer_group_if_not_exists;
        let stream_id = self.stream_id.clone();
        let topic_id = self.topic_id.clone();
        let consumer = self.consumer.clone();
        let consumer_name = self.consumer_name.clone();
        let can_poll = self.can_poll.clone();
        let joined_consumer_group = self.joined_consumer_group.clone();
        let mut reconnected = false;
        let mut disconnected = false;

        tokio::spawn(async move {
            while let Some(event) = receiver.next().await {
                trace!("Received diagnostic event: {event}");
                match event {
                    DiagnosticEvent::Shutdown => {
                        warn!("Consumer has been shutdown");
                        joined_consumer_group.store(false, ORDERING);
                        can_poll.store(false, ORDERING);
                        break;
                    }

                    DiagnosticEvent::Connected => {
                        trace!("Connected to the server");
                        joined_consumer_group.store(false, ORDERING);
                        if disconnected {
                            reconnected = true;
                            disconnected = false;
                        }
                    }
                    DiagnosticEvent::Disconnected => {
                        disconnected = true;
                        reconnected = false;
                        joined_consumer_group.store(false, ORDERING);
                        can_poll.store(false, ORDERING);
                        warn!("Disconnected from the server");
                    }
                    DiagnosticEvent::SignedIn => {
                        if !is_consumer_group {
                            can_poll.store(true, ORDERING);
                            continue;
                        }

                        if !can_join_consumer_group {
                            can_poll.store(true, ORDERING);
                            trace!("Auto join consumer group is disabled");
                            continue;
                        }

                        if !reconnected {
                            can_poll.store(true, ORDERING);
                            continue;
                        }

                        if joined_consumer_group.load(ORDERING) {
                            can_poll.store(true, ORDERING);
                            continue;
                        }

                        info!(
                            "Rejoining consumer group: {consumer_name} for stream: {stream_id}, topic: {topic_id}..."
                        );
                        if let Err(error) = Self::initialize_consumer_group(
                            client.clone(),
                            create_consumer_group_if_not_exists,
                            stream_id.clone(),
                            topic_id.clone(),
                            consumer.clone(),
                            &consumer_name,
                            joined_consumer_group.clone(),
                        )
                        .await
                        {
                            error!(
                                "Failed to join consumer group: {consumer_name} for stream: {stream_id}, topic: {topic_id}. {error}"
                            );
                            continue;
                        }
                        info!(
                            "Rejoined consumer group: {consumer_name} for stream: {stream_id}, topic: {topic_id}"
                        );
                        can_poll.store(true, ORDERING);
                    }
                    DiagnosticEvent::SignedOut => {
                        joined_consumer_group.store(false, ORDERING);
                        can_poll.store(false, ORDERING);
                    }
                }
            }
        });
    }

    fn create_poll_messages_future(
        &self,
    ) -> impl Future<Output = Result<PolledMessages, IggyError>> + use<> {
        let stream_id = self.stream_id.clone();
        let topic_id = self.topic_id.clone();
        let partition_id = self.partition_id;
        let consumer = self.consumer.clone();
        let polling_strategy = self.polling_strategy;
        let client = self.client.clone();
        let count = self.batch_length;
        let auto_commit_after_polling = self.auto_commit_after_polling;
        let auto_commit_enabled = self.auto_commit != AutoCommit::Disabled;
        let interval = self.poll_interval_micros;
        let last_polled_at = self.last_polled_at.clone();
        let can_poll = self.can_poll.clone();
        let retry_interval = self.reconnection_retry_interval;
        let last_stored_offset = self.last_stored_offsets.clone();
        let last_consumed_offset = self.last_consumed_offsets.clone();
        let allow_replay = self.allow_replay;

        async move {
            if interval > 0 {
                Self::wait_before_polling(interval, last_polled_at.load(ORDERING)).await;
            }

            if !can_poll.load(ORDERING) {
                trace!("Trying to poll messages in {retry_interval}...");
                sleep(retry_interval.get_duration()).await;
            }

            trace!("Sending poll messages request");
            last_polled_at.store(IggyTimestamp::now().into(), ORDERING);
            let polled_messages = client
                .read()
                .await
                .poll_messages(
                    &stream_id,
                    &topic_id,
                    partition_id,
                    &consumer,
                    &polling_strategy,
                    count,
                    auto_commit_after_polling,
                )
                .await;

            if let Ok(mut polled_messages) = polled_messages {
                if polled_messages.messages.is_empty() {
                    return Ok(polled_messages);
                }

                let partition_id = polled_messages.partition_id;
                let consumed_offset;
                let has_consumed_offset;
                if let Some(offset_entry) = last_consumed_offset.get(&partition_id) {
                    has_consumed_offset = true;
                    consumed_offset = offset_entry.load(ORDERING);
                } else {
                    consumed_offset = 0;
                    has_consumed_offset = false;
                    last_consumed_offset.insert(partition_id, AtomicU64::new(0));
                }

                if !allow_replay && has_consumed_offset {
                    polled_messages
                        .messages
                        .retain(|message| message.header.offset > consumed_offset);
                    if polled_messages.messages.is_empty() {
                        return Ok(PolledMessages::empty());
                    }
                }

                let stored_offset;
                if let Some(stored_offset_entry) = last_stored_offset.get(&partition_id) {
                    if auto_commit_after_polling {
                        stored_offset_entry.store(consumed_offset, ORDERING);
                        stored_offset = consumed_offset;
                    } else {
                        stored_offset = stored_offset_entry.load(ORDERING);
                    }
                } else {
                    if auto_commit_after_polling {
                        stored_offset = consumed_offset;
                    } else {
                        stored_offset = 0;
                    }
                    last_stored_offset.insert(partition_id, AtomicU64::new(stored_offset));
                }

                trace!(
                    "Last consumed offset: {consumed_offset}, current offset: {}, stored offset: {stored_offset}, in partition ID: {partition_id}, topic: {topic_id}, stream: {stream_id}, consumer: {consumer}",
                    polled_messages.current_offset
                );

                if !allow_replay
                    && (has_consumed_offset && polled_messages.current_offset == consumed_offset)
                {
                    trace!(
                        "No new messages to consume in partition ID: {partition_id}, topic: {topic_id}, stream: {stream_id}, consumer: {consumer}"
                    );
                    if auto_commit_enabled && stored_offset < consumed_offset {
                        trace!(
                            "Auto-committing the offset: {consumed_offset} in partition ID: {partition_id}, topic: {topic_id}, stream: {stream_id}, consumer: {consumer}"
                        );
                        client
                            .read()
                            .await
                            .store_consumer_offset(
                                &consumer,
                                &stream_id,
                                &topic_id,
                                Some(partition_id),
                                consumed_offset,
                            )
                            .await?;
                        if let Some(stored_offset_entry) = last_stored_offset.get(&partition_id) {
                            stored_offset_entry.store(consumed_offset, ORDERING);
                        } else {
                            last_stored_offset
                                .insert(partition_id, AtomicU64::new(consumed_offset));
                        }
                    }

                    return Ok(PolledMessages {
                        messages: vec![],
                        current_offset: polled_messages.current_offset,
                        partition_id,
                        count: 0,
                    });
                }

                return Ok(polled_messages);
            }

            let error = polled_messages.unwrap_err();
            error!("Failed to poll messages: {error}");
            if matches!(
                error,
                IggyError::Disconnected | IggyError::Unauthenticated | IggyError::StaleClient
            ) {
                trace!("Retrying to poll messages in {retry_interval}...");
                sleep(retry_interval.get_duration()).await;
            }
            Err(error)
        }
    }

    async fn wait_before_polling(interval: u64, last_sent_at: u64) {
        if interval == 0 {
            return;
        }

        let now: u64 = IggyTimestamp::now().into();
        if now < last_sent_at {
            warn!(
                "Returned monotonic time went backwards, now < last_sent_at: ({now} < {last_sent_at})"
            );
            sleep(Duration::from_micros(interval)).await;
            return;
        }

        let elapsed = now - last_sent_at;
        if elapsed >= interval {
            trace!("No need to wait before polling messages. {now} - {last_sent_at} = {elapsed}");
            return;
        }

        let remaining = interval - elapsed;
        trace!(
            "Waiting for {remaining} microseconds before polling messages... {interval} - {elapsed} = {remaining}"
        );
        sleep(Duration::from_micros(remaining)).await;
    }

    async fn initialize_consumer_group(
<<<<<<< HEAD
        client: IggyRwLock<ClientWrapper>,
=======
        client: IggySharedMut<ClientWrapper>,
>>>>>>> 6638d612
        create_consumer_group_if_not_exists: bool,
        stream_id: Arc<Identifier>,
        topic_id: Arc<Identifier>,
        consumer: Arc<Consumer>,
        consumer_name: &str,
        joined_consumer_group: Arc<AtomicBool>,
    ) -> Result<(), IggyError> {
        if joined_consumer_group.load(ORDERING) {
            return Ok(());
        }

        let client = client.read().await;
        let (name, id) = match consumer.id.kind {
            IdKind::Numeric => (consumer_name.to_owned(), Some(consumer.id.get_u32_value()?)),
            IdKind::String => (consumer.id.get_string_value()?, None),
        };

        let consumer_group_id = name.to_owned().try_into()?;
        trace!(
            "Validating consumer group: {consumer_group_id} for topic: {topic_id}, stream: {stream_id}"
        );
        if client
            .get_consumer_group(&stream_id, &topic_id, &consumer_group_id)
            .await?
            .is_none()
        {
            if !create_consumer_group_if_not_exists {
                error!("Consumer group does not exist and auto-creation is disabled.");
                return Err(IggyError::ConsumerGroupNameNotFound(
                    name.to_owned(),
                    topic_id.get_string_value().unwrap_or_default(),
                ));
            }

            info!(
                "Creating consumer group: {consumer_group_id} for topic: {topic_id}, stream: {stream_id}"
            );
            match client
                .create_consumer_group(&stream_id, &topic_id, &name, id)
                .await
            {
                Ok(_) => {}
                Err(IggyError::ConsumerGroupNameAlreadyExists(_, _)) => {}
                Err(error) => {
                    error!(
                        "Failed to create consumer group {consumer_group_id} for topic: {topic_id}, stream: {stream_id}: {error}"
                    );
                    return Err(error);
                }
            }
        }

        info!(
            "Joining consumer group: {consumer_group_id} for topic: {topic_id}, stream: {stream_id}",
        );
        if let Err(error) = client
            .join_consumer_group(&stream_id, &topic_id, &consumer_group_id)
            .await
        {
            joined_consumer_group.store(false, ORDERING);
            error!(
                "Failed to join consumer group: {consumer_group_id} for topic: {topic_id}, stream: {stream_id}: {error}"
            );
            return Err(error);
        }

        joined_consumer_group.store(true, ORDERING);
        info!(
            "Joined consumer group: {consumer_group_id} for topic: {topic_id}, stream: {stream_id}"
        );
        Ok(())
    }
}

pub struct ReceivedMessage {
    pub message: IggyMessage,
    pub current_offset: u64,
    pub partition_id: u32,
}

impl ReceivedMessage {
    pub fn new(message: IggyMessage, current_offset: u64, partition_id: u32) -> Self {
        Self {
            message,
            current_offset,
            partition_id,
        }
    }
}

impl Stream for IggyConsumer {
    type Item = Result<ReceivedMessage, IggyError>;

    fn poll_next(mut self: Pin<&mut Self>, cx: &mut Context<'_>) -> Poll<Option<Self::Item>> {
        let partition_id = self.current_partition_id.load(ORDERING);
        if let Some(message) = self.buffered_messages.pop_front() {
            {
                if let Some(last_consumed_offset_entry) =
                    self.last_consumed_offsets.get(&partition_id)
                {
                    last_consumed_offset_entry.store(message.header.offset, ORDERING);
                } else {
                    self.last_consumed_offsets
                        .insert(partition_id, AtomicU64::new(message.header.offset));
                }

                if (self.store_after_every_nth_message > 0
                    && message.header.offset % self.store_after_every_nth_message == 0)
                    || self.store_offset_after_each_message
                {
                    self.send_store_offset(partition_id, message.header.offset);
                }
            }

            if self.buffered_messages.is_empty() {
                if self.polling_strategy.kind == PollingKind::Offset {
                    self.polling_strategy = PollingStrategy::offset(message.header.offset + 1);
                }

                if self.store_offset_after_all_messages {
                    self.send_store_offset(partition_id, message.header.offset);
                }
            }

            let current_offset;
            if let Some(current_offset_entry) = self.current_offsets.get(&partition_id) {
                current_offset = current_offset_entry.load(ORDERING);
            } else {
                current_offset = 0;
            }

            return Poll::Ready(Some(Ok(ReceivedMessage::new(
                message,
                current_offset,
                partition_id,
            ))));
        }

        if self.poll_future.is_none() {
            let future = self.create_poll_messages_future();
            self.poll_future = Some(Box::pin(future));
        }

        while let Some(future) = self.poll_future.as_mut() {
            match future.poll_unpin(cx) {
                Poll::Ready(Ok(mut polled_messages)) => {
                    let partition_id = polled_messages.partition_id;
                    self.current_partition_id.store(partition_id, ORDERING);
                    if polled_messages.messages.is_empty() {
                        self.poll_future = Some(Box::pin(self.create_poll_messages_future()));
                    } else {
                        if let Some(ref encryptor) = self.encryptor {
                            for message in &mut polled_messages.messages {
                                let payload = encryptor.decrypt(&message.payload);
                                if let Err(error) = payload {
                                    self.poll_future = None;
                                    error!(
                                        "Failed to decrypt the message payload at offset: {}, partition ID: {}",
                                        message.header.offset, partition_id
                                    );
                                    return Poll::Ready(Some(Err(error)));
                                }

                                let payload = payload.unwrap();
                                message.payload = Bytes::from(payload);
                                message.header.payload_length = message.payload.len() as u32;
                            }
                        }

                        if let Some(current_offset_entry) = self.current_offsets.get(&partition_id)
                        {
                            current_offset_entry.store(polled_messages.current_offset, ORDERING);
                        } else {
                            self.current_offsets.insert(
                                partition_id,
                                AtomicU64::new(polled_messages.current_offset),
                            );
                        }

                        let message = polled_messages.messages.remove(0);
                        self.buffered_messages.extend(polled_messages.messages);

                        if self.polling_strategy.kind == PollingKind::Offset {
                            self.polling_strategy =
                                PollingStrategy::offset(message.header.offset + 1);
                        }

                        if let Some(last_consumed_offset_entry) =
                            self.last_consumed_offsets.get(&partition_id)
                        {
                            last_consumed_offset_entry.store(message.header.offset, ORDERING);
                        } else {
                            self.last_consumed_offsets
                                .insert(partition_id, AtomicU64::new(message.header.offset));
                        }

                        if (self.store_after_every_nth_message > 0
                            && message.header.offset % self.store_after_every_nth_message == 0)
                            || self.store_offset_after_each_message
                            || (self.store_offset_after_all_messages
                                && self.buffered_messages.is_empty())
                        {
                            self.send_store_offset(
                                polled_messages.partition_id,
                                message.header.offset,
                            );
                        }

                        self.poll_future = None;
                        return Poll::Ready(Some(Ok(ReceivedMessage::new(
                            message,
                            polled_messages.current_offset,
                            polled_messages.partition_id,
                        ))));
                    }
                }
                Poll::Ready(Err(err)) => {
                    self.poll_future = None;
                    return Poll::Ready(Some(Err(err)));
                }
                Poll::Pending => return Poll::Pending,
            }
        }

        Poll::Pending
    }
}<|MERGE_RESOLUTION|>--- conflicted
+++ resolved
@@ -24,11 +24,7 @@
 use iggy_binary_protocol::{
     Client, ConsumerGroupClient, ConsumerOffsetClient, MessageClient, StreamClient, TopicClient,
 };
-<<<<<<< HEAD
 use iggy_common::locking::{IggyRwLock, IggyRwLockFn};
-=======
-use iggy_common::locking::{IggySharedMut, IggySharedMutFn};
->>>>>>> 6638d612
 use iggy_common::{
     Consumer, ConsumerKind, DiagnosticEvent, EncryptorKind, IdKind, Identifier, IggyDuration,
     IggyError, IggyMessage, IggyTimestamp, PolledMessages, PollingKind, PollingStrategy,
@@ -100,11 +96,7 @@
 pub struct IggyConsumer {
     initialized: bool,
     can_poll: Arc<AtomicBool>,
-<<<<<<< HEAD
     client: IggyRwLock<ClientWrapper>,
-=======
-    client: IggySharedMut<ClientWrapper>,
->>>>>>> 6638d612
     consumer_name: String,
     consumer: Arc<Consumer>,
     is_consumer_group: bool,
@@ -140,11 +132,7 @@
 impl IggyConsumer {
     #[allow(clippy::too_many_arguments)]
     pub(crate) fn new(
-<<<<<<< HEAD
         client: IggyRwLock<ClientWrapper>,
-=======
-        client: IggySharedMut<ClientWrapper>,
->>>>>>> 6638d612
         consumer_name: String,
         consumer: Consumer,
         stream_id: Identifier,
@@ -420,11 +408,7 @@
 
     #[allow(clippy::too_many_arguments)]
     async fn store_consumer_offset(
-<<<<<<< HEAD
         client: &IggyRwLock<ClientWrapper>,
-=======
-        client: &IggySharedMut<ClientWrapper>,
->>>>>>> 6638d612
         consumer: &Consumer,
         stream_id: &Identifier,
         topic_id: &Identifier,
@@ -808,11 +792,7 @@
     }
 
     async fn initialize_consumer_group(
-<<<<<<< HEAD
         client: IggyRwLock<ClientWrapper>,
-=======
-        client: IggySharedMut<ClientWrapper>,
->>>>>>> 6638d612
         create_consumer_group_if_not_exists: bool,
         stream_id: Arc<Identifier>,
         topic_id: Arc<Identifier>,
