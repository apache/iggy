--- conflicted
+++ resolved
@@ -21,15 +21,10 @@
 use dashmap::DashMap;
 use futures::Stream;
 use futures_util::{FutureExt, StreamExt};
-<<<<<<< HEAD
-use iggy_binary_protocol::Client;
-use iggy_common::locking::{IggyRwLock, IggySharedMutFn};
-=======
 use iggy_binary_protocol::{
     Client, ConsumerGroupClient, ConsumerOffsetClient, MessageClient, StreamClient, TopicClient,
 };
-use iggy_common::locking::{IggySharedMut, IggySharedMutFn};
->>>>>>> 4c9f27a8
+use iggy_common::locking::{IggyRwLock, IggySharedMutFn};
 use iggy_common::{
     Consumer, ConsumerKind, DiagnosticEvent, EncryptorKind, IdKind, Identifier, IggyDuration,
     IggyError, IggyMessage, IggyTimestamp, PolledMessages, PollingKind, PollingStrategy,
@@ -101,11 +96,7 @@
 pub struct IggyConsumer {
     initialized: bool,
     can_poll: Arc<AtomicBool>,
-<<<<<<< HEAD
-    client: IggyRwLock<Box<dyn Client>>,
-=======
-    client: IggySharedMut<ClientWrapper>,
->>>>>>> 4c9f27a8
+    client: IggyRwLock<ClientWrapper>,
     consumer_name: String,
     consumer: Arc<Consumer>,
     is_consumer_group: bool,
@@ -141,11 +132,7 @@
 impl IggyConsumer {
     #[allow(clippy::too_many_arguments)]
     pub(crate) fn new(
-<<<<<<< HEAD
-        client: IggyRwLock<Box<dyn Client>>,
-=======
-        client: IggySharedMut<ClientWrapper>,
->>>>>>> 4c9f27a8
+        client: IggyRwLock<ClientWrapper>,
         consumer_name: String,
         consumer: Consumer,
         stream_id: Identifier,
@@ -421,11 +408,7 @@
 
     #[allow(clippy::too_many_arguments)]
     async fn store_consumer_offset(
-<<<<<<< HEAD
-        client: &IggyRwLock<Box<dyn Client>>,
-=======
-        client: &IggySharedMut<ClientWrapper>,
->>>>>>> 4c9f27a8
+        client: &IggyRwLock<ClientWrapper>,
         consumer: &Consumer,
         stream_id: &Identifier,
         topic_id: &Identifier,
@@ -801,11 +784,7 @@
     }
 
     async fn initialize_consumer_group(
-<<<<<<< HEAD
-        client: IggyRwLock<Box<dyn Client>>,
-=======
-        client: IggySharedMut<ClientWrapper>,
->>>>>>> 4c9f27a8
+        client: IggyRwLock<ClientWrapper>,
         create_consumer_group_if_not_exists: bool,
         stream_id: Arc<Identifier>,
         topic_id: Arc<Identifier>,
