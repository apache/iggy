--- conflicted
+++ resolved
@@ -24,11 +24,7 @@
 use iggy_binary_protocol::{
     Client, ConsumerGroupClient, ConsumerOffsetClient, MessageClient, StreamClient, TopicClient,
 };
-<<<<<<< HEAD
 use iggy_common::locking::{IggyRwLock, IggyRwLockFn};
-=======
-use iggy_common::locking::{IggySharedMut, IggySharedMutFn};
->>>>>>> efa97e85
 use iggy_common::{
     Consumer, ConsumerKind, DiagnosticEvent, EncryptorKind, IdKind, Identifier, IggyDuration,
     IggyError, IggyMessage, IggyTimestamp, PolledMessages, PollingKind, PollingStrategy,
@@ -100,11 +96,7 @@
 pub struct IggyConsumer {
     initialized: bool,
     can_poll: Arc<AtomicBool>,
-<<<<<<< HEAD
     client: IggyRwLock<ClientWrapper>,
-=======
-    client: IggySharedMut<ClientWrapper>,
->>>>>>> efa97e85
     consumer_name: String,
     consumer: Arc<Consumer>,
     is_consumer_group: bool,
@@ -140,11 +132,7 @@
 impl IggyConsumer {
     #[allow(clippy::too_many_arguments)]
     pub(crate) fn new(
-<<<<<<< HEAD
         client: IggyRwLock<ClientWrapper>,
-=======
-        client: IggySharedMut<ClientWrapper>,
->>>>>>> efa97e85
         consumer_name: String,
         consumer: Consumer,
         stream_id: Identifier,
@@ -420,11 +408,7 @@
 
     #[allow(clippy::too_many_arguments)]
     async fn store_consumer_offset(
-<<<<<<< HEAD
         client: &IggyRwLock<ClientWrapper>,
-=======
-        client: &IggySharedMut<ClientWrapper>,
->>>>>>> efa97e85
         consumer: &Consumer,
         stream_id: &Identifier,
         topic_id: &Identifier,
@@ -794,6 +778,14 @@
             return;
         }
 
+        if now < last_sent_at {
+            warn!(
+                "Returned monotonic time went backwards, now < last_sent_at: ({now} < {last_sent_at})"
+            );
+            sleep(Duration::from_micros(interval)).await;
+            return;
+        }
+
         let elapsed = now - last_sent_at;
         if elapsed >= interval {
             trace!("No need to wait before polling messages. {now} - {last_sent_at} = {elapsed}");
@@ -808,11 +800,7 @@
     }
 
     async fn initialize_consumer_group(
-<<<<<<< HEAD
         client: IggyRwLock<ClientWrapper>,
-=======
-        client: IggySharedMut<ClientWrapper>,
->>>>>>> efa97e85
         create_consumer_group_if_not_exists: bool,
         stream_id: Arc<Identifier>,
         topic_id: Arc<Identifier>,
@@ -902,6 +890,7 @@
         }
     }
 }
+
 
 impl Stream for IggyConsumer {
     type Item = Result<ReceivedMessage, IggyError>;
