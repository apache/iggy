--- conflicted
+++ resolved
@@ -23,17 +23,9 @@
 pub fn generate_self_signed_certificate(
     domain: &str,
 ) -> Result<(Vec<CertificateDer<'static>>, PrivateKeyDer<'static>), Box<dyn std::error::Error>> {
-<<<<<<< HEAD
-    let certified_key = rcgen::generate_simple_self_signed(vec![domain.to_string()])?;
-    let cert_der = certified_key.cert.der().to_vec();
-    let key_der = certified_key.signing_key.serialize_der();
-
-    let cert_der = CertificateDer::from(cert_der);
-=======
     let cert = rcgen::generate_simple_self_signed(vec![domain.to_string()])?;
     let cert_der = cert.cert.der();
     let key_der = cert.signing_key.serialize_der();
->>>>>>> 6638d612
     let key = PrivateKeyDer::try_from(key_der)?;
 
     Ok((vec![cert_der], key))
